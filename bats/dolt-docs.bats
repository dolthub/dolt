--- conflicted
+++ resolved
@@ -558,9 +558,6 @@
     [ "$status" -eq 0 ]
     [[ ! "$output" =~ "dolt_docs" ]] || false
 
-<<<<<<< HEAD
-# }
-=======
     run dolt sql -q "INSERT INTO dolt_docs VALUES (new_doc, new_text)"
     [ "$status" -eq 1 ]
     [[ "$output" =~ "table not found: dolt_docs" ]] || false
@@ -638,5 +635,4 @@
     run cat README.md
     [[ $output =~ "test-a-again branch" ]] || false
     [[ !$output =~ "test-b-again branch" ]] || false
-}
->>>>>>> 7f197d66
+}