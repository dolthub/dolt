#!/usr/bin/env bats
load $BATS_TEST_DIRNAME/helper/common.bash

remotesrv_pid=
setup() {
    setup_common
    cd $BATS_TMPDIR
    mkdir remotes-$$
    mkdir remotes-$$/empty
    echo remotesrv log available here $BATS_TMPDIR/remotes-$$/remotesrv.log
    remotesrv --http-port 1234 --dir ./remotes-$$ &> ./remotes-$$/remotesrv.log 3>&- &
    remotesrv_pid=$!
    cd dolt-repo-$$
    mkdir "dolt-repo-clones"
}

teardown() {
    teardown_common
    kill $remotesrv_pid
    rm -rf $BATS_TMPDIR/remotes-$$
}

@test "dolt remotes server is running" {
    ps -p $remotesrv_pid | grep remotesrv
}

@test "add a remote using dolt remote" {
    run dolt remote add test-remote http://localhost:50051/test-org/test-repo
    [ "$status" -eq 0 ]
    [ "$output" = "" ]
    run dolt remote -v
    [ "$status" -eq 0 ]
    [[ "$output" =~ "test-remote" ]] || false
    run dolt remote add test-remote
    [ "$status" -eq 1 ]
    [[ "$output" =~ "usage:" ]] || false
}

@test "remove a remote" {
    dolt remote add test-remote http://localhost:50051/test-org/test-repo
    run dolt remote remove test-remote
    [ "$status" -eq 0 ]
    [ "$output" = "" ]
    run dolt remote -v
    [ "$status" -eq 0 ]
    [[ ! "$output" =~ "test-remote" ]] || false
    run dolt remote remove poop
    [ "$status" -eq 1 ]
    [[ "$output" =~ "unknown remote poop" ]] || false
}

@test "push and pull an unknown remote" {
    dolt remote add test-remote http://localhost:50051/test-org/test-repo
    run dolt push poop master
    [ "$status" -eq 1 ]
    [[ "$output" =~ "unknown remote" ]] || false
    run dolt pull poop
    [ "$status" -eq 1 ]
    [[ "$output" =~ "unknown remote" ]] || false
}

@test "push with only one argument" {
    dolt remote add test-remote http://localhost:50051/test-org/test-repo
    run dolt push test-remote
    [ "$status" -eq 1 ]
    [[ "$output" =~ "fatal: The current branch master has no upstream branch." ]] || false
    [[ "$output" =~ "To push the current branch and set the remote as upstream, use" ]] || false
    [[ "$output" =~ "dolt push --set-upstream test-remote master" ]] || false
}

@test "push and pull master branch from a remote" {
    dolt remote add test-remote http://localhost:50051/test-org/test-repo
    run dolt push test-remote master
    [ "$status" -eq 0 ]
    [ -d "$BATS_TMPDIR/remotes-$$/test-org/test-repo" ]
    run dolt pull test-remote
    [ "$status" -eq 0 ]
    [[ "$output" =~ "Everything up-to-date" ]] || false
}

@test "push and pull non-master branch from remote" {
    dolt remote add test-remote http://localhost:50051/test-org/test-repo
    dolt checkout -b test-branch
    run dolt push test-remote test-branch
    [ "$status" -eq 0 ]
    run dolt pull test-remote
    [ "$status" -eq 0 ]
    [[ "$output" =~ "Everything up-to-date" ]] || false
}

@test "push and pull from non-master branch and use --set-upstream" {
    dolt remote add test-remote http://localhost:50051/test-org/test-repo
    dolt checkout -b test-branch
    run dolt push --set-upstream test-remote test-branch
    [ "$status" -eq 0 ]
    [[ ! "$output" =~ "panic:" ]] || false
    dolt sql -q "create table test (pk int, c1 int, primary key(pk))"
    dolt add .
    dolt commit -m "Added test table"
    run dolt push
    [ "$status" -eq 0 ]
}

@test "push and pull with docs from remote" {
    dolt remote add test-remote http://localhost:50051/test-org/test-repo
    echo "license-text" > LICENSE.md
    echo "readme-text" > README.md
    dolt add .
    dolt commit -m "test doc commit"
    dolt push test-remote master
    cd "dolt-repo-clones"
    run dolt clone http://localhost:50051/test-org/test-repo
    [ "$status" -eq 0 ]
    
    cd test-repo
    run dolt log
    [ "$status" -eq 0 ]
    [[ "$output" =~ "test doc commit" ]] || false

    cd ../../
    echo "updated-license" > LICENSE.md
    dolt add .
    dolt commit -m "updated license"
    dolt push test-remote master

    cd dolt-repo-clones/test-repo
    echo "this text should remain after pull :p" > README.md
    run dolt pull
    [[ "$output" =~ "Updating" ]] || false
    run dolt log
    [ "$status" -eq 0 ]
    [[ "$output" =~ "updated license" ]] || false
    run cat LICENSE.md
    [ "$status" -eq 0 ]
    [[ "$output" =~ "updated-license" ]] || false
    run cat README.md
    [ "$status" -eq 0 ]
    [[ "$output" =~ "this text should remain after pull :p" ]] || false
}

@test "push and pull tags to/from remote" {
    dolt remote add test-remote http://localhost:50051/test-org/test-repo
    dolt sql <<SQL
CREATE TABLE test (pk int PRIMARY KEY);
INSERT INTO  test VALUES (1),(2),(3);
SQL
    dolt add . && dolt commit -m "added table test"
    dolt push test-remote master
    cd "dolt-repo-clones"
    run dolt clone http://localhost:50051/test-org/test-repo
    [ "$status" -eq 0 ]

    cd ../
    dolt tag v1 head
    dolt push test-remote v1

    cd dolt-repo-clones/test-repo
    run dolt pull
    [[ "$output" =~ "Successfully" ]] || false
    run dolt tag
    [ "$status" -eq 0 ]
    [[ "$output" =~ "v1" ]] || false
}

@test "tags are only pulled if their commit is pulled" {
    dolt remote add test-remote http://localhost:50051/test-org/test-repo
    dolt sql <<SQL
CREATE TABLE test (pk int PRIMARY KEY);
INSERT INTO  test VALUES (1),(2),(3);
SQL
    dolt add . && dolt commit -m "added table test"
    dolt push test-remote master
    cd "dolt-repo-clones"
    run dolt clone http://localhost:50051/test-org/test-repo
    [ "$status" -eq 0 ]

     cd ../
    dolt tag v1 head -m "tag message"
    dolt push test-remote v1
    dolt checkout -b other
    dolt sql -q "INSERT INTO test VALUES (8),(9),(10)"
    dolt add . && dolt commit -m "added values on branch other"
    dolt push -u test-remote other
    dolt tag other_tag head  -m "other message"
    dolt push test-remote other_tag

    cd dolt-repo-clones/test-repo
    run dolt pull
    [[ "$output" =~ "Successfully" ]] || false
    run dolt tag
    [ "$status" -eq 0 ]
    [[ "$output" =~ "v1" ]] || false
    [[ ! "$output" =~ "other_tag" ]] || false
    dolt fetch
    run dolt tag -v
    [ "$status" -eq 0 ]
    [[ "$output" =~ "v1" ]] || false
    [[ "$output" =~ "tag message" ]] || false
    [[ "$output" =~ "other_tag" ]] || false
    [[ "$output" =~ "other message" ]] || false
}

@test "clone a remote" {
    dolt remote add test-remote http://localhost:50051/test-org/test-repo
    dolt sql <<SQL
CREATE TABLE test (
  pk BIGINT NOT NULL COMMENT 'tag:0',
  c1 BIGINT COMMENT 'tag:1',
  c2 BIGINT COMMENT 'tag:2',
  c3 BIGINT COMMENT 'tag:3',
  c4 BIGINT COMMENT 'tag:4',
  c5 BIGINT COMMENT 'tag:5',
  PRIMARY KEY (pk)
);
SQL
    dolt add test
    dolt commit -m "test commit"
    dolt push test-remote master
    cd "dolt-repo-clones"
    run dolt clone http://localhost:50051/test-org/test-repo
    [ "$status" -eq 0 ]
    [[ "$output" =~ "cloning http://localhost:50051/test-org/test-repo" ]] || false
    cd test-repo
    run dolt log
    [ "$status" -eq 0 ]
    [[ "$output" =~ "test commit" ]] || false
    run dolt status
    [ "$status" -eq 0 ]
    [[ ! "$output" =~ "LICENSE.md" ]] || false
    [[ ! "$output" =~ "README.md" ]] || false
    run ls
    [ "$status" -eq 0 ]
    [[ ! "$output" =~ "LICENSE.md" ]] || false
    [[ ! "$output" =~ "README.md" ]] || false
}

@test "read tables test" {
    # create table t1 and commit
    dolt remote add test-remote http://localhost:50051/test-org/test-repo
    dolt sql <<SQL
CREATE TABLE t1 (
  pk BIGINT NOT NULL,
  PRIMARY KEY (pk)
);
SQL
    dolt add t1
    dolt commit -m "added t1"

    # create table t2 and commit
    dolt sql <<SQL
CREATE TABLE t2 (
  pk BIGINT NOT NULL,
  PRIMARY KEY (pk)
);
SQL
    dolt add t2
    dolt commit -m "added t2"

    # create table t3 and commit
    dolt sql <<SQL
CREATE TABLE t3 (
  pk BIGINT NOT NULL,
  PRIMARY KEY (pk)
);
SQL
    dolt add t3
    dolt commit -m "added t3"

    # push repo
    dolt push test-remote master
    cd "dolt-repo-clones"

    # Create a read latest tables and verify we have all the tables
    dolt read-tables http://localhost:50051/test-org/test-repo master
    cd test-repo
    run dolt ls
    [ "$status" -eq 0 ]
    [[ "$output" =~ "t1" ]] || false
    [[ "$output" =~ "t2" ]] || false
    [[ "$output" =~ "t3" ]] || false
    cd ..

    # Read specific table from latest with a specified directory
    dolt read-tables --dir clone_t1_t2 http://localhost:50051/test-org/test-repo master t1 t2
    cd clone_t1_t2
    run dolt ls
    [ "$status" -eq 0 ]
    [[ "$output" =~ "t1" ]] || false
    [[ "$output" =~ "t2" ]] || false
    [[ ! "$output" =~ "t3" ]] || false
    cd ..

    # Read tables from parent of parent of the tip of master. Should only have table t1
    dolt read-tables --dir clone_t1 http://localhost:50051/test-org/test-repo master~2
    cd clone_t1
    run dolt ls
    [ "$status" -eq 0 ]
    [[ "$output" =~ "t1" ]] || false
    [[ ! "$output" =~ "t2" ]] || false
    [[ ! "$output" =~ "t3" ]] || false
    cd ..
}

@test "clone a remote with docs" {
    dolt remote add test-remote http://localhost:50051/test-org/test-repo
    echo "license-text" > LICENSE.md
    echo "readme-text" > README.md
    dolt add .
    dolt commit -m "test doc commit"
    dolt push test-remote master
    cd "dolt-repo-clones"
    run dolt clone http://localhost:50051/test-org/test-repo
    [ "$status" -eq 0 ]
    [[ "$output" =~ "cloning http://localhost:50051/test-org/test-repo" ]] || false
    cd test-repo
    run dolt log
    [ "$status" -eq 0 ]
    [[ "$output" =~ "test doc commit" ]] || false
    run dolt status
    [ "$status" -eq 0 ]
    [[ ! "$output" =~ "LICENSE.md" ]] || false
    [[ ! "$output" =~ "README.md" ]] || false
    run ls
    [ "$status" -eq 0 ]
    [[ "$output" =~ "LICENSE.md" ]] || false
    [[ "$output" =~ "README.md" ]] || false
    run cat LICENSE.md
    [ "$status" -eq 0 ]
    [[ "$output" =~ "license-text" ]] || false
    run cat README.md
    [ "$status" -eq 0 ]
    [[ "$output" =~ "readme-text" ]] || false
}

@test "clone an empty remote" {
    run dolt clone http://localhost:50051/test-org/empty
    [ "$status" -eq 1 ]
    [[ "$output" =~ "error: clone failed" ]] || false
    [[ "$output" =~ "cause: remote at that url contains no Dolt data" ]] || false
}

@test "clone a non-existent remote" {
    dolt remote add test-remote http://localhost:50051/test-org/test-repo
    cd "dolt-repo-clones"
    run dolt clone http://localhost:50051/foo/bar
    [ "$status" -eq 1 ]
    [[ "$output" =~ "error: clone failed" ]] || false
    [[ "$output" =~ "cause: remote at that url contains no Dolt data" ]] || false
}

@test "clone a different branch than master" {
    dolt remote add test-remote http://localhost:50051/test-org/test-repo
    dolt checkout -b test-branch
    dolt sql <<SQL
CREATE TABLE test (
  pk BIGINT NOT NULL COMMENT 'tag:0',
  c1 BIGINT COMMENT 'tag:1',
  c2 BIGINT COMMENT 'tag:2',
  c3 BIGINT COMMENT 'tag:3',
  c4 BIGINT COMMENT 'tag:4',
  c5 BIGINT COMMENT 'tag:5',
  PRIMARY KEY (pk)
);
SQL
    dolt add test
    dolt commit -m "test commit"
    dolt push test-remote test-branch
    cd "dolt-repo-clones"
    run dolt clone -b test-branch http://localhost:50051/test-org/test-repo
    [ "$status" -eq 0 ]
    [[ "$output" =~ "cloning http://localhost:50051/test-org/test-repo" ]] || false
    cd test-repo
    run dolt branch
    [ "$status" -eq 0 ]
    [[ ! "$output" =~ "master" ]] || false
    [[ "$output" =~ "test-branch" ]] || false
    run dolt log
    [ "$status" -eq 0 ]
    [[ "$output" =~ "test commit" ]] || false
}

@test "call a clone's remote something other than origin" {
    dolt remote add test-remote http://localhost:50051/test-org/test-repo
    dolt sql <<SQL
CREATE TABLE test (
  pk BIGINT NOT NULL COMMENT 'tag:0',
  c1 BIGINT COMMENT 'tag:1',
  c2 BIGINT COMMENT 'tag:2',
  c3 BIGINT COMMENT 'tag:3',
  c4 BIGINT COMMENT 'tag:4',
  c5 BIGINT COMMENT 'tag:5',
  PRIMARY KEY (pk)
);
SQL
    dolt add test
    dolt commit -m "test commit"
    dolt push test-remote master
    cd "dolt-repo-clones"
    run dolt clone --remote test-remote http://localhost:50051/test-org/test-repo
    [ "$status" -eq 0 ]
    [[ "$output" =~ "cloning http://localhost:50051/test-org/test-repo" ]] || false
    cd test-repo
    run dolt log
    [ "$status" -eq 0 ]
    [[ "$output" =~ "test commit" ]] || false
    run dolt remote -v
    [ "$status" -eq 0 ]
    [[ "$output" =~ "test-remote" ]] || false
    [[ ! "$output" =~ "origin" ]] || false
}

@test "dolt fetch" {
    dolt remote add test-remote http://localhost:50051/test-org/test-repo
    dolt push test-remote master
    run dolt fetch test-remote
    [ "$status" -eq 0 ]
    [ "$output" = "" ]
    run dolt fetch test-remote refs/heads/master:refs/remotes/test-remote/master
    [ "$status" -eq 0 ]
    [ "$output" = "" ]
    run dolt fetch poop refs/heads/master:refs/remotes/poop/master
    [ "$status" -eq 1 ]
    [[ "$output" =~ "unknown remote" ]] || false
    run dolt fetch test-remote refs/heads/master:refs/remotes/test-remote/poop
    [ "$status" -eq 0 ]
    [ "$output" = "" ]
    run dolt branch -v -a
    [ "$status" -eq 0 ]
    [[ "$output" =~ "remotes/test-remote/poop" ]] || false
}

@test "dolt fetch with docs" {
    # Initial commit of docs on remote
    echo "initial-license" > LICENSE.md
    echo "initial-readme" > README.md
    dolt add .
    dolt commit -m "initial doc commit"
    dolt remote add test-remote http://localhost:50051/test-org/test-repo
    dolt push test-remote master
    run dolt fetch test-remote
    [ "$status" -eq 0 ]
    [ "$output" = "" ]
    run cat README.md
    [ "$status" -eq 0 ]
    [[ "$output" =~ "initial-readme" ]] || false
    run cat LICENSE.md
    [ "$status" -eq 0 ]
    [[ "$output" =~ "initial-license" ]] || false

    # Clone the initial docs/repo into dolt-repo-clones/test-repo
    cd "dolt-repo-clones"
    run dolt clone http://localhost:50051/test-org/test-repo
    cd test-repo
    run cat LICENSE.md
    [ "$status" -eq 0 ]
    [[ "$output" =~ "initial-license" ]] || false
    run cat README.md
    [ "$status" -eq 0 ]
    [[ "$output" =~ "initial-readme" ]] || false
    # Change the docs 
    echo "dolt-repo-clones-license" > LICENSE.md
    echo "dolt-repo-clones-readme" > README.md
    dolt add .
    dolt commit -m "dolt-repo-clones updated docs"

    # Go back to original repo, and change the docs again
    cd ../../
    echo "initial-license-updated" > LICENSE.md
    echo "initial-readme-updated" > README.md
    dolt add .
    dolt commit -m "update initial doc values in test-org/test-repo"

    # Go back to dolt-repo-clones/test-repo and fetch the test-remote
    cd dolt-repo-clones/test-repo
    run dolt fetch test-remote
    run cat LICENSE.md
    [ "$status" -eq 0 ]
    [[ "$output" =~ "dolt-repo-clones-license" ]] || false
    run cat README.md
    [ "$status" -eq 0 ]
    [[ "$output" =~ "dolt-repo-clones-readme" ]] || false
}

@test "dolt merge with origin/master syntax." {
    dolt remote add test-remote http://localhost:50051/test-org/test-repo
    dolt push test-remote master
    dolt fetch test-remote
    cd "dolt-repo-clones"
    dolt clone http://localhost:50051/test-org/test-repo
    cd ..
    dolt sql <<SQL
CREATE TABLE test (
  pk BIGINT NOT NULL COMMENT 'tag:0',
  c1 BIGINT COMMENT 'tag:1',
  c2 BIGINT COMMENT 'tag:2',
  c3 BIGINT COMMENT 'tag:3',
  c4 BIGINT COMMENT 'tag:4',
  c5 BIGINT COMMENT 'tag:5',
  PRIMARY KEY (pk)
);
SQL
    dolt add test
    dolt commit -m "test commit"
    dolt push test-remote master
    cd "dolt-repo-clones/test-repo"
    run dolt log
    [ "$status" -eq 0 ]
    [[ ! "$output" =~ "test commit" ]] || false
    run dolt merge origin/master
    [ "$status" -eq 0 ]
    # This needs to say up-to-date like the skipped test above
    # [[ "$output" =~ "up to date" ]]
    run dolt fetch
    [ "$status" -eq 0 ]
    run dolt merge origin/master
    [ "$status" -eq 0 ]
    [[ "$output" =~ "Fast-forward" ]]
    run dolt log
    [ "$status" -eq 0 ]
    [[ "$output" =~ "test commit" ]] || false
}

@test "dolt fetch and merge with remotes/origin/master syntax" {
    dolt remote add test-remote http://localhost:50051/test-org/test-repo
    dolt push test-remote master
    cd "dolt-repo-clones"
    dolt clone http://localhost:50051/test-org/test-repo
    cd ..
    dolt sql <<SQL
CREATE TABLE test (
  pk BIGINT NOT NULL COMMENT 'tag:0',
  c1 BIGINT COMMENT 'tag:1',
  c2 BIGINT COMMENT 'tag:2',
  c3 BIGINT COMMENT 'tag:3',
  c4 BIGINT COMMENT 'tag:4',
  c5 BIGINT COMMENT 'tag:5',
  PRIMARY KEY (pk)
);
SQL
    dolt add test
    dolt commit -m "test commit"
    dolt push test-remote master
    cd "dolt-repo-clones/test-repo"
    run dolt merge remotes/origin/master
    [ "$status" -eq 0 ]
    # This needs to say up-to-date like the skipped test above
    [[ "$output" =~ "Everything up-to-date" ]]
    run dolt fetch origin master
    [ "$status" -eq 0 ]
    run dolt merge remotes/origin/master
    [ "$status" -eq 0 ]
    [[ "$output" =~ "Fast-forward" ]]
}

@test "try to push a remote that is behind tip" {
    dolt remote add test-remote http://localhost:50051/test-org/test-repo
    dolt push test-remote master
    cd "dolt-repo-clones"
    dolt clone http://localhost:50051/test-org/test-repo
    cd ..
    dolt sql <<SQL
CREATE TABLE test (
  pk BIGINT NOT NULL COMMENT 'tag:0',
  c1 BIGINT COMMENT 'tag:1',
  c2 BIGINT COMMENT 'tag:2',
  c3 BIGINT COMMENT 'tag:3',
  c4 BIGINT COMMENT 'tag:4',
  c5 BIGINT COMMENT 'tag:5',
  PRIMARY KEY (pk)
);
SQL
    dolt add test
    dolt commit -m "test commit"
    dolt push test-remote master
    cd "dolt-repo-clones/test-repo"
    run dolt push origin master
    [ "$status" -eq 0 ]
    [[ "$output" =~ "Everything up-to-date" ]] || false
    dolt fetch
    run dolt push origin master
    [ "$status" -eq 1 ]
    [[ "$output" =~ "tip of your current branch is behind" ]] || false
}

@test "generate a merge with no conflict with a remote branch" {
    dolt remote add test-remote http://localhost:50051/test-org/test-repo
    dolt push test-remote master
    cd "dolt-repo-clones"
    dolt clone http://localhost:50051/test-org/test-repo
    cd ..
    dolt sql <<SQL
CREATE TABLE test (
  pk BIGINT NOT NULL COMMENT 'tag:0',
  c1 BIGINT COMMENT 'tag:1',
  c2 BIGINT COMMENT 'tag:2',
  c3 BIGINT COMMENT 'tag:3',
  c4 BIGINT COMMENT 'tag:4',
  c5 BIGINT COMMENT 'tag:5',
  PRIMARY KEY (pk)
);
SQL
    dolt add test
    dolt commit -m "test commit"
    dolt push test-remote master
    cd "dolt-repo-clones/test-repo"
    dolt sql <<SQL
CREATE TABLE test2 (
  pk BIGINT NOT NULL COMMENT 'tag:10',
  c1 BIGINT COMMENT 'tag:11',
  c2 BIGINT COMMENT 'tag:12',
  c3 BIGINT COMMENT 'tag:13',
  c4 BIGINT COMMENT 'tag:14',
  c5 BIGINT COMMENT 'tag:15',
  PRIMARY KEY (pk)
);
SQL
    dolt add test2
    dolt commit -m "another test commit"
    run dolt pull origin
    [ "$status" -eq 0 ]
    [[ "$output" =~ "Updating" ]] || false
}

@test "generate a merge with a conflict with a remote branch" {
    dolt remote add test-remote http://localhost:50051/test-org/test-repo
    dolt sql <<SQL
CREATE TABLE test (
  pk BIGINT NOT NULL COMMENT 'tag:0',
  c1 BIGINT COMMENT 'tag:1',
  c2 BIGINT COMMENT 'tag:2',
  c3 BIGINT COMMENT 'tag:3',
  c4 BIGINT COMMENT 'tag:4',
  c5 BIGINT COMMENT 'tag:5',
  PRIMARY KEY (pk)
);
SQL
    dolt add test
    dolt commit -m "created table"
    dolt push test-remote master
    cd "dolt-repo-clones"
    dolt clone http://localhost:50051/test-org/test-repo
    cd ..
    dolt sql -q "insert into test values (0, 0, 0, 0, 0, 0)"
    dolt add test
    dolt commit -m "row to generate conflict"
    dolt push test-remote master
    cd "dolt-repo-clones/test-repo"
    dolt sql -q "insert into test values (0, 1, 1, 1, 1, 1)"
    dolt add test
    dolt commit -m "conflicting row"
    run dolt pull origin
    [ "$status" -eq 0 ]
    [[ "$output" =~ "CONFLICT" ]]
    dolt conflicts resolve test --ours
    dolt add test
    dolt commit -m "Fixed conflicts"
    run dolt push origin master
    cd ../../
    dolt pull test-remote
    run dolt log
    [[ "$output" =~ "Fixed conflicts" ]] || false
}

@test "clone sets your current branch appropriately" {
    dolt remote add test-remote http://localhost:50051/test-org/test-repo
    dolt sql <<SQL
CREATE TABLE test (
  pk BIGINT NOT NULL COMMENT 'tag:0',
  c1 BIGINT COMMENT 'tag:1',
  c2 BIGINT COMMENT 'tag:2',
  c3 BIGINT COMMENT 'tag:3',
  c4 BIGINT COMMENT 'tag:4',
  c5 BIGINT COMMENT 'tag:5',
  PRIMARY KEY (pk)
);
SQL
    dolt add test
    dolt commit -m "test commit"
    dolt checkout -b aaa
    dolt checkout -b zzz
    dolt push test-remote aaa
    dolt push test-remote zzz
    cd "dolt-repo-clones"
    dolt clone http://localhost:50051/test-org/test-repo
    cd test-repo

    # master hasn't been pushed so expect zzz to be the current branch and the string master should not be present
    run dolt branch
    [ "$status" -eq 0 ]
    [[ "$output" =~ "* zzz" ]] || false
    [[ ! "$output" =~ "master" ]] || false
    cd ../..
    dolt push test-remote master
    cd "dolt-repo-clones"
    dolt clone http://localhost:50051/test-org/test-repo test-repo2
    cd test-repo2

    # master pushed so it should be the current branch.
    run dolt branch
    [ "$status" -eq 0 ]
    [[ "$output" =~ "* master" ]] || false
}

@test "dolt pull onto a dirty working set fails" {
    dolt remote add test-remote http://localhost:50051/test-org/test-repo
    dolt sql <<SQL
CREATE TABLE test (
  pk BIGINT NOT NULL COMMENT 'tag:0',
  c1 BIGINT COMMENT 'tag:1',
  c2 BIGINT COMMENT 'tag:2',
  c3 BIGINT COMMENT 'tag:3',
  c4 BIGINT COMMENT 'tag:4',
  c5 BIGINT COMMENT 'tag:5',
  PRIMARY KEY (pk)
);
SQL
    dolt add test
    dolt commit -m "created table"
    dolt push test-remote master
    cd "dolt-repo-clones"
    dolt clone http://localhost:50051/test-org/test-repo
    cd ..
    dolt sql -q "insert into test values (0, 0, 0, 0, 0, 0)"
    dolt add test
    dolt commit -m "row to generate conflict"
    dolt push test-remote master
    cd "dolt-repo-clones/test-repo"
    dolt sql -q "insert into test values (0, 1, 1, 1, 1, 1)"
    run dolt pull origin
    [ "$status" -ne 0 ]
    [[ "$output" =~ "error: Your local changes to the following tables would be overwritten by merge:" ]] || false
    [[ "$output" =~ "test" ]] || false
    [[ "$output" =~ "Please commit your changes before you merge." ]] || false
}

@test "force push to master" {
    dolt remote add test-remote http://localhost:50051/test-org/test-repo
    dolt push test-remote master

    cd "dolt-repo-clones"
    dolt clone http://localhost:50051/test-org/test-repo
    cd ..

    dolt sql <<SQL
CREATE TABLE test (
  pk BIGINT NOT NULL COMMENT 'tag:0',
  c1 BIGINT COMMENT 'tag:1',
  c2 BIGINT COMMENT 'tag:2',
  c3 BIGINT COMMENT 'tag:3',
  c4 BIGINT COMMENT 'tag:4',
  c5 BIGINT COMMENT 'tag:5',
  PRIMARY KEY (pk)
);
SQL
    dolt add test
    dolt commit -m "test commit"
    dolt push test-remote master
    cd "dolt-repo-clones/test-repo"
    dolt sql <<SQL
CREATE TABLE other (
  pk BIGINT NOT NULL COMMENT 'tag:0',
  c1 BIGINT COMMENT 'tag:1',
  c2 BIGINT COMMENT 'tag:2',
  c3 BIGINT COMMENT 'tag:3',
  c4 BIGINT COMMENT 'tag:4',
  c5 BIGINT COMMENT 'tag:5',
  PRIMARY KEY (pk)
);
SQL
    dolt add other
    dolt commit -m "added other table"
    dolt fetch
    run dolt push origin master
    [ "$status" -eq 1 ]
    [[ "$output" =~ "tip of your current branch is behind" ]] || false
    dolt push -f master
    run dolt push -f origin master
    [ "$status" -eq 0 ]
}


@test "force fetch from master" {
    dolt remote add test-remote http://localhost:50051/test-org/test-repo
    dolt push test-remote master

    cd "dolt-repo-clones"
    dolt clone http://localhost:50051/test-org/test-repo
    cd ..

    dolt sql <<SQL
CREATE TABLE test (
  pk BIGINT NOT NULL COMMENT 'tag:0',
  c1 BIGINT COMMENT 'tag:1',
  c2 BIGINT COMMENT 'tag:2',
  c3 BIGINT COMMENT 'tag:3',
  c4 BIGINT COMMENT 'tag:4',
  c5 BIGINT COMMENT 'tag:5',
  PRIMARY KEY (pk)
);
SQL
    dolt add test
    dolt commit -m "test commit"
    dolt push test-remote master
    cd "dolt-repo-clones/test-repo"
    dolt sql <<SQL
CREATE TABLE other (
  pk BIGINT NOT NULL COMMENT 'tag:10',
  c1 BIGINT COMMENT 'tag:11',
  c2 BIGINT COMMENT 'tag:12',
  c3 BIGINT COMMENT 'tag:13',
  c4 BIGINT COMMENT 'tag:14',
  c5 BIGINT COMMENT 'tag:15',
  PRIMARY KEY (pk)
);
SQL
    dolt add other
    dolt commit -m "added other table"
    dolt fetch
    dolt push -f origin master
    cd ../../
    run dolt fetch test-remote
    [ "$status" -ne 0 ]
    run dolt pull
    [ "$status" -ne 0 ]
    run dolt fetch -f test-remote
    [ "$status" -eq 0 ]
    dolt pull
    [ "$status" -eq 0 ]
}

@test "DOLT_CHECKOUT to checkout to a remote branch." {
    dolt remote add test-remote http://localhost:50051/test-org/test-repo
    dolt sql <<SQL
    CREATE TABLE test (
<<<<<<< HEAD
      pk BIGINT NOT NULL COMMENT 'tag:0',
      c1 BIGINT COMMENT 'tag:1',
      c2 BIGINT COMMENT 'tag:2',
      c3 BIGINT COMMENT 'tag:3',
      c4 BIGINT COMMENT 'tag:4',
      c5 BIGINT COMMENT 'tag:5',
=======
      pk BIGINT NOT NULL,
>>>>>>> 7e08b4de
      PRIMARY KEY (pk)
    );
SQL
    dolt commit -a -m "master commit"
    dolt push test-remote master
    dolt checkout -b test-branch
<<<<<<< HEAD
    dolt sql -q "INSERT INTO test VALUES (1,1,1,1,1,1);"
=======
    dolt sql -q "INSERT INTO test VALUES (1);"
>>>>>>> 7e08b4de
    dolt commit -a -m "test commit"
    dolt push test-remote test-branch
    cd "dolt-repo-clones"

    run dolt clone http://localhost:50051/test-org/test-repo
    [ "$status" -eq 0 ]
    [[ "$output" =~ "cloning http://localhost:50051/test-org/test-repo" ]] || false
    cd test-repo

    # Checkout with DOLT_CHECKOUT.
    run dolt sql -q "SELECT DOLT_CHECKOUT('test-branch');"
    [ "$status" -eq 0 ]
    run dolt log
    [ "$status" -eq 0 ]
    [[ "$output" =~ "test commit" ]] || false

    # Confirm the table has the right information.
    run dolt sql -q "SELECT * FROM test" -r csv
    [ "$status" -eq 0 ]
<<<<<<< HEAD
    [[ "$output" =~ "pk,c1,c2,c3,c4,c5" ]] || false
    [[ "$output" =~ "1,1,1,1,1,1" ]] || false
=======
    [[ "$output" =~ "pk" ]] || false
    [[ "$output" =~ "1" ]] || false
>>>>>>> 7e08b4de
}

create_master_remote_branch() {
    dolt remote add origin http://localhost:50051/test-org/test-repo
    dolt sql -q 'create table test (id int primary key);'
    dolt add .
    dolt commit -m 'create test table.'
    dolt push origin master:master
}

create_two_more_remote_branches() {
    dolt commit --allow-empty -m 'another commit.'
    dolt push origin master:branch-one
    dolt sql -q 'insert into test (id) values (1), (2), (3);'
    dolt add .
    dolt commit -m 'add some values.'
    dolt push origin master:branch-two
}

create_three_remote_branches() {
    create_master_remote_branch
    create_two_more_remote_branches
}

@test "clone creates remotes refs for all remote branches" {
    create_three_remote_branches
    cd dolt-repo-clones
    dolt clone http://localhost:50051/test-org/test-repo
    cd test-repo
    run dolt branch -a
    [ "$status" -eq 0 ]
    [[ "$output" =~ "* master" ]] || false
    [[ ! "$output" =~ " branch-one" ]] || false
    [[ ! "$output" =~ " branch-two" ]] || false
    [[ "$output" =~ "remotes/origin/master" ]] || false
    [[ "$output" =~ "remotes/origin/branch-one" ]] || false
    [[ "$output" =~ "remotes/origin/branch-two" ]] || false
}

@test "fetch creates new remote refs for new remote branches" {
    create_master_remote_branch

    cd dolt-repo-clones
    dolt clone http://localhost:50051/test-org/test-repo
    cd test-repo
    dolt branch -a
    run dolt branch -a
    [ "$status" -eq 0 ]
    [[ "$output" =~ "* master" ]] || false
    [[ "$output" =~ "remotes/origin/master" ]] || false

    cd ../../
    create_two_more_remote_branches

    cd dolt-repo-clones/test-repo
    dolt fetch
    run dolt branch -a
    [ "$status" -eq 0 ]
    [[ "$output" =~ "* master" ]] || false
    [[ "$output" =~ "remotes/origin/master" ]] || false
    [[ "$output" =~ "remotes/origin/branch-one" ]] || false
    [[ "$output" =~ "remotes/origin/branch-two" ]] || false
}

setup_ref_test() {
    create_master_remote_branch

    cd dolt-repo-clones
    dolt clone http://localhost:50051/test-org/test-repo
    cd test-repo
}

@test "can use refs/remotes/origin/... as commit reference for log" {
    setup_ref_test
    dolt log refs/remotes/origin/master
}

@test "can use refs/remotes/origin/... as commit reference for diff" {
    setup_ref_test
    dolt diff HEAD refs/remotes/origin/master
    dolt diff refs/remotes/origin/master HEAD
}

@test "can use refs/remotes/origin/... as commit reference for merge" {
    setup_ref_test
    dolt merge refs/remotes/origin/master
}

@test "can use remotes/origin/... as commit reference for log" {
    setup_ref_test
    dolt log remotes/origin/master
}

@test "can use remotes/origin/... as commit reference for diff" {
    setup_ref_test
    dolt diff HEAD remotes/origin/master
    dolt diff remotes/origin/master HEAD
}

@test "can use remotes/origin/... as commit reference for merge" {
    setup_ref_test
    dolt merge remotes/origin/master
}

@test "can use origin/... as commit reference for log" {
    setup_ref_test
    dolt log origin/master
}

@test "can use origin/... as commit reference for diff" {
    setup_ref_test
    dolt diff HEAD origin/master
    dolt diff origin/master HEAD
}

@test "can use origin/... as commit reference for merge" {
    setup_ref_test
    dolt merge origin/master
}

@test "can delete remote reference branch as origin/..." {
    setup_ref_test
    cd ../../
    create_two_more_remote_branches
    cd dolt-repo-clones/test-repo
    dolt fetch # TODO: Remove this fetch once clone works

    dolt branch -r -d origin/master
    run dolt branch -a
    [ "$status" -eq 0 ]
    [[ "$output" =~ "* master" ]] || false
    [[ ! "$output" =~ "remotes/origin/master" ]] || false
    [[ "$output" =~ "remotes/origin/branch-one" ]] || false
    [[ "$output" =~ "remotes/origin/branch-two" ]] || false
    dolt branch -r -d origin/branch-one origin/branch-two
    run dolt branch -a
    [ "$status" -eq 0 ]
    [[ "$output" =~ "* master" ]] || false
    [[ ! "$output" =~ "remotes/origin/master" ]] || false
    [[ ! "$output" =~ "remotes/origin/branch-one" ]] || false
    [[ ! "$output" =~ "remotes/origin/branch-two" ]] || false
}

@test "can list remote reference branches with -r" {
    setup_ref_test
    cd ../../
    create_two_more_remote_branches
    cd dolt-repo-clones/test-repo
    dolt fetch # TODO: Remove this fetch once clone works

    run dolt branch -r
    [ "$status" -eq 0 ]
    [[ ! "$output" =~ "* master" ]] || false
    [[ "$output" =~ "remotes/origin/master" ]] || false
    [[ "$output" =~ "remotes/origin/branch-one" ]] || false
    [[ "$output" =~ "remotes/origin/branch-two" ]] || false
    run dolt branch
    [ "$status" -eq 0 ]
    [[ "$output" =~ "* master" ]] || false
    [[ ! "$output" =~ "remotes/origin/master" ]] || false
    [[ ! "$output" =~ "remotes/origin/branch-one" ]] || false
    [[ ! "$output" =~ "remotes/origin/branch-two" ]] || false
    run dolt branch -a
    [ "$status" -eq 0 ]
    [[ "$output" =~ "* master" ]] || false
    [[ "$output" =~ "remotes/origin/master" ]] || false
    [[ "$output" =~ "remotes/origin/branch-one" ]] || false
    [[ "$output" =~ "remotes/origin/branch-two" ]] || false
}<|MERGE_RESOLUTION|>--- conflicted
+++ resolved
@@ -832,27 +832,14 @@
     dolt remote add test-remote http://localhost:50051/test-org/test-repo
     dolt sql <<SQL
     CREATE TABLE test (
-<<<<<<< HEAD
-      pk BIGINT NOT NULL COMMENT 'tag:0',
-      c1 BIGINT COMMENT 'tag:1',
-      c2 BIGINT COMMENT 'tag:2',
-      c3 BIGINT COMMENT 'tag:3',
-      c4 BIGINT COMMENT 'tag:4',
-      c5 BIGINT COMMENT 'tag:5',
-=======
       pk BIGINT NOT NULL,
->>>>>>> 7e08b4de
       PRIMARY KEY (pk)
     );
 SQL
     dolt commit -a -m "master commit"
     dolt push test-remote master
     dolt checkout -b test-branch
-<<<<<<< HEAD
-    dolt sql -q "INSERT INTO test VALUES (1,1,1,1,1,1);"
-=======
     dolt sql -q "INSERT INTO test VALUES (1);"
->>>>>>> 7e08b4de
     dolt commit -a -m "test commit"
     dolt push test-remote test-branch
     cd "dolt-repo-clones"
@@ -872,13 +859,8 @@
     # Confirm the table has the right information.
     run dolt sql -q "SELECT * FROM test" -r csv
     [ "$status" -eq 0 ]
-<<<<<<< HEAD
-    [[ "$output" =~ "pk,c1,c2,c3,c4,c5" ]] || false
-    [[ "$output" =~ "1,1,1,1,1,1" ]] || false
-=======
     [[ "$output" =~ "pk" ]] || false
     [[ "$output" =~ "1" ]] || false
->>>>>>> 7e08b4de
 }
 
 create_master_remote_branch() {
