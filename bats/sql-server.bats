--- conflicted
+++ resolved
@@ -440,7 +440,6 @@
     server_query 1 "SELECT * FROM repo2.r2_one_pk" "pk,c3,c4\n1,1,1\n2,2,2\n3,3,3"
 }
 
-<<<<<<< HEAD
 @test "test CREATE and DROP database via sql-server" {
     skiponwindows "Has dependencies that are missing on the Jenkins Windows installation."
 
@@ -457,7 +456,9 @@
     server_query 1 "SELECT * FROM memdb.pk ORDER BY pk" "pk\n0"
     server_query 1 "DROP DATABASE memdb" ""
     server_query 1 "SHOW DATABASES" "Database\ninformation_schema\nrepo1"
-=======
+
+}
+
 @test "DOLT_ADD, DOLT_COMMIT, DOLT_CHECKOUT, DOLT_MERGE work together in server mode" {
       skiponwindows "Has dependencies that are missing on the Jenkins Windows installation."
 
@@ -537,5 +538,4 @@
      server_query 1 "SELECT * FROM test" "pk\n1\n2\n3\n1000"
 
      server_query 1 "SELECT COUNT(*) FROM dolt_log" "COUNT(*)\n3"
->>>>>>> 70a0528b
 }