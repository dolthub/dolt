#!/usr/bin/env bats
load $BATS_TEST_DIRNAME/helper/common.bash
load $BATS_TEST_DIRNAME/helper/query-server-common.bash

make_repo() {
  mkdir "$1"
  cd "$1"
  dolt init
  cd ..
}

setup() {
    setup_no_dolt_init
    make_repo repo1
    make_repo repo2
}

teardown() {
    stop_sql_server
    teardown_common
}

@test "sql-server: multi-client" {
    skiponwindows "Has dependencies that are missing on the Jenkins Windows installation."

    cd repo1
    start_sql_multi_user_server repo1

    cd $BATS_TEST_DIRNAME
    let PORT="$$ % (65536-1024) + 1024"
    python3 server_multiclient_test.py $PORT
}

@test "sql-server: test autocommit" {
    skiponwindows "Has dependencies that are missing on the Jenkins Windows installation."

    cd repo1
    start_sql_server repo1

    # No tables at the start
    run dolt ls
    [ "$status" -eq 0 ]
    [[ "$output" =~ "No tables in working set" ]] || false

    # create table with autocommit off and verify there are still no tables
    server_query 0 "CREATE TABLE one_pk (
        pk BIGINT NOT NULL COMMENT 'tag:0',
        c1 BIGINT COMMENT 'tag:1',
        c2 BIGINT COMMENT 'tag:2',
        PRIMARY KEY (pk)
    )" ""
    run dolt ls
    [ "$status" -eq 0 ]
    [[ "$output" =~ "No tables in working set" ]] || false

    # create table with autocommit on and verify table creation
    server_query 1 "CREATE TABLE one_pk (
        pk BIGINT NOT NULL COMMENT 'tag:0',
        c1 BIGINT COMMENT 'tag:1',
        c2 BIGINT COMMENT 'tag:2',
        PRIMARY KEY (pk)
    )" ""
    run dolt ls
    [ "$status" -eq 0 ]
    [[ "$output" =~ "one_pk" ]] || false
}


@test "sql-server: test dolt sql interface works properly with autocommit" {
    skiponwindows "Has dependencies that are missing on the Jenkins Windows installation."

    cd repo1
    start_sql_server repo1

    # No tables at the start
    run dolt ls
    [ "$status" -eq 0 ]
    [[ "$output" =~ "No tables in working set" ]] || false

    # create table with autocommit off and verify there are still no tables
    server_query 0 "CREATE TABLE one_pk (
        pk BIGINT NOT NULL COMMENT 'tag:0',
        c1 BIGINT COMMENT 'tag:1',
        c2 BIGINT COMMENT 'tag:2',
        PRIMARY KEY (pk)
    )" ""
    run dolt ls
    [ "$status" -eq 0 ]
    [[ "$output" =~ "No tables in working set" ]] || false

    # check that dolt_commit throws an error when autocommit is off
    run server_query 0 "SELECT DOLT_COMMIT('-a', '-m', 'Commit1')" ""
    [ "$status" -eq 1 ]

    run dolt ls
    [ "$status" -eq 0 ]
    [[ "$output" =~ "No tables in working set" ]] || false

    # create table with autocommit on and verify table creation
    server_query 1 "CREATE TABLE one_pk (
        pk BIGINT NOT NULL COMMENT 'tag:0',
        c1 BIGINT COMMENT 'tag:1',
        c2 BIGINT COMMENT 'tag:2',
        PRIMARY KEY (pk)
    )" ""
    run dolt ls
    [ "$status" -eq 0 ]
    [[ "$output" =~ "one_pk" ]] || false

    # check that dolt_commit works properly when autocommit is on
    run dolt sql -q "SELECT DOLT_COMMIT('-a', '-m', 'Commit1')"
    [ "$status" -eq 0 ]

    # check that dolt_commit throws error now that there are no working set changes.
    run dolt sql -q "SELECT DOLT_COMMIT('-a', '-m', 'Commit1')"
    [ "$status" -eq 1 ]

    # Make a change to the working set but not the staged set.
    run dolt sql -q "INSERT INTO one_pk (pk,c1,c2) VALUES (2,2,2),(3,3,3)"

    # check that dolt_commit throws error now that there are no staged changes.
    run dolt sql -q "SELECT DOLT_COMMIT('-m', 'Commit1')"
    [ "$status" -eq 1 ]

    run dolt log
    [ $status -eq 0 ]
    [[ "$output" =~ "Commit1" ]] || false
}

@test "sql-server: test basic querying via dolt sql-server" {
    skiponwindows "Has dependencies that are missing on the Jenkins Windows installation."

    cd repo1
    start_sql_server repo1

    server_query 1 "SHOW tables" ""
    server_query 1 "CREATE TABLE one_pk (
        pk BIGINT NOT NULL COMMENT 'tag:0',
        c1 BIGINT COMMENT 'tag:1',
        c2 BIGINT COMMENT 'tag:2',
        PRIMARY KEY (pk)
    )" ""
    server_query 1 "SHOW tables" "Table\none_pk"
    insert_query 1 "INSERT INTO one_pk (pk) VALUES (0)"
    server_query 1 "SELECT * FROM one_pk ORDER BY pk" "pk,c1,c2\n0,None,None"
    insert_query 1 "INSERT INTO one_pk (pk,c1) VALUES (1,1)"
    insert_query 1 "INSERT INTO one_pk (pk,c1,c2) VALUES (2,2,2),(3,3,3)"
    server_query 1 "SELECT * FROM one_pk ORDER by pk" "pk,c1,c2\n0,None,None\n1,1,None\n2,2,2\n3,3,3"
    update_query 1 "UPDATE one_pk SET c2=c1 WHERE c2 is NULL and c1 IS NOT NULL"
}

@test "sql-server: test multiple queries on the same connection" {
    skiponwindows "Has dependencies that are missing on the Jenkins Windows installation."

    cd repo1
    start_sql_server repo1

    multi_query 1 "CREATE TABLE one_pk (
        pk BIGINT NOT NULL COMMENT 'tag:0',
        c1 BIGINT COMMENT 'tag:1',
        c2 BIGINT COMMENT 'tag:2',
        PRIMARY KEY (pk)
    );
    INSERT INTO one_pk (pk) VALUES (0);
    INSERT INTO one_pk (pk,c1) VALUES (1,1);
    INSERT INTO one_pk (pk,c1,c2) VALUES (2,2,2),(3,3,3);"

    server_query 1 "SELECT * FROM one_pk ORDER by pk" "pk,c1,c2\n0,None,None\n1,1,None\n2,2,2\n3,3,3"
}

@test "sql-server: test manual commit" {
    skiponwindows "Has dependencies that are missing on the Jenkins Windows installation."

    cd repo1
    start_sql_server repo1

    # check that only master branch exists
    server_query 0 "SELECT name, latest_commit_message FROM dolt_branches" "name,latest_commit_message\nmaster,Initialize data repository"

    # check that new connections are set to master by default
    server_query 0 "SELECT name, latest_commit_message FROM dolt_branches WHERE hash = @@repo1_head" "name,latest_commit_message\nmaster,Initialize data repository"

    # check no tables on master
    server_query 0 "SHOW Tables" ""

    # make some changes to master and commit to branch test_branch
    multi_query 0 "
    SET @@repo1_head=hashof('master');
    CREATE TABLE one_pk (
        pk BIGINT NOT NULL COMMENT 'tag:0',
        c1 BIGINT COMMENT 'tag:1',
        c2 BIGINT COMMENT 'tag:2',
        PRIMARY KEY (pk)
    );
    INSERT INTO one_pk (pk) VALUES (0);
    INSERT INTO one_pk (pk,c1) VALUES (1,1);
    INSERT INTO one_pk (pk,c1,c2) VALUES (2,2,2),(3,3,3);
    SET @@repo1_head=commit('-m', 'test commit message', '--author', 'John Doe <john@example.com>');
    INSERT INTO dolt_branches (name,hash) VALUES ('test_branch', @@repo1_head);"

    # validate new branch was created
    server_query 0 "SELECT name,latest_commit_message FROM dolt_branches" "name,latest_commit_message\nmaster,Initialize data repository\ntest_branch,test commit message"

    # Check that the author information is correct.
    server_query 0 "SELECT latest_committer,latest_committer_email FROM dolt_branches ORDER BY latest_commit_date DESC LIMIT 1" "latest_committer,latest_committer_email\nJohn Doe,john@example.com"

    # validate no tables on master still
    server_query 0 "SHOW tables" ""

    # validate tables and data on test_branch
    server_query 0 "SET @@repo1_head=hashof('test_branch');SHOW tables" ";Table\none_pk"
    server_query 0 "SET @@repo1_head=hashof('test_branch');SELECT * FROM one_pk ORDER by pk" ";pk,c1,c2\n0,None,None\n1,1,None\n2,2,2\n3,3,3"
}

@test "sql-server: test manual merge" {
    skiponwindows "Has dependencies that are missing on the Jenkins Windows installation."

    cd repo1
    start_sql_server repo1

    # check that only master branch exists
    server_query 0 "SELECT name, latest_commit_message FROM dolt_branches" "name,latest_commit_message\nmaster,Initialize data repository"

    # check that new connections are set to master by default
    server_query 0 "SELECT name, latest_commit_message FROM dolt_branches WHERE hash = @@repo1_head" "name,latest_commit_message\nmaster,Initialize data repository"

    # check no tables on master
    server_query 0 "SHOW Tables" ""

    # make some changes to master and commit to branch test_branch
    multi_query 0 "
    SET @@repo1_head=hashof('master');
    CREATE TABLE one_pk (
        pk BIGINT NOT NULL COMMENT 'tag:0',
        c1 BIGINT COMMENT 'tag:1',
        c2 BIGINT COMMENT 'tag:2',
        PRIMARY KEY (pk)
    );
    INSERT INTO one_pk (pk) VALUES (0);
    INSERT INTO one_pk (pk,c1) VALUES (1,1);
    INSERT INTO one_pk (pk,c1,c2) VALUES (2,2,2),(3,3,3);
    SET @@repo1_head=commit('-m', 'test commit message');
    INSERT INTO dolt_branches (name,hash) VALUES ('test_branch', @@repo1_head);"

    # validate new branch was created
    server_query 0 "SELECT name,latest_commit_message FROM dolt_branches" "name,latest_commit_message\nmaster,Initialize data repository\ntest_branch,test commit message"

    # validate no tables on master still
    server_query 0 "SHOW tables" ""

    # Merge the test_branch into master. This should a fast forward merge.
    multi_query 0 "
    SET @@repo1_head = merge('test_branch');
    INSERT INTO dolt_branches (name, hash) VALUES('master', @@repo1_head);"

    # Validate tables and data on master
    server_query 0 "SET @@repo1_head=hashof('master');SHOW tables" ";Table\none_pk"
    server_query 0 "SET @@repo1_head=hashof('master');SELECT * FROM one_pk ORDER by pk" ";pk,c1,c2\n0,None,None\n1,1,None\n2,2,2\n3,3,3"

    # Validate the commit master matches that of test_branch (this is a fast forward) by matching commit hashes.
    server_query 0 "select COUNT(hash) from dolt_branches where hash IN (select hash from dolt_branches WHERE name = 'test_branch')" "COUNT(dolt_branches.hash)\n2"

    # make some changes to test_branch and commit. Make some changes to master and commit. Merge.
    multi_query 0 "
    SET @@repo1_head=hashof('master');
    UPDATE one_pk SET c1=10 WHERE pk=2;
    SET @@repo1_head=commit('-m', 'Change c 1 to 10');
    INSERT INTO dolt_branches (name,hash) VALUES ('master', @@repo1_head);

    SET @@repo1_head=hashof('test_branch');
    INSERT INTO one_pk (pk,c1,c2) VALUES (4,4,4);
    SET @@repo1_head=commit('-m', 'add 4');
    INSERT INTO dolt_branches (name,hash) VALUES ('test_branch', @@repo1_head);"

    multi_query 0 "
    SET @@repo1_head=hashof('master');
    SET @@repo1_head=merge('test_branch');
    INSERT INTO dolt_branches (name, hash) VALUES('master', @@repo1_head);"

    # Validate tables and data on master
    server_query 0 "SET @@repo1_head=hashof('master');SHOW tables" ";Table\none_pk"
    server_query 0 "SET @@repo1_head=hashof('master');SELECT * FROM one_pk ORDER by pk" ";pk,c1,c2\n0,None,None\n1,1,None\n2,10,2\n3,3,3\n4,4,4"

    # Validate the a merge commit was written by making sure the hashes of the two branches don't match
    server_query 0 "select COUNT(hash) from dolt_branches where hash IN (select hash from dolt_branches WHERE name = 'test_branch')" "COUNT(dolt_branches.hash)\n1"
}

@test "sql-server: test reset_hard" {
    skiponwindows "Has dependencies that are missing on the Jenkins Windows installation."

    cd repo1
    dolt sql <<SQL
CREATE TABLE test (
    pk int PRIMARY KEY,
    c0 int
);
INSERT INTO test VALUES (1,1),(2,2),(3,3);
SQL
    dolt add -A && dolt commit -m "added table test"

    start_sql_server repo1

    # add some working changes
    server_query 1 "INSERT INTO test VALUES (7,7);"
    run dolt status
    [ "$status" -eq 0 ]
    [[ "$output" =~ "test" ]] || false

    multi_query 1 "
        SET @@repo1_head = reset('hard');
        REPLACE INTO dolt_branches (name,hash) VALUES ('master', @@repo1_head);"

    run dolt status
    [ "$status" -eq 0 ]
    [[ "$output" =~ "working tree clean" ]] || false
    run dolt sql -q "SELECT sum(pk), sum(c0) FROM test;" -r csv
    [ "$status" -eq 0 ]
    [[ "$output" =~ "6,6" ]] || false

    multi_query 1 "
        INSERT INTO test VALUES (8,8);
        SET @@repo1_head = reset('hard');
        REPLACE INTO dolt_branches (name,hash) VALUES ('master', @@repo1_head);"

    run dolt status
    [ "$status" -eq 0 ]
    [[ "$output" =~ "working tree clean" ]] || false
    run dolt sql -q "SELECT sum(pk), sum(c0) FROM test;" -r csv
    [ "$status" -eq 0 ]
    [[ "$output" =~ "6,6" ]] || false
}

@test "sql-server: test multi db with use statements" {
    skiponwindows "Has dependencies that are missing on the Jenkins Windows installation."

    start_multi_db_server repo1

    # create a table in repo1
    server_query 1 "CREATE TABLE r1_one_pk (
        pk BIGINT NOT NULL COMMENT 'tag:0',
        c1 BIGINT COMMENT 'tag:1',
        c2 BIGINT COMMENT 'tag:2',
        PRIMARY KEY (pk)
    )" ""

    # create a table in repo2
    server_query 1 "USE repo2; CREATE TABLE r2_one_pk (
        pk BIGINT NOT NULL COMMENT 'tag:0',
        c3 BIGINT COMMENT 'tag:1',
        c4 BIGINT COMMENT 'tag:2',
        PRIMARY KEY (pk)
    )" ";"

    # validate tables in repos
    server_query 1 "SHOW tables" "Table\nr1_one_pk"
    server_query 1 "USE repo2;SHOW tables" ";Table\nr2_one_pk"

    # put data in both
    multi_query 1 "
    INSERT INTO r1_one_pk (pk) VALUES (0);
    INSERT INTO r1_one_pk (pk,c1) VALUES (1,1);
    INSERT INTO r1_one_pk (pk,c1,c2) VALUES (2,2,2),(3,3,3);
    USE repo2;
    INSERT INTO r2_one_pk (pk) VALUES (0);
    INSERT INTO r2_one_pk (pk,c3) VALUES (1,1);
    INSERT INTO r2_one_pk (pk,c3,c4) VALUES (2,2,2),(3,3,3)"

    server_query 1 "SELECT * FROM repo1.r1_one_pk ORDER BY pk" "pk,c1,c2\n0,None,None\n1,1,None\n2,2,2\n3,3,3"
    server_query 1 "SELECT * FROM repo2.r2_one_pk ORDER BY pk" "pk,c3,c4\n0,None,None\n1,1,None\n2,2,2\n3,3,3"

    multi_query 1 "
    DELETE FROM r1_one_pk where pk=0;
    USE repo2;
    DELETE FROM r2_one_pk where pk=0"

    server_query 1 "SELECT * FROM repo1.r1_one_pk ORDER BY pk" "pk,c1,c2\n1,1,None\n2,2,2\n3,3,3"
    server_query 1 "SELECT * FROM repo2.r2_one_pk ORDER BY pk" "pk,c3,c4\n1,1,None\n2,2,2\n3,3,3"

    multi_query 1 "
    UPDATE r1_one_pk SET c2=1 WHERE pk=1;
    USE repo2;
    UPDATE r2_one_pk SET c4=1 where pk=1"

    server_query 1 "SELECT * FROM repo1.r1_one_pk ORDER BY pk" "pk,c1,c2\n1,1,1\n2,2,2\n3,3,3"
    server_query 1 "SELECT * FROM repo2.r2_one_pk ORDER BY pk" "pk,c3,c4\n1,1,1\n2,2,2\n3,3,3"
}


@test "sql-server: test multi db without use statements" {
    skip "autocommit fails when the current db is not the one being written"
    start_multi_db_server repo1

    # create a table in repo1
    server_query 1 "CREATE TABLE repo1.r1_one_pk (
        pk BIGINT NOT NULL COMMENT 'tag:0',
        c1 BIGINT COMMENT 'tag:1',
        c2 BIGINT COMMENT 'tag:2',
        PRIMARY KEY (pk)
    )" ""

    # create a table in repo2
    server_query 1 "USE repo2; CREATE TABLE repo2.r2_one_pk (
        pk BIGINT NOT NULL COMMENT 'tag:0',
        c3 BIGINT COMMENT 'tag:1',
        c4 BIGINT COMMENT 'tag:2',
        PRIMARY KEY (pk)
    )" ";"

    # validate tables in repos
    server_query 1 "SHOW tables" "Table\nr1_one_pk"
    server_query 1 "USE repo2;SHOW tables" ";Table\nr2_one_pk"

    # put data in both
    multi_query 1 "
    INSERT INTO repo1.r1_one_pk (pk) VALUES (0);
    INSERT INTO repo1.r1_one_pk (pk,c1) VALUES (1,1);
    INSERT INTO repo1.r1_one_pk (pk,c1,c2) VALUES (2,2,2),(3,3,3);
    USE repo2;
    INSERT INTO repo2.r2_one_pk (pk) VALUES (0);
    INSERT INTO repo2.r2_one_pk (pk,c3) VALUES (1,1);
    INSERT INTO repo2.r2_one_pk (pk,c3,c4) VALUES (2,2,2),(3,3,3)"

    server_query 1 "SELECT * FROM repo1.r1_one_pk" "pk,c1,c2\n0,None,None\n1,1,None\n2,2,2\n3,3,3"
    server_query 1 "SELECT * FROM repo2.r2_one_pk" "pk,c3,c4\n0,None,None\n1,1,None\n2,2,2\n3,3,3"

    multi_query 1 "
    DELETE FROM repo1.r1_one_pk where pk=0;
    USE repo2;
    DELETE FROM repo2.r2_one_pk where pk=0"

    server_query 1 "SELECT * FROM repo1.r1_one_pk" "pk,c1,c2\n1,1,None\n2,2,2\n3,3,3"
    server_query 1 "SELECT * FROM repo2.r2_one_pk" "pk,c3,c4\n1,1,None\n2,2,2\n3,3,3"

    multi_query 1 "
    UPDATE repo1.r1_one_pk SET c2=1 WHERE pk=1;
    USE repo2;
    UPDATE repo2.r2_one_pk SET c4=1 where pk=1"

    server_query 1 "SELECT * FROM repo1.r1_one_pk" "pk,c1,c2\n1,1,1\n2,2,2\n3,3,3"
    server_query 1 "SELECT * FROM repo2.r2_one_pk" "pk,c3,c4\n1,1,1\n2,2,2\n3,3,3"
}

@test "sql-server: test CREATE and DROP database via sql-server" {
    skiponwindows "Has dependencies that are missing on the Jenkins Windows installation."

    cd repo1
    start_sql_server repo1

    multi_query 1 "
    CREATE DATABASE memdb;
    USE memdb;
    CREATE TABLE pk(pk int primary key);
    INSERT INTO pk (pk) VALUES (0);
    "

    server_query 1 "SELECT * FROM memdb.pk ORDER BY pk" "pk\n0"
    server_query 1 "DROP DATABASE memdb" ""
    server_query 1 "SHOW DATABASES" "Database\ninformation_schema\nrepo1"

}

@test "sql-server: DOLT_ADD, DOLT_COMMIT, DOLT_CHECKOUT, DOLT_MERGE work together in server mode" {
      skiponwindows "Has dependencies that are missing on the Jenkins Windows installation."

     cd repo1
     start_sql_server repo1


     multi_query 1 "
     CREATE TABLE test (
         pk int primary key
     );
     INSERT INTO test VALUES (0),(1),(2);
     SELECT DOLT_ADD('.');
     SELECT DOLT_COMMIT('-a', '-m', 'Step 1');
     SELECT DOLT_CHECKOUT('-b', 'feature-branch');
     "

     server_query 1 "SELECT * FROM test" "pk\n0\n1\n2"
     run dolt branch
     [ "$status" -eq 0 ]
     [[ "$output" =~ "* feature-branch" ]] || false

     multi_query 1 "
     INSERT INTO test VALUES (3);
     INSERT INTO test VALUES (4);
     INSERT INTO test VALUES (21232);
     DELETE FROM test WHERE pk=4;
     UPDATE test SET pk=21 WHERE pk=21232;
     "
     server_query 1 "SELECT * FROM test" "pk\n0\n1\n2\n3\n21"

     multi_query 1 "
     SELECT DOLT_COMMIT('-a', '-m', 'Insert 3');
     SELECT DOLT_CHECKOUT('master');
     "
     server_query 1 "SELECT * FROM test" "pk\n0\n1\n2"

     multi_query 1 "
     INSERT INTO test VALUES (500000);
     INSERT INTO test VALUES (500001);
     DELETE FROM test WHERE pk=500001;
     UPDATE test SET pk=60 WHERE pk=500000;
     SELECT DOLT_ADD('.');
     SELECT DOLT_COMMIT('-m', 'Insert 60');
     SELECT DOLT_MERGE('feature-branch');
     SELECT DOLT_COMMIT('-a', '-m', 'Finish up Merge');
     "
     server_query 1 "SELECT * FROM test" "pk\n0\n1\n2\n3\n21\n60"

     run dolt status
     [ $status -eq 0 ]
     [[ "$output" =~ "nothing to commit, working tree clean" ]] || false
}

<<<<<<< HEAD
@test "DOLT_MERGE ff works" {
     skiponwindows "Has dependencies that are missing on the Jenkins Windows installation."
=======
@test "sql-server: DOLT_MERGE ff works" {
      skiponwindows "Has dependencies that are missing on the Jenkins Windows installation."
>>>>>>> 99140dae

     cd repo1
     start_sql_server repo1

     multi_query 1 "
     CREATE TABLE test (
          pk int primary key
     );
     INSERT INTO test VALUES (0),(1),(2);
     SELECT DOLT_ADD('.');
     SELECT DOLT_COMMIT('-m', 'Step 1');
     SELECT DOLT_CHECKOUT('-b', 'feature-branch');
     INSERT INTO test VALUES (3);
     UPDATE test SET pk=1000 WHERE pk=0;
     SELECT DOLT_COMMIT('-a', '-m', 'this is a ff');
     SELECT DOLT_CHECKOUT('master');
     SELECT DOLT_MERGE('feature-branch');
     "

     server_query 1 "SELECT * FROM test" "pk\n1\n2\n3\n1000"

     server_query 1 "SELECT COUNT(*) FROM dolt_log" "COUNT(*)\n3"
}

@test "LOAD DATA via LOCAL INFILE works" {
     skiponwindows "Has dependencies that are missing on the Jenkins Windows installation."

     cd repo1
     start_sql_server repo1

     multi_query 1 "
     CREATE TABLE test(pk int primary key, c1 int, c2 int, c3 int, c4 int, c5 int);
     SET local_infile=1;
     LOAD DATA LOCAL INFILE '$BATS_TEST_DIRNAME/helper/1pk5col-ints.csv' INTO TABLE test CHARACTER SET UTF8MB4 FIELDS TERMINATED BY ',' ESCAPED BY '' LINES TERMINATED BY '\n' IGNORE 1 LINES;
     "

     server_query 1 "SELECT * FROM test" "pk,c1,c2,c3,c4,c5\n0,1,2,3,4,5\n1,1,2,3,4,5"
}<|MERGE_RESOLUTION|>--- conflicted
+++ resolved
@@ -513,13 +513,8 @@
      [[ "$output" =~ "nothing to commit, working tree clean" ]] || false
 }
 
-<<<<<<< HEAD
-@test "DOLT_MERGE ff works" {
-     skiponwindows "Has dependencies that are missing on the Jenkins Windows installation."
-=======
 @test "sql-server: DOLT_MERGE ff works" {
-      skiponwindows "Has dependencies that are missing on the Jenkins Windows installation."
->>>>>>> 99140dae
+    skiponwindows "Has dependencies that are missing on the Jenkins Windows installation."
 
      cd repo1
      start_sql_server repo1
@@ -544,7 +539,7 @@
      server_query 1 "SELECT COUNT(*) FROM dolt_log" "COUNT(*)\n3"
 }
 
-@test "LOAD DATA via LOCAL INFILE works" {
+@test "sql-server: LOAD DATA LOCAL INFILE works" {
      skiponwindows "Has dependencies that are missing on the Jenkins Windows installation."
 
      cd repo1
