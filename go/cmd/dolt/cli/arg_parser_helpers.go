--- conflicted
+++ resolved
@@ -95,12 +95,9 @@
 	DeleteFlag       = "delete"
 	DeleteForceFlag  = "D"
 	OutputOnlyFlag   = "output-only"
-<<<<<<< HEAD
 	TrackFlag        = "track"
-=======
 	RemoteParam      = "remote"
 	BranchParam      = "branch"
->>>>>>> d5fa2323
 )
 
 const (
