// Copyright 2019 Dolthub, Inc.
//
// Licensed under the Apache License, Version 2.0 (the "License");
// you may not use this file except in compliance with the License.
// You may obtain a copy of the License at
//
//     http://www.apache.org/licenses/LICENSE-2.0
//
// Unless required by applicable law or agreed to in writing, software
// distributed under the License is distributed on an "AS IS" BASIS,
// WITHOUT WARRANTIES OR CONDITIONS OF ANY KIND, either express or implied.
// See the License for the specific language governing permissions and
// limitations under the License.

package commands

import (
	"context"
	"fmt"
	"sort"
	"strings"

	"github.com/fatih/color"

	"github.com/dolthub/dolt/go/cmd/dolt/cli"
	"github.com/dolthub/dolt/go/cmd/dolt/errhand"
	eventsapi "github.com/dolthub/dolt/go/gen/proto/dolt/services/eventsapi/v1alpha1"
	"github.com/dolthub/dolt/go/libraries/doltcore/doltdb"
	"github.com/dolthub/dolt/go/libraries/doltcore/env"
	"github.com/dolthub/dolt/go/libraries/doltcore/env/actions"
	"github.com/dolthub/dolt/go/libraries/doltcore/ref"
	"github.com/dolthub/dolt/go/libraries/utils/argparser"
	"github.com/dolthub/dolt/go/libraries/utils/filesys"
	"github.com/dolthub/dolt/go/libraries/utils/set"
)

var branchForceFlagDesc = "Reset {{.LessThan}}branchname{{.GreaterThan}} to {{.LessThan}}startpoint{{.GreaterThan}}, even if {{.LessThan}}branchname{{.GreaterThan}} exists already. Without {{.EmphasisLeft}}-f{{.EmphasisRight}}, {{.EmphasisLeft}}dolt branch{{.EmphasisRight}} refuses to change an existing branch. In combination with {{.EmphasisLeft}}-d{{.EmphasisRight}} (or {{.EmphasisLeft}}--delete{{.EmphasisRight}}), allow deleting the branch irrespective of its merged status. In combination with -m (or {{.EmphasisLeft}}--move{{.EmphasisRight}}), allow renaming the branch even if the new branch name already exists, the same applies for {{.EmphasisLeft}}-c{{.EmphasisRight}} (or {{.EmphasisLeft}}--copy{{.EmphasisRight}})."

var branchDocs = cli.CommandDocumentationContent{
	ShortDesc: `List, create, or delete branches`,
	LongDesc: `If {{.EmphasisLeft}}--list{{.EmphasisRight}} is given, or if there are no non-option arguments, existing branches are listed. The current branch will be highlighted with an asterisk. With no options, only local branches are listed. With {{.EmphasisLeft}}-r{{.EmphasisRight}}, only remote branches are listed. With {{.EmphasisLeft}}-a{{.EmphasisRight}} both local and remote branches are listed. {{.EmphasisLeft}}-v{{.EmphasisRight}} causes the hash of the commit that the branches are at to be printed as well.

The command's second form creates a new branch head named {{.LessThan}}branchname{{.GreaterThan}} which points to the current {{.EmphasisLeft}}HEAD{{.EmphasisRight}}, or {{.LessThan}}start-point{{.GreaterThan}} if given.

Note that this will create the new branch, but it will not switch the working tree to it; use {{.EmphasisLeft}}dolt checkout <newbranch>{{.EmphasisRight}} to switch to the new branch.

With a {{.EmphasisLeft}}-m{{.EmphasisRight}}, {{.LessThan}}oldbranch{{.GreaterThan}} will be renamed to {{.LessThan}}newbranch{{.GreaterThan}}. If {{.LessThan}}newbranch{{.GreaterThan}} exists, -f must be used to force the rename to happen.

The {{.EmphasisLeft}}-c{{.EmphasisRight}} options have the exact same semantics as {{.EmphasisLeft}}-m{{.EmphasisRight}}, except instead of the branch being renamed it will be copied to a new name.

With a {{.EmphasisLeft}}-d{{.EmphasisRight}}, {{.LessThan}}branchname{{.GreaterThan}} will be deleted. You may specify more than one branch for deletion.`,
	Synopsis: []string{
		`[--list] [-v] [-a] [-r]`,
		`[-f] {{.LessThan}}branchname{{.GreaterThan}} [{{.LessThan}}start-point{{.GreaterThan}}]`,
		`-m [-f] [{{.LessThan}}oldbranch{{.GreaterThan}}] {{.LessThan}}newbranch{{.GreaterThan}}`,
		`-c [-f] [{{.LessThan}}oldbranch{{.GreaterThan}}] {{.LessThan}}newbranch{{.GreaterThan}}`,
		`-d [-f] [-r] {{.LessThan}}branchname{{.GreaterThan}}...`,
	},
}

const (
	listFlag        = "list"
	forceFlag       = "force"
	copyFlag        = "copy"
	moveFlag        = "move"
	deleteFlag      = "delete"
	deleteForceFlag = "D"
	verboseFlag     = "verbose"
	allFlag         = "all"
	remoteFlag      = "remote"
	showCurrentFlag = "show-current"
)

type BranchCmd struct{}

// Name is returns the name of the Dolt cli command. This is what is used on the command line to invoke the command
func (cmd BranchCmd) Name() string {
	return "branch"
}

// Description returns a description of the command
func (cmd BranchCmd) Description() string {
	return "Create, list, edit, delete branches."
}

// CreateMarkdown creates a markdown file containing the helptext for the command at the given path
func (cmd BranchCmd) CreateMarkdown(fs filesys.Filesys, path, commandStr string) error {
	ap := cmd.createArgParser()
	return CreateMarkdown(fs, path, cli.GetCommandDocumentation(commandStr, branchDocs, ap))
}

func (cmd BranchCmd) createArgParser() *argparser.ArgParser {
	ap := argparser.NewArgParser()
	ap.ArgListHelp = append(ap.ArgListHelp, [2]string{"start-point", "A commit that a new branch should point at."})
	ap.SupportsFlag(listFlag, "", "List branches")
	ap.SupportsFlag(forceFlag, "f", branchForceFlagDesc)
	ap.SupportsFlag(copyFlag, "c", "Create a copy of a branch.")
	ap.SupportsFlag(moveFlag, "m", "Move/rename a branch")
	ap.SupportsFlag(deleteFlag, "d", "Delete a branch. The branch must be fully merged in its upstream branch.")
	ap.SupportsFlag(deleteForceFlag, "", "Shortcut for {{.EmphasisLeft}}--delete --force{{.EmphasisRight}}.")
	ap.SupportsFlag(verboseFlag, "v", "When in list mode, show the hash and commit subject line for each head")
	ap.SupportsFlag(allFlag, "a", "When in list mode, shows remote tracked branches")
	ap.SupportsFlag(remoteFlag, "r", "When in list mode, show only remote tracked branches. When with -d, delete a remote tracking branch.")
	ap.SupportsFlag(showCurrentFlag, "", "Print the name of the current branch")
	return ap
}

// EventType returns the type of the event to log
func (cmd BranchCmd) EventType() eventsapi.ClientEventType {
	return eventsapi.ClientEventType_BRANCH
}

// Exec executes the command
func (cmd BranchCmd) Exec(ctx context.Context, commandStr string, args []string, dEnv *env.DoltEnv) int {
	ap := cmd.createArgParser()
	help, usage := cli.HelpAndUsagePrinters(cli.GetCommandDocumentation(commandStr, branchDocs, ap))
	apr := cli.ParseArgs(ap, args, help)

	switch {
	case apr.Contains(moveFlag):
		return moveBranch(ctx, dEnv, apr, usage)
	case apr.Contains(copyFlag):
		return copyBranch(ctx, dEnv, apr, usage)
	case apr.Contains(deleteFlag):
		return deleteBranches(ctx, dEnv, apr, usage)
	case apr.Contains(deleteForceFlag):
		return deleteForceBranches(ctx, dEnv, apr, usage)
	case apr.Contains(listFlag):
		return printBranches(ctx, dEnv, apr, usage)
	case apr.Contains(showCurrentFlag):
		return printCurrentBranch(dEnv)
	case apr.NArg() > 0:
		return createBranch(ctx, dEnv, apr, usage)
	default:
		return printBranches(ctx, dEnv, apr, usage)
	}
}

func printBranches(ctx context.Context, dEnv *env.DoltEnv, apr *argparser.ArgParseResults, _ cli.UsagePrinter) int {
	branchSet := set.NewStrSet(apr.Args())

	verbose := apr.Contains(verboseFlag)
	printRemote := apr.Contains(remoteParam)
	printAll := apr.Contains(allFlag)

	branches, err := dEnv.DoltDB.GetRefs(ctx)

	if err != nil {
		return HandleVErrAndExitCode(errhand.BuildDError("error: failed to read refs from db").AddCause(err).Build(), nil)
	}

	currentBranch := dEnv.RepoState.CWBHeadRef()
	sort.Slice(branches, func(i, j int) bool {
		return branches[i].String() < branches[j].String()
	})

	for _, branch := range branches {
		if branchSet.Size() > 0 && !branchSet.Contains(branch.GetPath()) {
			continue
		}

		cs, _ := doltdb.NewCommitSpec(branch.String())

		shouldPrint := false
		switch branch.GetType() {
		case ref.BranchRefType:
			shouldPrint = printAll || !printRemote
		case ref.RemoteRefType:
			shouldPrint = printAll || printRemote
		}
		if !shouldPrint {
			continue
		}

		commitStr := ""
		branchName := "  " + branch.GetPath()
		branchLen := len(branchName)
		if ref.Equals(branch, currentBranch) {
			branchName = "* " + color.GreenString(branch.GetPath())
		} else if branch.GetType() == ref.RemoteRefType {
			branchName = "  " + color.RedString("remotes/"+branch.GetPath())
			branchLen += len("remotes/")

		}

		if verbose {
			cm, err := dEnv.DoltDB.Resolve(ctx, cs, dEnv.RepoState.CWBHeadRef())

			if err == nil {
				h, err := cm.HashOf()

				if err != nil {
					return HandleVErrAndExitCode(errhand.BuildDError("error: failed to hash commit").AddCause(err).Build(), nil)
				}

				commitStr = h.String()
			}
		}

		fmtStr := fmt.Sprintf("%%s%%%ds\t%%s", 48-branchLen)
		line := fmt.Sprintf(fmtStr, branchName, "", commitStr)

		cli.Println(line)
	}

	return 0
}

func printCurrentBranch(dEnv *env.DoltEnv) int {
	cli.Println(dEnv.RepoState.CWBHeadRef().GetPath())
	return 0
}

func moveBranch(ctx context.Context, dEnv *env.DoltEnv, apr *argparser.ArgParseResults, usage cli.UsagePrinter) int {
	if apr.NArg() != 2 {
		usage()
		return 1
	}

	force := apr.Contains(forceFlag)
	src := apr.Arg(0)
	dest := apr.Arg(1)
	err := actions.MoveBranch(ctx, dEnv, src, apr.Arg(1), force)

	var verr errhand.VerboseError
	if err != nil {
		if err == doltdb.ErrBranchNotFound {
			verr = errhand.BuildDError("fatal: branch '%s' not found", src).Build()
		} else if err == actions.ErrAlreadyExists {
			verr = errhand.BuildDError("fatal: A branch named '%s' already exists.", dest).Build()
		} else if err == doltdb.ErrInvBranchName {
			verr = errhand.BuildDError("fatal: '%s' is not a valid branch name.", dest).Build()
		} else if err == actions.ErrCOBranchDelete {
			verr = errhand.BuildDError("error: Cannot delete checked out branch '%s'", src).Build()
		} else {
			bdr := errhand.BuildDError("fatal: Unexpected error moving branch from '%s' to '%s'", src, dest)
			verr = bdr.AddCause(err).Build()
		}
	}

	return HandleVErrAndExitCode(verr, usage)
}

func copyBranch(ctx context.Context, dEnv *env.DoltEnv, apr *argparser.ArgParseResults, usage cli.UsagePrinter) int {
	if apr.NArg() != 2 {
		usage()
		return 1
	}

	force := apr.Contains(forceFlag)
	src := apr.Arg(0)
	dest := apr.Arg(1)
	err := actions.CopyBranch(ctx, dEnv, src, dest, force)

	var verr errhand.VerboseError
	if err != nil {
		if err == doltdb.ErrBranchNotFound {
			verr = errhand.BuildDError("fatal: branch '%s' not found", src).Build()
		} else if err == actions.ErrAlreadyExists {
			verr = errhand.BuildDError("fatal: A branch named '%s' already exists.", dest).Build()
		} else if err == doltdb.ErrInvBranchName {
			verr = errhand.BuildDError("fatal: '%s' is not a valid branch name.", dest).Build()
		} else {
			bdr := errhand.BuildDError("fatal: Unexpected error copying branch from '%s' to '%s'", src, dest)
			verr = bdr.AddCause(err).Build()
		}
	}

	return HandleVErrAndExitCode(verr, usage)
}

func deleteBranches(ctx context.Context, dEnv *env.DoltEnv, apr *argparser.ArgParseResults, usage cli.UsagePrinter) int {
	return handleDeleteBranches(ctx, dEnv, apr, usage, apr.Contains(forceFlag))
}

func deleteForceBranches(ctx context.Context, dEnv *env.DoltEnv, apr *argparser.ArgParseResults, usage cli.UsagePrinter) int {
	return handleDeleteBranches(ctx, dEnv, apr, usage, true)
}

func handleDeleteBranches(ctx context.Context, dEnv *env.DoltEnv, apr *argparser.ArgParseResults, usage cli.UsagePrinter, force bool) int {
	if apr.NArg() == 0 {
		usage()
		return 1
	}
	for i := 0; i < apr.NArg(); i++ {
		brName := apr.Arg(i)

		err := actions.DeleteBranch(ctx, dEnv, brName, actions.DeleteOptions{
			Force:  force,
			Remote: apr.Contains(remoteFlag),
		})

		if err != nil {
			var verr errhand.VerboseError
			if err == doltdb.ErrBranchNotFound {
				verr = errhand.BuildDError("fatal: branch '%s' not found", brName).Build()
			} else if err == actions.ErrCOBranchDelete {
				verr = errhand.BuildDError("error: Cannot delete checked out branch '%s'", brName).Build()
			} else {
				bdr := errhand.BuildDError("fatal: Unexpected error deleting '%s'", brName)
				verr = bdr.AddCause(err).Build()
			}
			return HandleVErrAndExitCode(verr, usage)
		}
	}

	return HandleVErrAndExitCode(nil, usage)
}

func createBranch(ctx context.Context, dEnv *env.DoltEnv, apr *argparser.ArgParseResults, usage cli.UsagePrinter) int {
	if apr.NArg() == 0 || apr.NArg() > 2 {
		usage()
		return 1
	}

	newBranch := apr.Arg(0)
	startPt := "head"

	if apr.NArg() == 2 {
		startPt = apr.Arg(1)
	}

	err := actions.CreateBranchWithStartPt(ctx, dEnv.DbData(), newBranch, startPt, apr.Contains(forceFlag))
	if err != nil {
		return HandleVErrAndExitCode(errhand.BuildDError(err.Error()).Build(), usage)
	}

<<<<<<< HEAD
	return HandleVErrAndExitCode(nil, usage)
=======
	return 0
>>>>>>> 7e08b4de
}

func HandleVErrAndExitCode(verr errhand.VerboseError, usage cli.UsagePrinter) int {
	if verr != nil {
		if msg := verr.Verbose(); strings.TrimSpace(msg) != "" {
			cli.PrintErrln(msg)
		}

		if verr.ShouldPrintUsage() {
			usage()
		}

		return 1
	}

	return 0
}

// BuildVerrAndExit is a shortcut for building a verbose error and calling HandleVerrAndExitCode with it
func BuildVerrAndExit(errMsg string, cause error) int {
	return HandleVErrAndExitCode(errhand.BuildDError(errMsg).AddCause(cause).Build(), nil)
}<|MERGE_RESOLUTION|>--- conflicted
+++ resolved
@@ -325,11 +325,7 @@
 		return HandleVErrAndExitCode(errhand.BuildDError(err.Error()).Build(), usage)
 	}
 
-<<<<<<< HEAD
-	return HandleVErrAndExitCode(nil, usage)
-=======
 	return 0
->>>>>>> 7e08b4de
 }
 
 func HandleVErrAndExitCode(verr errhand.VerboseError, usage cli.UsagePrinter) int {
