--- conflicted
+++ resolved
@@ -94,13 +94,8 @@
 }
 
 // Exec executes the command
-<<<<<<< HEAD
 func (cmd CloneCmd) Exec(ctx context.Context, wg *sync.WaitGroup, commandStr string, args []string, dEnv *env.DoltEnv) int {
-	ap := cmd.createArgParser()
-=======
-func (cmd CloneCmd) Exec(ctx context.Context, commandStr string, args []string, dEnv *env.DoltEnv) int {
 	ap := cmd.ArgParser()
->>>>>>> eec434b5
 	help, usage := cli.HelpAndUsagePrinters(cli.GetCommandDocumentation(commandStr, cloneDocs, ap))
 	apr := cli.ParseArgsOrDie(ap, args, help)
 
