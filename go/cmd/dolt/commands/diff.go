// Copyright 2019 Dolthub, Inc.
//
// Licensed under the Apache License, Version 2.0 (the "License");
// you may not use this file except in compliance with the License.
// You may obtain a copy of the License at
//
//     http://www.apache.org/licenses/LICENSE-2.0
//
// Unless required by applicable law or agreed to in writing, software
// distributed under the License is distributed on an "AS IS" BASIS,
// WITHOUT WARRANTIES OR CONDITIONS OF ANY KIND, either express or implied.
// See the License for the specific language governing permissions and
// limitations under the License.

package commands

import (
	"context"
	"fmt"
	"io"
	"sort"
	"strconv"
	"strings"

	"github.com/dolthub/go-mysql-server/sql"

	"github.com/dolthub/dolt/go/cmd/dolt/cli"
	"github.com/dolthub/dolt/go/cmd/dolt/commands/engine"
	"github.com/dolthub/dolt/go/cmd/dolt/errhand"
	eventsapi "github.com/dolthub/dolt/go/gen/proto/dolt/services/eventsapi/v1alpha1"
	"github.com/dolthub/dolt/go/libraries/doltcore/diff"
	"github.com/dolthub/dolt/go/libraries/doltcore/doltdb"
	"github.com/dolthub/dolt/go/libraries/doltcore/env"
	"github.com/dolthub/dolt/go/libraries/doltcore/schema"
	"github.com/dolthub/dolt/go/libraries/doltcore/sqle/sqlutil"
	"github.com/dolthub/dolt/go/libraries/utils/argparser"
	"github.com/dolthub/dolt/go/libraries/utils/set"
)

type diffOutput int
type diffPart int
type diffMode int

const (
	SchemaOnlyDiff diffPart = 1 // 0b0001
	DataOnlyDiff   diffPart = 2 // 0b0010
	Stat           diffPart = 4 // 0b0100

	SchemaAndDataDiff = SchemaOnlyDiff | DataOnlyDiff

	TabularDiffOutput diffOutput = 1
	SQLDiffOutput     diffOutput = 2
	JsonDiffOutput    diffOutput = 3

<<<<<<< HEAD
	DataFlag    = "data"
	SchemaFlag  = "schema"
	SummaryFlag = "summary"
	whereParam  = "where"
	limitParam  = "limit"
	SQLFlag     = "sql"
	SkinnyFlag  = "skinny"
	MergeBase   = "merge-base"
	DiffMode    = "diff-mode"
=======
	DataFlag   = "data"
	SchemaFlag = "schema"
	StatFlag   = "stat"
	whereParam = "where"
	limitParam = "limit"
	SQLFlag    = "sql"
	CachedFlag = "cached"
	SkinnyFlag = "skinny"
	MergeBase  = "merge-base"
	DiffMode   = "diff-mode"
>>>>>>> 35703235
)

var diffDocs = cli.CommandDocumentationContent{
	ShortDesc: "Show changes between commits, commit and working tree, etc",
	LongDesc: `
Show changes between the working and staged tables, changes between the working tables and the tables within a commit, or changes between tables at two commits.

{{.EmphasisLeft}}dolt diff [--options] [<tables>...]{{.EmphasisRight}}
   This form is to view the changes you made relative to the staging area for the next commit. In other words, the differences are what you could tell Dolt to further add but you still haven't. You can stage these changes by using dolt add.

{{.EmphasisLeft}}dolt diff [--options] [--merge-base] <commit> [<tables>...]{{.EmphasisRight}}
   This form is to view the changes you have in your working tables relative to the named {{.LessThan}}commit{{.GreaterThan}}. You can use HEAD to compare it with the latest commit, or a branch name to compare with the tip of a different branch. If {{.EmphasisLeft}}--merge-base{{.EmphasisRight}} is given, instead of using {{.LessThan}}commit{{.GreaterThan}}, use the merge base of {{.LessThan}}commit{{.GreaterThan}} and HEAD. {{.EmphasisLeft}}dolt diff --merge-base A{{.EmphasisRight}} is equivalent to {{.EmphasisLeft}}dolt diff $(dolt merge-base A HEAD){{.EmphasisRight}} and {{.EmphasisLeft}}dolt diff A...HEAD{{.EmphasisRight}}.

{{.EmphasisLeft}}dolt diff [--options] [--merge-base] <commit> <commit> [<tables>...]{{.EmphasisRight}}
   This is to view the changes between two arbitrary {{.EmphasisLeft}}commit{{.EmphasisRight}}. If {{.EmphasisLeft}}--merge-base{{.EmphasisRight}} is given, use the merge base of the two commits for the "before" side. {{.EmphasisLeft}}dolt diff --merge-base A B{{.EmphasisRight}} is equivalent to {{.EmphasisLeft}}dolt diff $(dolt merge-base A B) B{{.EmphasisRight}} and {{.EmphasisLeft}}dolt diff A...B{{.EmphasisRight}}.

{{.EmphasisLeft}}dolt diff [--options] <commit>..<commit> [<tables>...]{{.EmphasisRight}}
   This is synonymous to the above form (without the ..) to view the changes between two arbitrary {{.EmphasisLeft}}commit{{.EmphasisRight}}.

{{.EmphasisLeft}}dolt diff [--options] <commit>...<commit> [<tables>...]{{.EmphasisRight}}
   This is to view the changes on the branch containing and up to the second {{.LessThan}}commit{{.GreaterThan}}, starting at a common ancestor of both {{.LessThan}}commit{{.GreaterThan}}. {{.EmphasisLeft}}dolt diff A...B{{.EmphasisRight}} is equivalent to {{.EmphasisLeft}}dolt diff $(dolt merge-base A B) B{{.EmphasisRight}} and {{.EmphasisLeft}}dolt diff --merge-base A B{{.EmphasisRight}}. You can omit any one of {{.LessThan}}commit{{.GreaterThan}}, which has the same effect as using HEAD instead.

The diffs displayed can be limited to show the first N by providing the parameter {{.EmphasisLeft}}--limit N{{.EmphasisRight}} where {{.EmphasisLeft}}N{{.EmphasisRight}} is the number of diffs to display.

To filter which data rows are displayed, use {{.EmphasisLeft}}--where <SQL expression>{{.EmphasisRight}}. Table column names in the filter expression must be prefixed with {{.EmphasisLeft}}from_{{.EmphasisRight}} or {{.EmphasisLeft}}to_{{.EmphasisRight}}, e.g. {{.EmphasisLeft}}to_COLUMN_NAME > 100{{.EmphasisRight}} or {{.EmphasisLeft}}from_COLUMN_NAME + to_COLUMN_NAME = 0{{.EmphasisRight}}.

The {{.EmphasisLeft}}--diff-mode{{.EmphasisRight}} argument controls how modified rows are presented when the format output is set to {{.EmphasisLeft}}tabular{{.EmphasisRight}}. When set to {{.EmphasisLeft}}row{{.EmphasisRight}}, modified rows are presented as old and new rows. When set to {{.EmphasisLeft}}line{{.EmphasisRight}}, modified rows are presented as a single row, and changes are presented using "+" and "-" within the column. When set to {{.EmphasisLeft}}in-place{{.EmphasisRight}}, modified rows are presented as a single row, and changes are presented side-by-side with a color distinction (requires a color-enabled terminal). When set to {{.EmphasisLeft}}context{{.EmphasisRight}}, rows that contain at least one column that spans multiple lines uses {{.EmphasisLeft}}line{{.EmphasisRight}}, while all other rows use {{.EmphasisLeft}}row{{.EmphasisRight}}. The default value is {{.EmphasisLeft}}context{{.EmphasisRight}}.
`,
	Synopsis: []string{
		`[options] [{{.LessThan}}commit{{.GreaterThan}}] [{{.LessThan}}tables{{.GreaterThan}}...]`,
		`[options] {{.LessThan}}commit{{.GreaterThan}} {{.LessThan}}commit{{.GreaterThan}} [{{.LessThan}}tables{{.GreaterThan}}...]`,
	},
}

type diffArgs struct {
	diffParts  diffPart
	diffOutput diffOutput
	diffMode   diff.Mode
	fromRoot   *doltdb.RootValue
	toRoot     *doltdb.RootValue
	fromRef    string
	toRef      string
	tableSet   *set.StrSet
	limit      int
	where      string
	skinny     bool
}

type DiffCmd struct{}

// Name is returns the name of the Dolt cli command. This is what is used on the command line to invoke the command
func (cmd DiffCmd) Name() string {
	return "diff"
}

// Description returns a description of the command
func (cmd DiffCmd) Description() string {
	return "Diff a table."
}

// EventType returns the type of the event to log
func (cmd DiffCmd) EventType() eventsapi.ClientEventType {
	return eventsapi.ClientEventType_DIFF
}

func (cmd DiffCmd) Docs() *cli.CommandDocumentation {
	ap := cmd.ArgParser()
	return cli.NewCommandDocumentation(diffDocs, ap)
}

func (cmd DiffCmd) ArgParser() *argparser.ArgParser {
	ap := argparser.NewArgParser()
	ap.SupportsFlag(DataFlag, "d", "Show only the data changes, do not show the schema changes (Both shown by default).")
	ap.SupportsFlag(SchemaFlag, "s", "Show only the schema changes, do not show the data changes (Both shown by default).")
	ap.SupportsFlag(StatFlag, "", "Show stats of data changes")
	ap.SupportsString(FormatFlag, "r", "result output format", "How to format diff output. Valid values are tabular, sql, json. Defaults to tabular.")
	ap.SupportsString(whereParam, "", "column", "filters columns based on values in the diff.  See {{.EmphasisLeft}}dolt diff --help{{.EmphasisRight}} for details.")
	ap.SupportsInt(limitParam, "", "record_count", "limits to the first N diffs.")
	ap.SupportsFlag(cli.CachedFlag, "c", "Show only the unstaged data changes.")
	ap.SupportsFlag(SkinnyFlag, "sk", "Shows only primary key columns and any columns with data changes.")
	ap.SupportsFlag(MergeBase, "", "Uses merge base of the first commit and second commit (or HEAD if not supplied) as the first commit")
	ap.SupportsString(DiffMode, "", "diff mode", "Determines how to display modified rows with tabular output. Valid values are row, line, in-place, context. Defaults to context.")
	return ap
}

// Exec executes the command
func (cmd DiffCmd) Exec(ctx context.Context, commandStr string, args []string, dEnv *env.DoltEnv) int {
	ap := cmd.ArgParser()
	help, usage := cli.HelpAndUsagePrinters(cli.CommandDocsForCommandString(commandStr, diffDocs, ap))
	apr := cli.ParseArgsOrDie(ap, args, help)

	verr := cmd.validateArgs(apr)
	if verr != nil {
		return HandleVErrAndExitCode(verr, usage)
	}

	dArgs, err := parseDiffArgs(ctx, dEnv, apr)
	if err != nil {
		return HandleVErrAndExitCode(errhand.VerboseErrorFromError(err), usage)
	}

	verr = diffUserTables(ctx, dEnv, dArgs)
	if verr != nil {
		return HandleVErrAndExitCode(verr, usage)
	}
	return HandleVErrAndExitCode(verr, usage)
}

func (cmd DiffCmd) validateArgs(apr *argparser.ArgParseResults) errhand.VerboseError {
	if apr.Contains(StatFlag) {
		if apr.Contains(SchemaFlag) || apr.Contains(DataFlag) {
			return errhand.BuildDError("invalid Arguments: --stat cannot be combined with --schema or --data").Build()
		}
	}

	f, _ := apr.GetValue(FormatFlag)
	switch strings.ToLower(f) {
	case "tabular", "sql", "json", "":
	default:
		return errhand.BuildDError("invalid output format: %s", f).Build()
	}

	return nil
}

func parseDiffArgs(ctx context.Context, dEnv *env.DoltEnv, apr *argparser.ArgParseResults) (*diffArgs, error) {
	dArgs := &diffArgs{}

	dArgs.diffParts = SchemaAndDataDiff
	if apr.Contains(DataFlag) && !apr.Contains(SchemaFlag) {
		dArgs.diffParts = DataOnlyDiff
	} else if apr.Contains(SchemaFlag) && !apr.Contains(DataFlag) {
		dArgs.diffParts = SchemaOnlyDiff
	} else if apr.Contains(StatFlag) {
		dArgs.diffParts = Stat
	}

	dArgs.skinny = apr.Contains(SkinnyFlag)

	f := apr.GetValueOrDefault(FormatFlag, "tabular")
	switch strings.ToLower(f) {
	case "tabular":
		dArgs.diffOutput = TabularDiffOutput
		switch strings.ToLower(apr.GetValueOrDefault(DiffMode, "context")) {
		case "row":
			dArgs.diffMode = diff.ModeRow
		case "line":
			dArgs.diffMode = diff.ModeLine
		case "in-place":
			dArgs.diffMode = diff.ModeInPlace
		case "context":
			dArgs.diffMode = diff.ModeContext
		}
	case "sql":
		dArgs.diffOutput = SQLDiffOutput
	case "json":
		dArgs.diffOutput = JsonDiffOutput
	}

	dArgs.limit, _ = apr.GetInt(limitParam)
	dArgs.where = apr.GetValueOrDefault(whereParam, "")

	tableNames, err := dArgs.applyDiffRoots(ctx, dEnv, apr.Args, apr.Contains(cli.CachedFlag), apr.Contains(MergeBase))
	if err != nil {
		return nil, err
	}

	dArgs.tableSet = set.NewStrSet(nil)

	for _, tableName := range tableNames {
		// verify table args exist in at least one root
		_, ok, err := dArgs.fromRoot.GetTable(ctx, tableName)
		if err != nil {
			return nil, err
		}
		if ok {
			dArgs.tableSet.Add(tableName)
			continue
		}

		_, ok, err = dArgs.toRoot.GetTable(ctx, tableName)
		if err != nil {
			return nil, err
		}
		if !ok {
			return nil, fmt.Errorf("table %s does not exist in either revision", tableName)
		}
	}

	// if no tables or docs were specified as args, diff all tables and docs
	if len(tableNames) == 0 {
		utn, err := doltdb.UnionTableNames(ctx, dArgs.fromRoot, dArgs.toRoot)
		if err != nil {
			return nil, err
		}
		dArgs.tableSet.Add(utn...)
	}

	return dArgs, nil
}

// applyDiffRoots applies the appropriate |from| and |to| root values to the receiver and returns the table names
// (if any) given to the command.
func (dArgs *diffArgs) applyDiffRoots(ctx context.Context, dEnv *env.DoltEnv, args []string, isCached, useMergeBase bool) ([]string, error) {
	headRoot, err := dEnv.HeadRoot(ctx)
	if err != nil {
		return nil, err
	}

	stagedRoot, err := dEnv.StagedRoot(ctx)
	if err != nil {
		return nil, err
	}

	workingRoot, err := dEnv.WorkingRoot(ctx)
	if err != nil {
		return nil, err
	}

	dArgs.fromRoot = stagedRoot
	dArgs.fromRef = "STAGED"
	dArgs.toRoot = workingRoot
	dArgs.toRef = "WORKING"
	if isCached {
		dArgs.fromRoot = headRoot
		dArgs.fromRef = "HEAD"
		dArgs.toRoot = stagedRoot
		dArgs.toRef = "STAGED"
	}

	if len(args) == 0 {
		if useMergeBase {
			return nil, fmt.Errorf("Must supply at least one revision when using --merge-base flag")
		}
		// `dolt diff`
		return nil, nil
	}

	if strings.Contains(args[0], "..") {
		if useMergeBase {
			return nil, fmt.Errorf("Cannot use `..` or `...` with --merge-base flag")
		}
		err = dArgs.applyDotRevisions(ctx, dEnv, args)
		if err != nil {
			return nil, err
		}
		return args[1:], err
	}

	// treat the first arg as a ref spec
	fromRoot, ok := diff.MaybeResolveRoot(ctx, dEnv.RepoStateReader(), dEnv.DoltDB, args[0])
	// if it doesn't resolve, treat it as a table name
	if !ok {
		// `dolt diff table`
		if useMergeBase {
			return nil, fmt.Errorf("Must supply at least one revision when using --merge-base flag")
		}
		return args, nil
	}

	dArgs.fromRoot = fromRoot
	dArgs.fromRef = args[0]

	if len(args) == 1 {
		// `dolt diff from_commit`
		if useMergeBase {
			err := dArgs.applyMergeBase(ctx, dEnv, args[0], "HEAD")
			if err != nil {
				return nil, err
			}
		}
		return nil, nil
	}

	toRoot, ok := diff.MaybeResolveRoot(ctx, dEnv.RepoStateReader(), dEnv.DoltDB, args[1])
	if !ok {
		// `dolt diff from_commit [...tables]`
		if useMergeBase {
			err := dArgs.applyMergeBase(ctx, dEnv, args[0], "HEAD")
			if err != nil {
				return nil, err
			}
		}
		return args[1:], nil
	}

	dArgs.toRoot = toRoot
	dArgs.toRef = args[1]

	if useMergeBase {
		err := dArgs.applyMergeBase(ctx, dEnv, args[0], args[1])
		if err != nil {
			return nil, err
		}
	}

	// `dolt diff from_commit to_commit [...tables]`
	return args[2:], nil
}

// applyMergeBase applies the merge base of two revisions to the |from| root
// values.
func (dArgs *diffArgs) applyMergeBase(ctx context.Context, dEnv *env.DoltEnv, leftStr, rightStr string) error {
	mergeBaseStr, err := getMergeBaseFromStrings(ctx, dEnv, leftStr, rightStr)
	if err != nil {
		return err
	}

	fromRoot, ok := diff.MaybeResolveRoot(ctx, dEnv.RepoStateReader(), dEnv.DoltDB, mergeBaseStr)
	if !ok {
		return fmt.Errorf("merge base invalid %s", mergeBaseStr)
	}

	dArgs.fromRoot = fromRoot
	dArgs.fromRef = mergeBaseStr

	return nil
}

// applyDotRevisions applies the appropriate |from| and |to| root values to the
// receiver for arguments containing `..` or `...`
func (dArgs *diffArgs) applyDotRevisions(ctx context.Context, dEnv *env.DoltEnv, args []string) error {
	// `dolt diff from_commit...to_commit [...tables]`
	if strings.Contains(args[0], "...") {
		refs := strings.Split(args[0], "...")
		var toRoot *doltdb.RootValue
		ok := true

		if len(refs[0]) > 0 {
			right := refs[1]
			// Use current HEAD if right side of `...` does not exist
			if len(refs[1]) == 0 {
				right = "HEAD"
			}

			err := dArgs.applyMergeBase(ctx, dEnv, refs[0], right)
			if err != nil {
				return err
			}
		}

		if len(refs[1]) > 0 {
			if toRoot, ok = diff.MaybeResolveRoot(ctx, dEnv.RepoStateReader(), dEnv.DoltDB, refs[1]); !ok {
				return fmt.Errorf("to ref in three dot diff must be valid ref: %s", refs[1])
			}
			dArgs.toRoot = toRoot
			dArgs.toRef = refs[1]
		}

		return nil
	}

	// `dolt diff from_commit..to_commit [...tables]`
	if strings.Contains(args[0], "..") {
		refs := strings.Split(args[0], "..")
		var fromRoot *doltdb.RootValue
		var toRoot *doltdb.RootValue
		ok := true

		if len(refs[0]) > 0 {
			if fromRoot, ok = diff.MaybeResolveRoot(ctx, dEnv.RepoStateReader(), dEnv.DoltDB, refs[0]); !ok {
				return fmt.Errorf("from ref in two dot diff must be valid ref: %s", refs[0])
			}
			dArgs.fromRoot = fromRoot
			dArgs.fromRef = refs[0]
		}

		if len(refs[1]) > 0 {
			if toRoot, ok = diff.MaybeResolveRoot(ctx, dEnv.RepoStateReader(), dEnv.DoltDB, refs[1]); !ok {
				return fmt.Errorf("to ref in two dot diff must be valid ref: %s", refs[1])
			}
			dArgs.toRoot = toRoot
			dArgs.toRef = refs[1]
		}

		return nil
	}

	return nil
}

func diffUserTables(ctx context.Context, dEnv *env.DoltEnv, dArgs *diffArgs) errhand.VerboseError {
	var err error

	tableDeltas, err := diff.GetTableDeltas(ctx, dArgs.fromRoot, dArgs.toRoot)
	if err != nil {
		return errhand.BuildDError("error: unable to diff tables").AddCause(err).Build()
	}

	engine, err := engine.NewSqlEngineForEnv(ctx, dEnv)
	if err != nil {
		return errhand.VerboseErrorFromError(err)
	}

	sort.Slice(tableDeltas, func(i, j int) bool {
		return strings.Compare(tableDeltas[i].ToName, tableDeltas[j].ToName) < 0
	})

	dw, err := newDiffWriter(dArgs.diffOutput)
	if err != nil {
		return errhand.VerboseErrorFromError(err)
	}

	for _, td := range tableDeltas {
		verr := diffUserTable(ctx, td, engine, dArgs, dw)
		if verr != nil {
			return verr
		}
	}

	err = dw.Close(ctx)
	if err != nil {
		return errhand.VerboseErrorFromError(err)
	}

	return nil
}

func diffUserTable(
	ctx context.Context,
	td diff.TableDelta,
	engine *engine.SqlEngine,
	dArgs *diffArgs,
	dw diffWriter,
) errhand.VerboseError {
	if !dArgs.tableSet.Contains(td.FromName) && !dArgs.tableSet.Contains(td.ToName) {
		return nil
	}

	fromTable := td.FromTable
	toTable := td.ToTable

	if fromTable == nil && toTable == nil {
		return errhand.BuildDError("error: both tables in tableDelta are nil").Build()
	}

	err := dw.BeginTable(ctx, td)
	if err != nil {
		return errhand.VerboseErrorFromError(err)
	}

	fromSch, toSch, err := td.GetSchemas(ctx)
	if err != nil {
		return errhand.BuildDError("cannot retrieve schema for table %s", td.ToName).AddCause(err).Build()
	}

	if dArgs.diffParts&Stat != 0 {
		return printDiffStat(ctx, td, fromSch.GetAllCols().Size(), toSch.GetAllCols().Size())
	}

	if dArgs.diffParts&SchemaOnlyDiff != 0 {
		err := dw.WriteSchemaDiff(ctx, dArgs.toRoot, td)
		if err != nil {
			return errhand.VerboseErrorFromError(err)
		}
	}

	if td.IsDrop() && dArgs.diffOutput == SQLDiffOutput {
		return nil // don't output DELETE FROM statements after DROP TABLE
	} else if td.IsAdd() {
		fromSch = toSch
	}

	verr := diffRows(ctx, engine, td, dArgs, dw)
	if verr != nil {
		return verr
	}

	return nil
}

func writeSqlSchemaDiff(ctx context.Context, td diff.TableDelta, toSchemas map[string]schema.Schema) errhand.VerboseError {
	ddlStatements, err := diff.SqlSchemaDiff(ctx, td, toSchemas)
	if err != nil {
		return errhand.VerboseErrorFromError(err)
	}

	for _, stmt := range ddlStatements {
		cli.Println(stmt)
	}

	return nil
}

func diffRows(
	ctx context.Context,
	se *engine.SqlEngine,
	td diff.TableDelta,
	dArgs *diffArgs,
	dw diffWriter,
) errhand.VerboseError {
	diffable := schema.ArePrimaryKeySetsDiffable(td.Format(), td.FromSch, td.ToSch)
	canSqlDiff := !(td.ToSch == nil || (td.FromSch != nil && !schema.SchemasAreEqual(td.FromSch, td.ToSch)))

	var toSch, fromSch sql.Schema
	if td.FromSch != nil {
		pkSch, err := sqlutil.FromDoltSchema(td.FromName, td.FromSch)
		if err != nil {
			return errhand.VerboseErrorFromError(err)
		}
		fromSch = pkSch.Schema
	}

	if td.ToSch != nil {
		pkSch, err := sqlutil.FromDoltSchema(td.ToName, td.ToSch)
		if err != nil {
			return errhand.VerboseErrorFromError(err)
		}
		toSch = pkSch.Schema
	}

	unionSch := unionSchemas(fromSch, toSch)

	// We always instantiate a RowWriter in case the diffWriter needs it to close off any work from schema output
	rowWriter, err := dw.RowWriter(ctx, td, unionSch)
	if err != nil {
		return errhand.VerboseErrorFromError(err)
	}

	// can't diff
	if !diffable {
		// TODO: this messes up some structured output if the user didn't redirect it
		cli.PrintErrf("Primary key sets differ between revisions for table '%s', skipping data diff\n", td.ToName)
		err := rowWriter.Close(ctx)
		if err != nil {
			return errhand.VerboseErrorFromError(err)
		}
		return nil
	} else if dArgs.diffOutput == SQLDiffOutput && !canSqlDiff {
		// TODO: this is overly broad, we can absolutely do better
		_, _ = fmt.Fprintf(cli.CliErr, "Incompatible schema change, skipping data diff for table '%s'\n", td.ToName)
		err := rowWriter.Close(ctx)
		if err != nil {
			return errhand.VerboseErrorFromError(err)
		}
		return nil
	}

	// no data diff requested
	if dArgs.diffParts&DataOnlyDiff == 0 {
		err := rowWriter.Close(ctx)
		if err != nil {
			return errhand.VerboseErrorFromError(err)
		}
		return nil
	}

	// do the data diff
	tableName := td.ToName
	if len(tableName) == 0 {
		tableName = td.FromName
	}

	columns := getColumnNamesString(td.FromSch, td.ToSch)
	query := fmt.Sprintf("select %s, %s from dolt_diff('%s', '%s', '%s')", columns, "diff_type", dArgs.fromRef, dArgs.toRef, tableName)

	if len(dArgs.where) > 0 {
		query += " where " + dArgs.where
	}

	if dArgs.limit >= 0 {
		query += " limit " + strconv.Itoa(dArgs.limit)
	}

	sqlCtx, err := engine.NewLocalSqlContext(ctx, se)
	if err != nil {
		return errhand.VerboseErrorFromError(err)
	}

	sch, rowIter, err := se.Query(sqlCtx, query)
	if sql.ErrSyntaxError.Is(err) {
		return errhand.BuildDError("Failed to parse diff query. Invalid where clause?\nDiff query: %s", query).AddCause(err).Build()
	} else if err != nil {
		return errhand.BuildDError("Error running diff query:\n%s", query).AddCause(err).Build()
	}

	defer rowIter.Close(sqlCtx)
	defer rowWriter.Close(ctx)

	var modifiedColNames map[string]bool
	if dArgs.skinny {
		modifiedColNames, err = getModifiedCols(sqlCtx, rowIter, unionSch, sch)
		if err != nil {
			return errhand.BuildDError("Error running diff query:\n%s", query).AddCause(err).Build()
		}

		// instantiate a new schema that only contains the columns with changes
		var filteredUnionSch sql.Schema
		for _, s := range unionSch {
			for colName := range modifiedColNames {
				if s.Name == colName {
					filteredUnionSch = append(filteredUnionSch, s)
				}
			}
		}

		// instantiate a new RowWriter with the new schema that only contains the columns with changes
		rowWriter, err = dw.RowWriter(ctx, td, filteredUnionSch)
		if err != nil {
			return errhand.VerboseErrorFromError(err)
		}
		defer rowWriter.Close(ctx)

		// reset the row iterator
		err = rowIter.Close(sqlCtx)
		if err != nil {
			return errhand.BuildDError("Error closing row iterator:\n%s", query).AddCause(err).Build()
		}
		_, rowIter, err = se.Query(sqlCtx, query)
		defer rowIter.Close(sqlCtx)
		if sql.ErrSyntaxError.Is(err) {
			return errhand.BuildDError("Failed to parse diff query. Invalid where clause?\nDiff query: %s", query).AddCause(err).Build()
		} else if err != nil {
			return errhand.BuildDError("Error running diff query:\n%s", query).AddCause(err).Build()
		}
	}

	err = writeDiffResults(sqlCtx, sch, unionSch, rowIter, rowWriter, modifiedColNames, dArgs)
	if err != nil {
		return errhand.BuildDError("Error running diff query:\n%s", query).AddCause(err).Build()
	}

	return nil
}

func unionSchemas(s1 sql.Schema, s2 sql.Schema) sql.Schema {
	var union sql.Schema
	for i := range s1 {
		union = append(union, s1[i])
	}
	for i := range s2 {
		if union.IndexOfColName(s2[i].Name) < 0 {
			union = append(union, s2[i])
		}
	}
	return union
}

func getColumnNamesString(fromSch, toSch schema.Schema) string {
	var cols []string
	if fromSch != nil {
		fromSch.GetAllCols().Iter(func(tag uint64, col schema.Column) (stop bool, err error) {
			cols = append(cols, fmt.Sprintf("`from_%s`", col.Name))
			return false, nil
		})
	}
	if toSch != nil {
		toSch.GetAllCols().Iter(func(tag uint64, col schema.Column) (stop bool, err error) {
			cols = append(cols, fmt.Sprintf("`to_%s`", col.Name))
			return false, nil
		})
	}
	return strings.Join(cols, ",")
}

func writeDiffResults(
	ctx *sql.Context,
	diffQuerySch sql.Schema,
	targetSch sql.Schema,
	iter sql.RowIter,
	writer diff.SqlRowDiffWriter,
	modifiedColNames map[string]bool,
	dArgs *diffArgs,
) error {
	ds, err := diff.NewDiffSplitter(diffQuerySch, targetSch)
	if err != nil {
		return err
	}

	for {
		r, err := iter.Next(ctx)
		if err == io.EOF {
			return nil
		} else if err != nil {
			return err
		}

		oldRow, newRow, err := ds.SplitDiffResultRow(r)
		if err != nil {
			return err
		}

		if dArgs.skinny {
			var filteredOldRow, filteredNewRow diff.RowDiff
			for i, changeType := range newRow.ColDiffs {
				if (changeType == diff.Added|diff.Removed) || modifiedColNames[targetSch[i].Name] {
					if i < len(oldRow.Row) {
						filteredOldRow.Row = append(filteredOldRow.Row, oldRow.Row[i])
						filteredOldRow.ColDiffs = append(filteredOldRow.ColDiffs, oldRow.ColDiffs[i])
						filteredOldRow.RowDiff = oldRow.RowDiff
					}

					if i < len(newRow.Row) {
						filteredNewRow.Row = append(filteredNewRow.Row, newRow.Row[i])
						filteredNewRow.ColDiffs = append(filteredNewRow.ColDiffs, newRow.ColDiffs[i])
						filteredNewRow.RowDiff = newRow.RowDiff
					}
				}
			}

			oldRow = filteredOldRow
			newRow = filteredNewRow
		}

		// We are guaranteed to have "ModeRow" for writers that do not support combined rows
		if dArgs.diffMode != diff.ModeRow && oldRow.RowDiff == diff.ModifiedOld && newRow.RowDiff == diff.ModifiedNew {
			if err = writer.WriteCombinedRow(ctx, oldRow.Row, newRow.Row, dArgs.diffMode); err != nil {
				return err
			}
		} else {
			if oldRow.Row != nil {
				if err = writer.WriteRow(ctx, oldRow.Row, oldRow.RowDiff, oldRow.ColDiffs); err != nil {
					return err
				}
			}
			if newRow.Row != nil {
				if err = writer.WriteRow(ctx, newRow.Row, newRow.RowDiff, newRow.ColDiffs); err != nil {
					return err
				}
			}
		}
	}
}

// getModifiedCols returns a set of the names of columns that are modified, as well as the name of the primary key for a particular row iterator and schema.
// In the case where rows are added or removed, all columns will be included
// unionSch refers to a joint schema between the schema before and after any schema changes pertaining to the diff,
// while diffQuerySch refers to the schema returned by the "dolt_diff" sql query.
func getModifiedCols(
	ctx *sql.Context,
	iter sql.RowIter,
	unionSch sql.Schema,
	diffQuerySch sql.Schema,
) (map[string]bool, error) {
	modifiedColNames := make(map[string]bool)
	for {
		r, err := iter.Next(ctx)
		if err == io.EOF {
			break
		}

		ds, err := diff.NewDiffSplitter(diffQuerySch, unionSch)
		if err != nil {
			return modifiedColNames, err
		}

		oldRow, newRow, err := ds.SplitDiffResultRow(r)
		if err != nil {
			return modifiedColNames, err
		}

		for i, changeType := range newRow.ColDiffs {
			if changeType != diff.None || unionSch[i].PrimaryKey {
				modifiedColNames[unionSch[i].Name] = true
			}
		}

		for i, changeType := range oldRow.ColDiffs {
			if changeType != diff.None || unionSch[i].PrimaryKey {
				modifiedColNames[unionSch[i].Name] = true
			}
		}
	}

	return modifiedColNames, nil
}<|MERGE_RESOLUTION|>--- conflicted
+++ resolved
@@ -52,28 +52,15 @@
 	SQLDiffOutput     diffOutput = 2
 	JsonDiffOutput    diffOutput = 3
 
-<<<<<<< HEAD
-	DataFlag    = "data"
-	SchemaFlag  = "schema"
-	SummaryFlag = "summary"
-	whereParam  = "where"
-	limitParam  = "limit"
-	SQLFlag     = "sql"
-	SkinnyFlag  = "skinny"
-	MergeBase   = "merge-base"
-	DiffMode    = "diff-mode"
-=======
 	DataFlag   = "data"
 	SchemaFlag = "schema"
 	StatFlag   = "stat"
 	whereParam = "where"
 	limitParam = "limit"
 	SQLFlag    = "sql"
-	CachedFlag = "cached"
 	SkinnyFlag = "skinny"
 	MergeBase  = "merge-base"
 	DiffMode   = "diff-mode"
->>>>>>> 35703235
 )
 
 var diffDocs = cli.CommandDocumentationContent{
