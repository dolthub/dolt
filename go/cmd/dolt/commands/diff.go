--- conflicted
+++ resolved
@@ -151,13 +151,8 @@
 }
 
 // Exec executes the command
-<<<<<<< HEAD
 func (cmd DiffCmd) Exec(ctx context.Context, wg *sync.WaitGroup, commandStr string, args []string, dEnv *env.DoltEnv) int {
-	ap := cmd.createArgParser()
-=======
-func (cmd DiffCmd) Exec(ctx context.Context, commandStr string, args []string, dEnv *env.DoltEnv) int {
 	ap := cmd.ArgParser()
->>>>>>> eec434b5
 	help, usage := cli.HelpAndUsagePrinters(cli.GetCommandDocumentation(commandStr, diffDocs, ap))
 	apr := cli.ParseArgsOrDie(ap, args, help)
 
