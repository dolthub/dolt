--- conflicted
+++ resolved
@@ -61,19 +61,14 @@
 	return nil
 }
 
-<<<<<<< HEAD
-// Exec executes the command
-func (cmd *DumpDocsCmd) Exec(ctx context.Context, wg *sync.WaitGroup, commandStr string, args []string, dEnv *env.DoltEnv) int {
-=======
 func (cmd *DumpDocsCmd) ArgParser() *argparser.ArgParser {
->>>>>>> eec434b5
 	ap := argparser.NewArgParser()
 	ap.SupportsString(fileParamName, "", "file", "The file to write CLI docs to")
 	return ap
 }
 
 // Exec executes the command
-func (cmd *DumpDocsCmd) Exec(_ context.Context, commandStr string, args []string, dEnv *env.DoltEnv) int {
+func (cmd *DumpDocsCmd) Exec(ctx context.Context, wg *sync.WaitGroup, commandStr string, args []string, dEnv *env.DoltEnv) int {
 	ap := cmd.ArgParser()
 
 	help, usage := cli.HelpAndUsagePrinters(cli.GetCommandDocumentation(commandStr, cli.CommandDocumentationContent{}, ap))
