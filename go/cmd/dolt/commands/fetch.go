// Copyright 2019 Dolthub, Inc.
//
// Licensed under the Apache License, Version 2.0 (the "License");
// you may not use this file except in compliance with the License.
// You may obtain a copy of the License at
//
//     http://www.apache.org/licenses/LICENSE-2.0
//
// Unless required by applicable law or agreed to in writing, software
// distributed under the License is distributed on an "AS IS" BASIS,
// WITHOUT WARRANTIES OR CONDITIONS OF ANY KIND, either express or implied.
// See the License for the specific language governing permissions and
// limitations under the License.

package commands

import (
	"context"

	"github.com/dolthub/dolt/go/libraries/doltcore/env/actions"

	"github.com/dolthub/dolt/go/cmd/dolt/cli"
	"github.com/dolthub/dolt/go/cmd/dolt/errhand"
	eventsapi "github.com/dolthub/dolt/go/gen/proto/dolt/services/eventsapi/v1alpha1"
	"github.com/dolthub/dolt/go/libraries/doltcore/doltdb"
	"github.com/dolthub/dolt/go/libraries/doltcore/env"
	"github.com/dolthub/dolt/go/libraries/doltcore/ref"
	"github.com/dolthub/dolt/go/libraries/utils/argparser"
	"github.com/dolthub/dolt/go/libraries/utils/filesys"
)

const (
	ForceFetchFlag = "force"
)

var fetchDocs = cli.CommandDocumentationContent{
	ShortDesc: "Download objects and refs from another repository",
	LongDesc: `Fetch refs, along with the objects necessary to complete their histories and update remote-tracking branches.

By default dolt will attempt to fetch from a remote named {{.EmphasisLeft}}origin{{.EmphasisRight}}.  The {{.LessThan}}remote{{.GreaterThan}} parameter allows you to specify the name of a different remote you wish to pull from by the remote's name.

When no refspec(s) are specified on the command line, the fetch_specs for the default remote are used.
`,

	Synopsis: []string{
		"[{{.LessThan}}remote{{.GreaterThan}}] [{{.LessThan}}refspec{{.GreaterThan}} ...]",
	},
}

type FetchCmd struct{}

// Name is returns the name of the Dolt cli command. This is what is used on the command line to invoke the command
func (cmd FetchCmd) Name() string {
	return "fetch"
}

// Description returns a description of the command
func (cmd FetchCmd) Description() string {
	return "Update the database from a remote data repository."
}

// EventType returns the type of the event to log
func (cmd FetchCmd) EventType() eventsapi.ClientEventType {
	return eventsapi.ClientEventType_FETCH
}

// CreateMarkdown creates a markdown file containing the helptext for the command at the given path
func (cmd FetchCmd) CreateMarkdown(fs filesys.Filesys, path, commandStr string) error {
	ap := cmd.createArgParser()
	return CreateMarkdown(fs, path, cli.GetCommandDocumentation(commandStr, fetchDocs, ap))
}

func (cmd FetchCmd) createArgParser() *argparser.ArgParser {
	ap := argparser.NewArgParser()
	ap.SupportsFlag(ForceFetchFlag, "f", "Update refs to remote branches with the current state of the remote, overwriting any conflicting history.")
	return ap
}

// Exec executes the command
func (cmd FetchCmd) Exec(ctx context.Context, commandStr string, args []string, dEnv *env.DoltEnv) int {
	ap := cmd.createArgParser()
	help, usage := cli.HelpAndUsagePrinters(cli.GetCommandDocumentation(commandStr, fetchDocs, ap))
	apr := cli.ParseArgsOrDie(ap, args, help)

	remotes, _ := dEnv.GetRemotes()
	r, refSpecs, verr := getRefSpecs(apr.Args(), dEnv, remotes)

	updateMode := ref.UpdateMode{Force: apr.Contains(ForceFetchFlag)}

	if verr == nil {
		verr = fetchRefSpecs(ctx, updateMode, dEnv, r, refSpecs)
	}

	return HandleVErrAndExitCode(verr, usage)
}

func getRefSpecs(args []string, dEnv *env.DoltEnv, remotes map[string]env.Remote) (env.Remote, []ref.RemoteRefSpec, errhand.VerboseError) {
	if len(remotes) == 0 {
		return env.NoRemote, nil, errhand.BuildDError("error: no remotes set").AddDetails("to add a remote run: dolt remote add <remote> <url>").Build()
	}

	remName := "origin"
	remote, remoteOK := remotes[remName]

	if len(args) != 0 {
		if val, ok := remotes[args[0]]; ok {
			remName = args[0]
			remote = val
			remoteOK = ok
			args = args[1:]
		}
	}

	if !remoteOK {
		return env.NoRemote, nil, errhand.BuildDError("error: unknown remote").SetPrintUsage().Build()
	}

	var rs []ref.RemoteRefSpec
	var verr errhand.VerboseError
	var err error
	if len(args) != 0 {
		rs, verr = parseRSFromArgs(remName, args)
	} else {
		rs, err = dEnv.GetRefSpecs(remName)
		if err != nil {
			verr = errhand.VerboseErrorFromError(err)
		}
	}

	if verr != nil {
		return env.NoRemote, nil, verr
	}

	return remote, rs, verr
}

func parseRSFromArgs(remName string, args []string) ([]ref.RemoteRefSpec, errhand.VerboseError) {
	var refSpecs []ref.RemoteRefSpec
	for i := 0; i < len(args); i++ {
		rsStr := args[i]
		rs, err := ref.ParseRefSpec(rsStr)

		if err != nil {
			return nil, errhand.BuildDError("error: '%s' is not a valid refspec.", rsStr).SetPrintUsage().Build()
		}

		if _, ok := rs.(ref.BranchToBranchRefSpec); ok {
			local := "refs/heads/" + rsStr
			remTracking := "remotes/" + remName + "/" + rsStr
			rs2, err := ref.ParseRefSpec(local + ":" + remTracking)

			if err == nil {
				rs = rs2
			}
		}

		if rrs, ok := rs.(ref.RemoteRefSpec); !ok {
			return nil, errhand.BuildDError("error: '%s' is not a valid refspec referring to a remote tracking branch", rsStr).Build()
		} else {
			refSpecs = append(refSpecs, rrs)
		}
	}

	return refSpecs, nil
}

func mapRefspecsToRemotes(refSpecs []ref.RemoteRefSpec, dEnv *env.DoltEnv) (map[ref.RemoteRefSpec]env.Remote, errhand.VerboseError) {
	nameToRemote := dEnv.RepoState.Remotes

	rsToRem := make(map[ref.RemoteRefSpec]env.Remote)
	for _, rrs := range refSpecs {
		remName := rrs.GetRemote()

		if rem, ok := nameToRemote[remName]; !ok {
			return nil, errhand.BuildDError("error: unknown remote '%s'", remName).Build()
		} else {
			rsToRem[rrs] = rem
		}
	}

	return rsToRem, nil
}

func fetchRefSpecs(ctx context.Context, mode ref.UpdateMode, dEnv *env.DoltEnv, rem env.Remote, refSpecs []ref.RemoteRefSpec) errhand.VerboseError {
	srcDB, err := rem.GetRemoteDBWithoutCaching(ctx, dEnv.DoltDB.ValueReadWriter().Format())

	if err != nil {
		return errhand.BuildDError("error: failed to get remote db").AddCause(err).Build()
	}

	for _, rs := range refSpecs {

		branchRefs, err := srcDB.GetHeadRefs(ctx)

		if err != nil {
			return errhand.BuildDError("error: failed to read from ").AddCause(err).Build()
		}

		rsSeen := false

		for _, branchRef := range branchRefs {
			remoteTrackRef := rs.DestRef(branchRef)

			if remoteTrackRef != nil {
<<<<<<< HEAD
				srcDBCommit, err := actions.FetchRemoteBranch(ctx, dEnv, rem, srcDB, dEnv.DoltDB, branchRef, remoteTrackRef, runProgFuncs, stopProgFuncs)
=======
				rsSeen = true
				srcDBCommit, verr := fetchRemoteBranch(ctx, dEnv, rem, srcDB, dEnv.DoltDB, branchRef, remoteTrackRef)
>>>>>>> cbf973d1

				if err != nil {
					return errhand.VerboseErrorFromError(err)
				}

				switch mode {
				case ref.ForceUpdate:
					err := dEnv.DoltDB.SetHeadToCommit(ctx, remoteTrackRef, srcDBCommit)
					if err != nil {
						return errhand.BuildDError("error: fetch failed").AddCause(err).Build()
					}
				case ref.FastForwardOnly:
					ok, err := dEnv.DoltDB.CanFastForward(ctx, remoteTrackRef, srcDBCommit)
					if !ok {
						return errhand.BuildDError("error: fetch failed, can't fast forward remote tracking ref").Build()
					}

					if err == nil || err == doltdb.ErrUpToDate || err == doltdb.ErrIsAhead {
						err = dEnv.DoltDB.FastForward(ctx, remoteTrackRef, srcDBCommit)
						if err != nil {
							return errhand.BuildDError("error: fetch failed, can't fast forward remote tracking ref").AddCause(err).Build()
						}
					} else if err != nil {
						return errhand.BuildDError("error: fetch failed, can't fast forward remote tracking ref").AddCause(err).Build()
					}
				}
			}
		}

		if !rsSeen {
			if rb, ok := rs.(ref.BranchToTrackingBranchRefSpec); ok {
				return errhand.BuildDError("error: %s does not appear to be a dolt database. could not read from the remote database. please make sure you have the correct access rights and the database exists", rb.GetRemRefToLocal()).Build()
			}

			return errhand.BuildDError("error: remote does not appear to be a dolt database. could not read from the remote database. lease make sure you have the correct access rights and the database exists").Build()
		}
	}

	err = actions.FetchFollowTags(ctx, dEnv, srcDB, dEnv.DoltDB, runProgFuncs, stopProgFuncs)

	if err != nil {
		return errhand.VerboseErrorFromError(err)
	}

	return nil
}<|MERGE_RESOLUTION|>--- conflicted
+++ resolved
@@ -202,12 +202,8 @@
 			remoteTrackRef := rs.DestRef(branchRef)
 
 			if remoteTrackRef != nil {
-<<<<<<< HEAD
+				rsSeen = true
 				srcDBCommit, err := actions.FetchRemoteBranch(ctx, dEnv, rem, srcDB, dEnv.DoltDB, branchRef, remoteTrackRef, runProgFuncs, stopProgFuncs)
-=======
-				rsSeen = true
-				srcDBCommit, verr := fetchRemoteBranch(ctx, dEnv, rem, srcDB, dEnv.DoltDB, branchRef, remoteTrackRef)
->>>>>>> cbf973d1
 
 				if err != nil {
 					return errhand.VerboseErrorFromError(err)
