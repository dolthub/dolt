--- conflicted
+++ resolved
@@ -168,11 +168,7 @@
 				return handleCommitErr(ctx, dEnv, err, usage)
 			}
 
-<<<<<<< HEAD
-			spec, ok, err := merge.ParseMergeSpec(ctx, dEnv.RepoStateReader(), dEnv.DoltDB, roots, name, email, msg, commitSpecStr, apr.Contains(cli.SquashParam), apr.Contains(cli.NoFFParam), apr.Contains(cli.ForceFlag), t)
-=======
 			spec, ok, err := merge.NewMergeSpec(ctx, dEnv.RepoStateReader(), dEnv.DoltDB, roots, name, email, msg, commitSpecStr, apr.Contains(cli.SquashParam), apr.Contains(cli.NoFFParam), apr.Contains(cli.ForceFlag), t)
->>>>>>> 72cd1109
 			if err != nil {
 				return handleCommitErr(ctx, dEnv, errhand.VerboseErrorFromError(err), usage)
 			}
