// Copyright 2019 Liquidata, Inc.
//
// Licensed under the Apache License, Version 2.0 (the "License");
// you may not use this file except in compliance with the License.
// You may obtain a copy of the License at
//
//     http://www.apache.org/licenses/LICENSE-2.0
//
// Unless required by applicable law or agreed to in writing, software
// distributed under the License is distributed on an "AS IS" BASIS,
// WITHOUT WARRANTIES OR CONDITIONS OF ANY KIND, either express or implied.
// See the License for the specific language governing permissions and
// limitations under the License.

package commands

import (
	"context"
	"fmt"
	"sort"
	"strconv"

	"github.com/fatih/color"

	"github.com/liquidata-inc/dolt/go/cmd/dolt/cli"
	"github.com/liquidata-inc/dolt/go/cmd/dolt/errhand"
	"github.com/liquidata-inc/dolt/go/libraries/doltcore/doltdb"
	"github.com/liquidata-inc/dolt/go/libraries/doltcore/env"
	"github.com/liquidata-inc/dolt/go/libraries/doltcore/env/actions"
	"github.com/liquidata-inc/dolt/go/libraries/doltcore/merge"
	"github.com/liquidata-inc/dolt/go/libraries/doltcore/ref"
	"github.com/liquidata-inc/dolt/go/libraries/utils/argparser"
)

const (
	abortParam = "abort"
)

var mergeShortDest = "Join two or more development histories together"
var mergeLongDesc = "Incorporates changes from the named commits (since the time their histories diverged from the " +
	"current branch) into the current branch.\n" +
	"\n" +
	"The second syntax (\"<b>dolt merge --abort</b>\") can only be run after the merge has resulted in conflicts. " +
	"git merge --abort will abort the merge process and try to reconstruct the pre-merge state. However, if there were " +
	"uncommitted changes when the merge started (and especially if those changes were further modified after the merge " +
	"was started), dolt merge --abort will in some cases be unable to reconstruct the original (pre-merge) changes. " +
	"Therefore: \n" +
	"\n" +
	"<b>Warning</b>: Running dolt merge with non-trivial uncommitted changes is discouraged: while possible, it may " +
	"leave you in a state that is hard to back out of in the case of a conflict."
var mergeSynopsis = []string{
	"<branch>",
	"--abort",
}

var abortDetails = "Abort the current conflict resolution process, and try to reconstruct the pre-merge state.\n" +
	"\n" +
	"If there were uncommitted working set changes present when the merge started, dolt merge --abort will be " +
	"unable to reconstruct these changes. It is therefore recommended to always commit or stash your changes before " +
	"running git merge."

func Merge(ctx context.Context, commandStr string, args []string, dEnv *env.DoltEnv) int {
	ap := argparser.NewArgParser()
	ap.SupportsFlag(abortParam, "", abortDetails)
	help, usage := cli.HelpAndUsagePrinters(commandStr, mergeShortDest, mergeLongDesc, mergeSynopsis, ap)
	apr := cli.ParseArgs(ap, args, help)

	var verr errhand.VerboseError
	if apr.Contains(abortParam) {
		if !dEnv.IsMergeActive() {
			cli.PrintErrln("fatal: There is no merge to abort")
			return 1
		}

		verr = abortMerge(ctx, dEnv)
	} else {
		if apr.NArg() != 1 {
			usage()
			return 1
		}

		branchName := apr.Arg(0)
		dref, err := dEnv.FindRef(ctx, branchName)

		if err != nil {
			cli.PrintErrln(color.RedString("unknown branch: %s", branchName))
			usage()
		}

		isUnchanged, _ := dEnv.IsUnchangedFromHead(ctx)

		if !isUnchanged {
			cli.Println("error: Your local changes would be overwritten.")
			cli.Println("Please commit your changes before you merge.")
			cli.PrintErrln("Aborting")
			return 1
		}

		var root *doltdb.RootValue
		root, verr = GetWorkingWithVErr(dEnv)

		if verr == nil {
			if has, err := root.HasConflicts(ctx); err != nil {
				verr = errhand.BuildDError("error: failed to get conflicts").AddCause(err).Build()
			} else if has {
				cli.Println("error: Merging is not possible because you have unmerged files.")
				cli.Println("hint: Fix them up in the work tree, and then use 'dolt add <table>'")
				cli.Println("hint: as appropriate to mark resolution and make a commit.")
				cli.Println("fatal: Exiting because of an unresolved conflict.")
				return 1
			} else if dEnv.IsMergeActive() {
				cli.Println("error: Merging is not possible because you have not committed an active merge.")
				cli.Println("hint: add affected tables using 'dolt add <table>' and commit using 'dolt commit -m <msg>'")
				cli.Println("fatal: Exiting because of active merge")
				return 1
			}

			if verr == nil {
				verr = mergeBranch(ctx, dEnv, dref)
			}
		}
	}

	return handleCommitErr(ctx, dEnv, verr, usage)
}

func abortMerge(ctx context.Context, doltEnv *env.DoltEnv) errhand.VerboseError {
	err := actions.CheckoutAllTables(ctx, doltEnv)

	if err == nil {
		err = doltEnv.RepoState.ClearMerge(doltEnv.FS)

		if err == nil {
			return nil
		}
	}

	return errhand.BuildDError("fatal: failed to revert changes").AddCause(err).Build()
}

func mergeBranch(ctx context.Context, dEnv *env.DoltEnv, dref ref.DoltRef) errhand.VerboseError {
	cm1, verr := ResolveCommitWithVErr(dEnv, "HEAD", dEnv.RepoState.Head.Ref.String())

	if verr != nil {
		return verr
	}

	cm2, verr := ResolveCommitWithVErr(dEnv, dref.String(), dEnv.RepoState.Head.Ref.String())

	if verr != nil {
		return verr
	}

	h1, err := cm1.HashOf()

	if err != nil {
		return errhand.BuildDError("error: failed to get hash of commit").AddCause(err).Build()
	}

	h2, err := cm2.HashOf()

	if err != nil {
		return errhand.BuildDError("error: failed to get hash of commit").AddCause(err).Build()
	}

	if h1 == h2 {
		cli.Println("Everything up-to-date")
		return nil
	}

	cli.Println("Updating", h1.String()+".."+h2.String())

	if ok, err := cm1.CanFastForwardTo(ctx, cm2); ok {
<<<<<<< HEAD
		err = executeFFMerge(ctx, dEnv, cm2)
=======
		verr = executeFFMerge(ctx, dEnv, cm2)
>>>>>>> 36bcdd6c
	} else if err == doltdb.ErrUpToDate || err == doltdb.ErrIsAhead {
		cli.Println("Already up to date.")
		return nil
	} else {
<<<<<<< HEAD
		err = executeMerge(ctx, dEnv, cm1, cm2, dref)
	}
	if err != nil {
		return errhand.BuildDError("error: failed to get hash of commit").AddCause(err).Build()
	}
	err = actions.SaveTrackedDocsFromWorking(ctx, dEnv)
	if err != nil {
		return errhand.BuildDError("error: failed to update docs to the new working root").AddCause(err).Build()
	}
=======
		verr = executeMerge(ctx, dEnv, cm1, cm2, dref)
	}

	if verr != nil {
		return verr
	}

	err = actions.SaveTrackedDocsFromWorking(ctx, dEnv)
	if err != nil {
		return errhand.BuildDError("error: failed to update docs to the new working root").AddCause(err).Build()
	}
>>>>>>> 36bcdd6c

	return nil
}

func executeFFMerge(ctx context.Context, dEnv *env.DoltEnv, cm2 *doltdb.Commit) errhand.VerboseError {
	cli.Println("Fast-forward")

	rv, err := cm2.GetRootValue()

	if err != nil {
		return errhand.BuildDError("error: failed to get root value").AddCause(err).Build()
	}

	h, err := dEnv.DoltDB.WriteRootValue(ctx, rv)

	if err != nil {
		return errhand.BuildDError("Failed to write database").AddCause(err).Build()
	}

	err = dEnv.DoltDB.FastForward(ctx, dEnv.RepoState.Head.Ref, cm2)

	if err != nil {
		return errhand.BuildDError("Failed to write database").AddCause(err).Build()
	}

	dEnv.RepoState.Working = h.String()
	dEnv.RepoState.Staged = h.String()
	err = dEnv.RepoState.Save(dEnv.FS)

	if err != nil {
		return errhand.BuildDError("unable to execute repo state update.").
			AddDetails(`As a result your .dolt/repo_state.json file may have invalid values for "staged" and "working".
At the moment the best way to fix this is to run:

    dolt branch -v

and take the hash for your current branch and use it for the value for "staged" and "working"`).
			AddCause(err).Build()
	}

	return nil
}

func executeMerge(ctx context.Context, dEnv *env.DoltEnv, cm1, cm2 *doltdb.Commit, dref ref.DoltRef) errhand.VerboseError {
	mergedRoot, tblToStats, err := actions.MergeCommits(ctx, dEnv.DoltDB, cm1, cm2)

	if err != nil {
		switch err {
		case doltdb.ErrUpToDate:
			return errhand.BuildDError("Already up to date.").AddCause(err).Build()
		case merge.ErrFastForward:
			panic("fast forward merge")
		default:
			return errhand.BuildDError("Bad merge").AddCause(err).Build()
		}
	}

	h2, err := cm2.HashOf()

	if err != nil {
		return errhand.BuildDError("error: failed to hash commit").AddCause(err).Build()
	}

	err = dEnv.RepoState.StartMerge(dref, h2.String(), dEnv.FS)

	if err != nil {
		return errhand.BuildDError("Unable to update the repo state").AddCause(err).Build()
	}

	verr := UpdateWorkingWithVErr(dEnv, mergedRoot)

	if verr == nil {
		hasConflicts := printSuccessStats(tblToStats)

		if hasConflicts {
			cli.Println("Automatic merge failed; fix conflicts and then commit the result.")
		} else {
			// Fail silently because merge was still successful.
			// If staged root failed to update, the tables can still be added and committed to conclude merge.
			UpdateStagedWithVErr(dEnv, mergedRoot)
		}
	}

	return verr
}

func printSuccessStats(tblToStats map[string]*merge.MergeStats) bool {
	printModifications(tblToStats)
	printAdditions(tblToStats)
	printDeletions(tblToStats)
	return printConflicts(tblToStats)
}

func printAdditions(tblToStats map[string]*merge.MergeStats) {
	for tblName, stats := range tblToStats {
		if stats.Operation == merge.TableRemoved {
			cli.Println(tblName, "added")
		}
	}
}

func printDeletions(tblToStats map[string]*merge.MergeStats) {
	for tblName, stats := range tblToStats {
		if stats.Operation == merge.TableRemoved {
			cli.Println(tblName, "deleted")
		}
	}
}

func printConflicts(tblToStats map[string]*merge.MergeStats) bool {
	hasConflicts := false
	for tblName, stats := range tblToStats {
		if stats.Operation == merge.TableModified && stats.Conflicts > 0 {
			cli.Println("Auto-merging", tblName)
			cli.Println("CONFLICT (content): Merge conflict in", tblName)

			hasConflicts = true
		}
	}

	return hasConflicts
}

func printModifications(tblToStats map[string]*merge.MergeStats) {
	maxNameLen := 0
	maxModCount := 0
	rowsAdded := 0
	rowsDeleted := 0
	rowsChanged := 0
	var tbls []string
	for tblName, stats := range tblToStats {
		if stats.Operation == merge.TableModified && stats.Conflicts == 0 {
			tbls = append(tbls, tblName)
			nameLen := len(tblName)
			modCount := stats.Adds + stats.Modifications + stats.Deletes + stats.Conflicts

			if nameLen > maxNameLen {
				maxNameLen = nameLen
			}

			if modCount > maxModCount {
				maxModCount = modCount
			}

			rowsAdded += stats.Adds
			rowsChanged += stats.Modifications + stats.Conflicts
			rowsDeleted += stats.Deletes
		}
	}

	if len(tbls) == 0 {
		return
	}

	sort.Strings(tbls)
	modCountStrLen := len(strconv.FormatInt(int64(maxModCount), 10))
	format := fmt.Sprintf("%%-%ds | %%-%ds %%s", maxNameLen, modCountStrLen)

	for _, tbl := range tbls {
		stats := tblToStats[tbl]
		if stats.Operation == merge.TableModified {
			modCount := stats.Adds + stats.Modifications + stats.Deletes + stats.Conflicts
			modCountStr := strconv.FormatInt(int64(modCount), 10)
			visualizedChanges := visualizeChangeTypes(stats, maxModCount)

			cli.Println(fmt.Sprintf(format, tbl, modCountStr, visualizedChanges))
		}
	}

	details := fmt.Sprintf("%d tables changed, %d rows added(+), %d rows modified(*), %d rows deleted(-)", len(tbls), rowsAdded, rowsChanged, rowsDeleted)
	cli.Println(details)
}

func visualizeChangeTypes(stats *merge.MergeStats, maxMods int) string {
	const maxVisLen = 30 //can be a bit longer due to min len and rounding

	resultStr := ""
	if stats.Adds > 0 {
		addLen := int(maxVisLen * (float64(stats.Adds) / float64(maxMods)))
		if addLen > stats.Adds {
			addLen = stats.Adds
		}
		addStr := fillStringWithChar('+', addLen)
		resultStr += color.GreenString(addStr)
	}

	if stats.Modifications > 0 {
		modLen := int(maxVisLen * (float64(stats.Modifications) / float64(maxMods)))
		if modLen > stats.Modifications {
			modLen = stats.Modifications
		}
		modStr := fillStringWithChar('*', modLen)
		resultStr += color.YellowString(modStr)
	}

	if stats.Deletes > 0 {
		delLen := int(maxVisLen * (float64(stats.Deletes) / float64(maxMods)))
		if delLen > stats.Deletes {
			delLen = stats.Deletes
		}
		delStr := fillStringWithChar('-', delLen)
		resultStr += color.GreenString(delStr)
	}

	return resultStr
}

func fillStringWithChar(ch rune, strLen int) string {
	if strLen == 0 {
		strLen = 1
	}

	runes := make([]rune, strLen)
	for i := 0; i < strLen; i++ {
		runes[i] = ch
	}

	return string(runes)
}<|MERGE_RESOLUTION|>--- conflicted
+++ resolved
@@ -171,26 +171,11 @@
 	cli.Println("Updating", h1.String()+".."+h2.String())
 
 	if ok, err := cm1.CanFastForwardTo(ctx, cm2); ok {
-<<<<<<< HEAD
-		err = executeFFMerge(ctx, dEnv, cm2)
-=======
 		verr = executeFFMerge(ctx, dEnv, cm2)
->>>>>>> 36bcdd6c
 	} else if err == doltdb.ErrUpToDate || err == doltdb.ErrIsAhead {
 		cli.Println("Already up to date.")
 		return nil
 	} else {
-<<<<<<< HEAD
-		err = executeMerge(ctx, dEnv, cm1, cm2, dref)
-	}
-	if err != nil {
-		return errhand.BuildDError("error: failed to get hash of commit").AddCause(err).Build()
-	}
-	err = actions.SaveTrackedDocsFromWorking(ctx, dEnv)
-	if err != nil {
-		return errhand.BuildDError("error: failed to update docs to the new working root").AddCause(err).Build()
-	}
-=======
 		verr = executeMerge(ctx, dEnv, cm1, cm2, dref)
 	}
 
@@ -202,7 +187,6 @@
 	if err != nil {
 		return errhand.BuildDError("error: failed to update docs to the new working root").AddCause(err).Build()
 	}
->>>>>>> 36bcdd6c
 
 	return nil
 }
