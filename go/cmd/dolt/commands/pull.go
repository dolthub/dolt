--- conflicted
+++ resolved
@@ -87,11 +87,7 @@
 		remoteName = apr.Arg(0)
 	}
 
-<<<<<<< HEAD
-	pullSpec, err := env.ParsePullSpec(ctx, dEnv.RepoStateReader(), remoteName, apr.Contains(cli.SquashParam), apr.Contains(cli.NoFFParam), apr.Contains(cli.ForceFlag))
-=======
 	pullSpec, err := env.NewPullSpec(ctx, dEnv.RepoStateReader(), remoteName, apr.Contains(cli.SquashParam), apr.Contains(cli.NoFFParam), apr.Contains(cli.ForceFlag))
->>>>>>> 72cd1109
 	if err != nil {
 		return HandleVErrAndExitCode(errhand.VerboseErrorFromError(err), usage)
 	}
@@ -137,11 +133,7 @@
 				return err
 			}
 
-<<<<<<< HEAD
-			mergeSpec, ok, err := merge.ParseMergeSpec(ctx, dEnv.RepoStateReader(), dEnv.DoltDB, roots, name, email, pullSpec.Msg, remoteTrackRef.String(), pullSpec.Squash, pullSpec.Noff, pullSpec.Force, t)
-=======
 			mergeSpec, ok, err := merge.NewMergeSpec(ctx, dEnv.RepoStateReader(), dEnv.DoltDB, roots, name, email, pullSpec.Msg, remoteTrackRef.String(), pullSpec.Squash, pullSpec.Noff, pullSpec.Force, t)
->>>>>>> 72cd1109
 			if err != nil {
 				return err
 			}
