--- conflicted
+++ resolved
@@ -116,20 +116,17 @@
 		}
 	}
 
-<<<<<<< HEAD
-	// start an interactive shell
-	root, err := runShell(dEnv, root)
-
-	if err != nil {
-		return HandleVErrAndExitCode(errhand.BuildDError("unable to start shell").AddCause(err).Build(), usage)
-=======
 	// Run in either batch mode for piped input, or shell mode for interactive
 	fi, _ := os.Stdin.Stat()
 	if (fi.Mode() & os.ModeCharDevice) == 0 {
 		root = runBatchMode(dEnv, root)
 	} else {
-		root = runShell(dEnv, root)
->>>>>>> 8511bcff
+		var err error
+		root, err = runShell(dEnv, root)
+
+		if err != nil {
+			return HandleVErrAndExitCode(errhand.BuildDError("unable to start shell").AddCause(err).Build(), usage)
+		}
 	}
 
 	// If the SQL session wrote a new root value, update the working set with it
