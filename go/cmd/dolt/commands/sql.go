--- conflicted
+++ resolved
@@ -910,28 +910,7 @@
 	return s.unflushedEdits >= maxBatchSize
 }
 
-// updateRepoState takes in a context and database and updates repo state if autocommit is on
-<<<<<<< HEAD
-func updateRepoState(ctx *sql.Context, db dsqle.Database) error {
-	root, err := db.GetRoot(ctx)
-	if err != nil {
-		return err
-	}
-
-	h, err := root.HashOf()
-	if err != nil {
-		return err
-	}
-
-	_, value := ctx.Get(sql.AutoCommitSessionVar)
-	bval, isBool := value.(bool)
-	ival, isInt := value.(int)
-
-	condition := (bval && isBool) || (ival == 1 && isInt)
-
-	// Only update the working hash if autocommit is true.
-	if condition {
-=======
+// updateRepoState takes in a context and database and updates repo state.
 func updateRepoState(ctx *sql.Context, se *sqlEngine) error {
 	err := se.iterDBs(func(_ string, db dsqle.Database) (bool, error) {
 		root, err := db.GetRoot(ctx)
@@ -944,21 +923,10 @@
 			return false, err
 		}
 
->>>>>>> 6a862db2
 		dsess := dsqle.DSessFromSess(ctx.Session)
 		rsw, ok := dsess.GetDoltDBRepoStateWriter(db.Name())
 		if ok {
 			err = rsw.SetWorkingHash(ctx, h)
-<<<<<<< HEAD
-		}
-	}
-
-	if err != nil {
-		return err
-	}
-
-	return nil
-=======
 			if err != nil {
 				return false, err
 			}
@@ -976,18 +944,10 @@
 	})
 
 	return err
->>>>>>> 6a862db2
-}
-
+}
 func flushBatchedEdits(ctx *sql.Context, se *sqlEngine) error {
 	err := se.iterDBs(func(_ string, db dsqle.Database) (bool, error) {
 		err := db.Flush(ctx)
-
-		if err != nil {
-			return false, err
-		}
-
-		err = updateRepoState(ctx, db)
 
 		if err != nil {
 			return false, err
