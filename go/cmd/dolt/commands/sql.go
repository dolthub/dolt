// Copyright 2019-2020 Dolthub, Inc.
//
// Licensed under the Apache License, Version 2.0 (the "License");
// you may not use this file except in compliance with the License.
// You may obtain a copy of the License at
//
//     http://www.apache.org/licenses/LICENSE-2.0
//
// Unless required by applicable law or agreed to in writing, software
// distributed under the License is distributed on an "AS IS" BASIS,
// WITHOUT WARRANTIES OR CONDITIONS OF ANY KIND, either express or implied.
// See the License for the specific language governing permissions and
// limitations under the License.

package commands

import (
	"context"
	"fmt"
	"io"
	"os"
	"os/signal"
	"path/filepath"
	"regexp"
	"runtime"
	"strings"
	"syscall"

	"github.com/abiosoft/readline"
	sqle "github.com/dolthub/go-mysql-server"
	"github.com/dolthub/go-mysql-server/auth"
	"github.com/dolthub/go-mysql-server/sql"
	"github.com/dolthub/go-mysql-server/sql/analyzer"
	"github.com/dolthub/go-mysql-server/sql/expression"
	"github.com/dolthub/go-mysql-server/sql/information_schema"
	"github.com/dolthub/go-mysql-server/sql/parse"
	"github.com/dolthub/go-mysql-server/sql/plan"
	"github.com/dolthub/ishell"
	"github.com/dolthub/vitess/go/vt/sqlparser"
	"github.com/dolthub/vitess/go/vt/vterrors"
	"github.com/fatih/color"
	"github.com/flynn-archive/go-shlex"
	"gopkg.in/src-d/go-errors.v1"

	"github.com/dolthub/dolt/go/cmd/dolt/cli"
	"github.com/dolthub/dolt/go/cmd/dolt/errhand"
	eventsapi "github.com/dolthub/dolt/go/gen/proto/dolt/services/eventsapi/v1alpha1"
	"github.com/dolthub/dolt/go/libraries/doltcore/doltdb"
	"github.com/dolthub/dolt/go/libraries/doltcore/env"
	"github.com/dolthub/dolt/go/libraries/doltcore/schema"
	dsqle "github.com/dolthub/dolt/go/libraries/doltcore/sqle"
	"github.com/dolthub/dolt/go/libraries/doltcore/sqle/dsess"
	"github.com/dolthub/dolt/go/libraries/doltcore/sqle/dtables"
	"github.com/dolthub/dolt/go/libraries/doltcore/table/editor"
	"github.com/dolthub/dolt/go/libraries/utils/argparser"
	"github.com/dolthub/dolt/go/libraries/utils/iohelp"
	"github.com/dolthub/dolt/go/libraries/utils/osutil"
	"github.com/dolthub/dolt/go/libraries/utils/tracing"
)

type batchMode int64

const (
	invalidBatchMode batchMode = iota
	insertBatchMode
	deleteBatchMode
)

var sqlDocs = cli.CommandDocumentationContent{
	ShortDesc: "Runs a SQL query",
	LongDesc: `Runs a SQL query you specify. With no arguments, begins an interactive shell to run queries and view the results. With the {{.EmphasisLeft}}-q{{.EmphasisRight}} option, runs the given query and prints any results, then exits. If a commit is specified then only read queries are supported, and will run against the data at the specified commit.

By default, {{.EmphasisLeft}}-q{{.EmphasisRight}} executes a single statement. To execute multiple SQL statements separated by semicolons, use {{.EmphasisLeft}}-b{{.EmphasisRight}} to enable batch mode. Queries can be saved with {{.EmphasisLeft}}-s{{.EmphasisRight}}. Alternatively {{.EmphasisLeft}}-x{{.EmphasisRight}} can be used to execute a saved query by name. Pipe SQL statements to dolt sql (no {{.EmphasisLeft}}-q{{.EmphasisRight}}) to execute a SQL import or update script. 

By default this command uses the dolt data repository in the current working directory as the one and only database. Running with {{.EmphasisLeft}}--multi-db-dir <directory>{{.EmphasisRight}} uses each of the subdirectories of the supplied directory (each subdirectory must be a valid dolt data repository) as databases. Subdirectories starting with '.' are ignored.`,

	Synopsis: []string{
		"[--multi-db-dir {{.LessThan}}directory{{.GreaterThan}}] [-r {{.LessThan}}result format{{.GreaterThan}}]",
		"-q {{.LessThan}}query;query{{.GreaterThan}} [-r {{.LessThan}}result format{{.GreaterThan}}] -s {{.LessThan}}name{{.GreaterThan}} -m {{.LessThan}}message{{.GreaterThan}} [-b] [{{.LessThan}}commit{{.GreaterThan}}]",
		"-q {{.LessThan}}query;query{{.GreaterThan}} --multi-db-dir {{.LessThan}}directory{{.GreaterThan}} [-r {{.LessThan}}result format{{.GreaterThan}}] [-b]",
		"-x {{.LessThan}}name{{.GreaterThan}} [{{.LessThan}}commit{{.GreaterThan}}]",
		"--list-saved",
	},
}

const (
	QueryFlag        = "query"
	FormatFlag       = "result-format"
	saveFlag         = "save"
	executeFlag      = "execute"
	listSavedFlag    = "list-saved"
	messageFlag      = "message"
	BatchFlag        = "batch"
	disableBatchFlag = "disable-batch"
	multiDBDirFlag   = "multi-db-dir"
	continueFlag     = "continue"
	welcomeMsg       = `# Welcome to the DoltSQL shell.
# Statements must be terminated with ';'.
# "exit" or "quit" (or Ctrl-D) to exit.`
)

var delimiterRegex = regexp.MustCompile(`(?i)^\s*DELIMITER\s+(\S+)\s*(\s+\S+\s*)?$`)

func init() {
	doltdb.AddDoltSystemVariables()
}

type SqlCmd struct {
	VersionStr string
}

// The SQL shell installs its own signal handlers so that you can cancel a running query without and still run a new one.
func (cmd SqlCmd) InstallsSignalHandlers() bool {
	return true
}

var _ cli.SignalCommand = SqlCmd{}

// Name returns the name of the Dolt cli command. This is what is used on the command line to invoke the command
func (cmd SqlCmd) Name() string {
	return "sql"
}

// Description returns a description of the command
func (cmd SqlCmd) Description() string {
	return "Run a SQL query against tables in repository."
}

// CreateMarkdown creates a markdown file containing the helptext for the command at the given path
func (cmd SqlCmd) CreateMarkdown(wr io.Writer, commandStr string) error {
	ap := cmd.createArgParser()
	return CreateMarkdown(wr, cli.GetCommandDocumentation(commandStr, sqlDocs, ap))
}

func (cmd SqlCmd) createArgParser() *argparser.ArgParser {
	ap := argparser.NewArgParser()
	ap.ArgListHelp = append(ap.ArgListHelp, [2]string{"commit", "Commit to run read only queries against."})
	ap.SupportsString(QueryFlag, "q", "SQL query to run", "Runs a single query and exits")
	ap.SupportsString(FormatFlag, "r", "result output format", "How to format result output. Valid values are tabular, csv, json. Defaults to tabular. ")
	ap.SupportsString(saveFlag, "s", "saved query name", "Used with --query, save the query to the query catalog with the name provided. Saved queries can be examined in the dolt_query_catalog system table.")
	ap.SupportsString(executeFlag, "x", "saved query name", "Executes a saved query with the given name")
	ap.SupportsFlag(listSavedFlag, "l", "Lists all saved queries")
	ap.SupportsString(messageFlag, "m", "saved query description", "Used with --query and --save, saves the query with the descriptive message given. See also --name")
	ap.SupportsFlag(BatchFlag, "b", "batch mode, to run more than one query with --query, separated by ';'. Piping input to sql with no arguments also uses batch mode")
	ap.SupportsFlag(disableBatchFlag, "", "When issuing multiple statements, used to override more efficient batch processing to give finer control over session")
	ap.SupportsString(multiDBDirFlag, "", "directory", "Defines a directory whose subdirectories should all be dolt data repositories accessible as independent databases within ")
	ap.SupportsFlag(continueFlag, "c", "continue running queries on an error. Used for batch mode only.")
	return ap
}

// EventType returns the type of the event to log
func (cmd SqlCmd) EventType() eventsapi.ClientEventType {
	return eventsapi.ClientEventType_SQL
}

// RequiresRepo indicates that this command does not have to be run from within a dolt data repository directory.
// In this case it is because this command supports the multiDBDirFlag which can pass in a directory.  In the event that
// that parameter is not provided there is additional error handling within this command to make sure that this was in
// fact run from within a dolt data repository directory.
func (cmd SqlCmd) RequiresRepo() bool {
	return false
}

// Exec executes the command
// Unlike other commands, sql doesn't set a new working root directly, as the SQL layer updates the working set as
// necessary when committing work.
func (cmd SqlCmd) Exec(ctx context.Context, commandStr string, args []string, dEnv *env.DoltEnv) int {
	ap := cmd.createArgParser()
	help, usage := cli.HelpAndUsagePrinters(cli.GetCommandDocumentation(commandStr, sqlDocs, ap))

	apr := cli.ParseArgsOrDie(ap, args, help)
	err := validateSqlArgs(apr)
	if err != nil {
		return HandleVErrAndExitCode(errhand.VerboseErrorFromError(err), usage)
	}

	args = apr.Args

	var verr errhand.VerboseError
	format := FormatTabular
	if formatSr, ok := apr.GetValue(FormatFlag); ok {
		format, verr = GetResultFormat(formatSr)
		if verr != nil {
			return HandleVErrAndExitCode(errhand.VerboseErrorFromError(verr), usage)
		}
	}

	var mrEnv env.MultiRepoEnv
	var initialRoots map[string]*doltdb.RootValue
	var readOnly = false
	if multiDir, ok := apr.GetValue(multiDBDirFlag); !ok {
		if !cli.CheckEnvIsValid(dEnv) {
			return 2
		}

		mrEnv, err = env.DoltEnvAsMultiEnv(dEnv)
		if err != nil {
			return HandleVErrAndExitCode(errhand.VerboseErrorFromError(err), usage)
		}

		if apr.NArg() > 0 {
			cs, err := parseCommitSpec(dEnv, apr)

			if err != nil {
				return HandleVErrAndExitCode(errhand.BuildDError("Invalid commit %s", apr.Arg(0)).SetPrintUsage().Build(), usage)
			}

			cm, err := dEnv.DoltDB.Resolve(ctx, cs, dEnv.RepoStateReader().CWBHeadRef())

			if err != nil {
				return HandleVErrAndExitCode(errhand.BuildDError("Invalid commit %s", apr.Arg(0)).SetPrintUsage().Build(), usage)
			}

			root, err := cm.GetRootValue()

			if err != nil {
				return HandleVErrAndExitCode(errhand.BuildDError("Invalid commit %s", apr.Arg(0)).SetPrintUsage().Build(), usage)
			}

			for dbname := range mrEnv {
				initialRoots = map[string]*doltdb.RootValue{dbname: root}
			}

			readOnly = true
		} else {
			initialRoots, err = mrEnv.GetWorkingRoots(ctx)

			if err != nil {
				return HandleVErrAndExitCode(errhand.VerboseErrorFromError(err), usage)
			}
		}
	} else {
		if apr.NArg() > 0 {
			return HandleVErrAndExitCode(errhand.BuildDError("Specifying a commit is not compatible with the --multi-db-dir flag.").SetPrintUsage().Build(), usage)
		}

		mrEnv, err = env.LoadMultiEnvFromDir(ctx, env.GetCurrentUserHomeDir, dEnv.FS, multiDir, cmd.VersionStr)

		if err != nil {
			return HandleVErrAndExitCode(errhand.VerboseErrorFromError(err), usage)
		}

		initialRoots, err = mrEnv.GetWorkingRoots(ctx)

		if err != nil {
			return HandleVErrAndExitCode(errhand.VerboseErrorFromError(err), usage)
		}
	}

	roots := make(map[string]*doltdb.RootValue)

	var name string
	var root *doltdb.RootValue
	for name, root = range initialRoots {
		roots[name] = root
	}

	var currentDB string
	if len(initialRoots) == 1 {
		currentDB = name
	}

	_, continueOnError := apr.GetValue(continueFlag)
	if query, queryOK := apr.GetValue(QueryFlag); queryOK {
		batchMode := apr.Contains(BatchFlag)
		multiStatementMode := apr.Contains(disableBatchFlag)

		if multiStatementMode {
			batchInput := strings.NewReader(query)
			verr = execMultiStatements(ctx, dEnv, continueOnError, mrEnv, roots, readOnly, batchInput, format)
		} else if batchMode {
			batchInput := strings.NewReader(query)
			verr = execBatch(ctx, dEnv, continueOnError, mrEnv, roots, readOnly, batchInput, format)
		} else {
			verr = execQuery(ctx, dEnv, mrEnv, roots, readOnly, query, format)

			if verr != nil {
				return HandleVErrAndExitCode(verr, usage)
			}

			saveName := apr.GetValueOrDefault(saveFlag, "")

			if saveName != "" {
				saveMessage := apr.GetValueOrDefault(messageFlag, "")
				roots[currentDB], verr = saveQuery(ctx, roots[currentDB], query, saveName, saveMessage)
				verr = UpdateWorkingWithVErr(mrEnv[currentDB], roots[currentDB])
			}
		}
	} else if savedQueryName, exOk := apr.GetValue(executeFlag); exOk {
		sq, err := dtables.RetrieveFromQueryCatalog(ctx, roots[currentDB], savedQueryName)

		if err != nil {
			return HandleVErrAndExitCode(errhand.VerboseErrorFromError(err), usage)
		}

		cli.PrintErrf("Executing saved query '%s':\n%s\n", savedQueryName, sq.Query)
		verr = execQuery(ctx, dEnv, mrEnv, roots, readOnly, sq.Query, format)
	} else if apr.Contains(listSavedFlag) {
		hasQC, err := roots[currentDB].HasTable(ctx, doltdb.DoltQueryCatalogTableName)

		if err != nil {
			verr := errhand.BuildDError("error: Failed to read from repository.").AddCause(err).Build()
			return HandleVErrAndExitCode(verr, usage)
		}

		if !hasQC {
			return 0
		}

		query := "SELECT * FROM " + doltdb.DoltQueryCatalogTableName
		verr = execQuery(ctx, dEnv, mrEnv, roots, readOnly, query, format)
	} else {
		// Run in either batch mode for piped input, or shell mode for interactive
		runInBatchMode := true
		multiStatementMode := apr.Contains(disableBatchFlag)
		fi, err := os.Stdin.Stat()

		if err != nil {
			if !osutil.IsWindows {
				return HandleVErrAndExitCode(errhand.BuildDError("Couldn't stat STDIN. This is a bug.").Build(), usage)
			}
		} else {
			runInBatchMode = fi.Mode()&os.ModeCharDevice == 0
		}

		if multiStatementMode {
			verr = execMultiStatements(ctx, dEnv, continueOnError, mrEnv, roots, readOnly, os.Stdin, format)
		} else if runInBatchMode {
			verr = execBatch(ctx, dEnv, continueOnError, mrEnv, roots, readOnly, os.Stdin, format)
		} else {
			verr = execShell(ctx, dEnv, mrEnv, roots, readOnly, format)
		}
	}

	if verr != nil {
		return HandleVErrAndExitCode(verr, usage)
	}

	return HandleVErrAndExitCode(verr, usage)
}

func parseCommitSpec(dEnv *env.DoltEnv, apr *argparser.ArgParseResults) (*doltdb.CommitSpec, error) {
	if apr.NArg() == 0 || apr.Arg(0) == "--" {
		return dEnv.RepoStateReader().CWBHeadSpec(), nil
	}

	comSpecStr := apr.Arg(0)
	cs, err := doltdb.NewCommitSpec(comSpecStr)

	if err != nil {
		return nil, fmt.Errorf("invalid commit %s\n", comSpecStr)
	}

	return cs, nil
}

func execShell(
	ctx context.Context,
	dEnv *env.DoltEnv,
	mrEnv env.MultiRepoEnv,
	roots map[string]*doltdb.RootValue,
	readOnly bool,
	format resultFormat,
) errhand.VerboseError {
<<<<<<< HEAD
	dbs, err := CollectDBs(ctx, mrEnv, doltdb.CliEngineMode)
=======
	dbs, err := CollectDBs(ctx, mrEnv)
>>>>>>> cb780238
	if err != nil {
		return errhand.VerboseErrorFromError(err)
	}
	se, err := newSqlEngine(ctx, dEnv, roots, readOnly, format, dbs...)
	if err != nil {
		return errhand.VerboseErrorFromError(err)
	}

	err = runShell(ctx, se, mrEnv, roots)
	if err != nil {
		return errhand.BuildDError(err.Error()).Build()
	}
	return nil
}

func execBatch(
	ctx context.Context,
	dEnv *env.DoltEnv,
	continueOnErr bool,
	mrEnv env.MultiRepoEnv,
	roots map[string]*doltdb.RootValue,
	readOnly bool,
	batchInput io.Reader,
	format resultFormat,
) errhand.VerboseError {
<<<<<<< HEAD
	dbs, err := CollectDBs(ctx, mrEnv, doltdb.CliEngineMode)
=======
	dbs, err := CollectDBs(ctx, mrEnv)
>>>>>>> cb780238
	if err != nil {
		return errhand.VerboseErrorFromError(err)
	}

	se, err := newSqlEngine(ctx, dEnv, roots, readOnly, format, dbs...)
	if err != nil {
		return errhand.VerboseErrorFromError(err)
	}

	sqlCtx, err := se.newContext(ctx)
	if err != nil {
		return errhand.VerboseErrorFromError(err)
	}

	// In batch mode, we need to set a couple flags on the session to prevent constant flushes to disk
	dsess.DSessFromSess(sqlCtx.Session).EnableBatchedMode()
	err = sqlCtx.Session.SetSessionVariable(sqlCtx, sql.AutoCommitSessionVar, false)
	if err != nil {
		return errhand.VerboseErrorFromError(err)
	}

	err = runBatchMode(sqlCtx, se, batchInput, continueOnErr)
	if err != nil {
		// If we encounter an error, attempt to flush what we have so far to disk before exiting
		flushErr := flushBatchedEdits(sqlCtx, se)
		if flushErr != nil {
			cli.PrintErrf("Could not flush batch: %s", err.Error())
		}

		return errhand.BuildDError("Error processing batch").AddCause(err).Build()
	}

	return nil
}

func execMultiStatements(
	ctx context.Context,
	dEnv *env.DoltEnv,
	continueOnErr bool,
	mrEnv env.MultiRepoEnv,
	roots map[string]*doltdb.RootValue,
	readOnly bool,
	batchInput io.Reader,
	format resultFormat,
) errhand.VerboseError {
<<<<<<< HEAD
	dbs, err := CollectDBs(ctx, mrEnv, doltdb.CliEngineMode)
=======
	dbs, err := CollectDBs(ctx, mrEnv)
>>>>>>> cb780238
	if err != nil {
		return errhand.VerboseErrorFromError(err)
	}
	se, err := newSqlEngine(ctx, dEnv, roots, readOnly, format, dbs...)
	if err != nil {
		return errhand.VerboseErrorFromError(err)
	}

	sqlCtx, err := se.newContext(ctx)
	if err != nil {
		return errhand.VerboseErrorFromError(err)
	}

	err = runMultiStatementMode(sqlCtx, se, batchInput, continueOnErr)
	if err != nil {
		// If we encounter an error, attempt to flush what we have so far to disk before exiting
		return errhand.BuildDError("Error processing batch").AddCause(err).Build()
	}

	return errhand.VerboseErrorFromError(err)
}

func newDatabase(name string, dEnv *env.DoltEnv) dsqle.Database {
	opts := editor.Options{
		Deaf: dEnv.DbEaFactory(),
	}
	return dsqle.NewDatabase(name, dEnv.DbData(), opts)
}

func execQuery(
	ctx context.Context,
	dEnv *env.DoltEnv,
	mrEnv env.MultiRepoEnv,
	roots map[string]*doltdb.RootValue,
	readOnly bool,
	query string,
	format resultFormat,
) errhand.VerboseError {
<<<<<<< HEAD
	dbs, err := CollectDBs(ctx, mrEnv, doltdb.CliEngineMode)
=======
	dbs, err := CollectDBs(ctx, mrEnv)
>>>>>>> cb780238
	if err != nil {
		return errhand.VerboseErrorFromError(err)
	}
	se, err := newSqlEngine(ctx, dEnv, roots, readOnly, format, dbs...)
	if err != nil {
		return errhand.VerboseErrorFromError(err)
	}

	sqlCtx, err := se.newContext(ctx)
	if err != nil {
		return errhand.VerboseErrorFromError(err)
	}

	sqlSch, rowIter, err := processQuery(sqlCtx, query, se)
	if err != nil {
		return formatQueryError("", err)
	}

	if rowIter != nil {
		err = PrettyPrintResults(sqlCtx, se.resultFormat, sqlSch, rowIter, HasTopLevelOrderByClause(query))
		if err != nil {
			return errhand.VerboseErrorFromError(err)
		}
	}

	return nil
}

// CollectDBs takes a MultiRepoEnv and creates Database objects from each environment and returns a slice of these
// objects.
<<<<<<< HEAD
func CollectDBs(ctx context.Context, mrEnv env.MultiRepoEnv, engineMode doltdb.EngineMode) ([]dsqle.SqlDatabase, error) {
	dbs := make([]dsqle.SqlDatabase, 0, len(mrEnv))
	var db dsqle.SqlDatabase
	err := mrEnv.Iter(func(name string, dEnv *env.DoltEnv) (stop bool, err error) {
		if dEnv.Config.GetStringOrDefault(doltdb.EngineModeKey, "") == doltdb.PermissiveEngineMode {
			engineMode = doltdb.ServerEngineMode
		}

		if engineMode == doltdb.ServerEngineMode {
			postCommitHooks, err := env.GetCommitHooks(ctx, dEnv)
			if err != nil {
				return true, err
			}
			dEnv.DoltDB.SetCommitHooks(ctx, postCommitHooks)
=======
func CollectDBs(ctx context.Context, mrEnv env.MultiRepoEnv) ([]dsqle.SqlDatabase, error) {
	dbs := make([]dsqle.SqlDatabase, 0, len(mrEnv))
	var db dsqle.SqlDatabase
	err := mrEnv.Iter(func(name string, dEnv *env.DoltEnv) (stop bool, err error) {
		postCommitHooks, err := env.GetCommitHooks(ctx, dEnv)
		if err != nil {
			return true, err
>>>>>>> cb780238
		}
		dEnv.DoltDB.SetCommitHooks(ctx, postCommitHooks)

		db = newDatabase(name, dEnv)

<<<<<<< HEAD
		if _, val, ok := sql.SystemVariables.GetGlobal(doltdb.ReadReplicaKey); ok && val != "" && engineMode == doltdb.ServerEngineMode {
=======
		if _, val, ok := sql.SystemVariables.GetGlobal(doltdb.DoltReadReplicaKey); ok && val != "" {
>>>>>>> cb780238
			remoteName, ok := val.(string)
			if !ok {
				return true, sql.ErrInvalidSystemVariableValue.New(val)
			}

			db, err = dsqle.NewReadReplicaDatabase(ctx, db.(dsqle.Database), remoteName, dEnv.RepoStateReader(), dEnv.TempTableFilesDir(), doltdb.TodoWorkingSetMeta())
			if err != nil {
				return true, err
			}
		}

		dbs = append(dbs, db)
		return false, nil
	})

	if err != nil {
		return nil, err
	}

	return dbs, nil
}

func formatQueryError(message string, err error) errhand.VerboseError {
	const (
		maxStatementLen     = 128
		maxPosWhenTruncated = 64
	)

	if se, ok := vterrors.AsSyntaxError(err); ok {
		verrBuilder := errhand.BuildDError("Error parsing SQL")
		verrBuilder.AddDetails(se.Message)

		statement := se.Statement
		position := se.Position

		prevLines := ""
		for {
			idxNewline := strings.IndexRune(statement, '\n')

			if idxNewline == -1 {
				break
			} else if idxNewline < position {
				position -= idxNewline + 1
				prevLines += statement[:idxNewline+1]
				statement = statement[idxNewline+1:]
			} else {
				statement = statement[:idxNewline]
				break
			}
		}

		if len(statement) > maxStatementLen {
			if position > maxPosWhenTruncated {
				statement = statement[position-maxPosWhenTruncated:]
				position = maxPosWhenTruncated
			}

			if len(statement) > maxStatementLen {
				statement = statement[:maxStatementLen]
			}
		}

		verrBuilder.AddDetails(prevLines + statement)

		marker := make([]rune, position+1)
		for i := 0; i < position; i++ {
			marker[i] = ' '
		}

		marker[position] = '^'
		verrBuilder.AddDetails(string(marker))

		return verrBuilder.Build()
	} else {
		if len(message) > 0 {
			err = fmt.Errorf("%s: %v", message, err)
		}
		return errhand.VerboseErrorFromError(err)
	}
}

func GetResultFormat(format string) (resultFormat, errhand.VerboseError) {
	switch strings.ToLower(format) {
	case "tabular":
		return FormatTabular, nil
	case "csv":
		return FormatCsv, nil
	case "json":
		return FormatJson, nil
	case "null":
		return FormatNull, nil
	default:
		return FormatTabular, errhand.BuildDError("Invalid argument for --result-format. Valid values are tabular, csv, json").Build()
	}
}

func validateSqlArgs(apr *argparser.ArgParseResults) error {
	_, query := apr.GetValue(QueryFlag)
	_, save := apr.GetValue(saveFlag)
	_, msg := apr.GetValue(messageFlag)
	_, batch := apr.GetValue(BatchFlag)
	_, list := apr.GetValue(listSavedFlag)
	_, execute := apr.GetValue(executeFlag)
	_, multiDB := apr.GetValue(multiDBDirFlag)

	if len(apr.Args) > 0 && !query {
		return errhand.BuildDError("Invalid Argument: use --query or -q to pass inline SQL queries").Build()
	}

	if execute {
		if list {
			return errhand.BuildDError("Invalid Argument: --execute|-x is not compatible with --list-saved").Build()
		} else if query {
			return errhand.BuildDError("Invalid Argument: --execute|-x is not compatible with --query|-q").Build()
		} else if msg {
			return errhand.BuildDError("Invalid Argument: --execute|-x is not compatible with --message|-m").Build()
		} else if save {
			return errhand.BuildDError("Invalid Argument: --execute|-x is not compatible with --save|-s").Build()
		} else if multiDB {
			return errhand.BuildDError("Invalid Argument: --execute|-x is not compatible with --multi-db-dir").Build()
		}
	}

	if list {
		if execute {
			return errhand.BuildDError("Invalid Argument: --list-saved is not compatible with --executed|x").Build()
		} else if query {
			return errhand.BuildDError("Invalid Argument: --list-saved is not compatible with --query|-q").Build()
		} else if msg {
			return errhand.BuildDError("Invalid Argument: --list-saved is not compatible with --message|-m").Build()
		} else if save {
			return errhand.BuildDError("Invalid Argument: --list-saved is not compatible with --save|-s").Build()
		} else if multiDB {
			return errhand.BuildDError("Invalid Argument: --execute|-x is not compatible with --multi-db-dir").Build()
		}
	}

	if save && multiDB {
		return errhand.BuildDError("Invalid Argument: --multi-db-dir queries cannot be saved").Build()
	}

	if batch {
		if !query {
			return errhand.BuildDError("Invalid Argument: --batch|-b must be used with --query|-q").Build()
		}
		if save || msg {
			return errhand.BuildDError("Invalid Argument: --batch|-b is not compatible with --save|-s or --message|-m").Build()
		}
	}

	if query {
		if !save && msg {
			return errhand.BuildDError("Invalid Argument: --message|-m is only used with --query|-q and --save|-s").Build()
		}
	} else {
		if save {
			return errhand.BuildDError("Invalid Argument: --save|-s is only used with --query|-q").Build()
		}
		if msg {
			return errhand.BuildDError("Invalid Argument: --message|-m is only used with --query|-q and --save|-s").Build()
		}
	}

	return nil
}

// Saves the query given to the catalog with the name and message given.
func saveQuery(ctx context.Context, root *doltdb.RootValue, query string, name string, message string) (*doltdb.RootValue, errhand.VerboseError) {
	_, newRoot, err := dtables.NewQueryCatalogEntryWithNameAsID(ctx, root, name, query, message)
	if err != nil {
		return nil, errhand.BuildDError("Couldn't save query").AddCause(err).Build()
	}

	return newRoot, nil
}

// runMultiStatementMode alows for the execution of more than one query, but it doesn't attempt any batch optimizations
func runMultiStatementMode(ctx *sql.Context, se *sqlEngine, input io.Reader, continueOnErr bool) error {
	scanner := NewSqlStatementScanner(input)

	var query string
	for scanner.Scan() {
		query += scanner.Text()
		if len(query) == 0 || query == "\n" {
			continue
		}
		shouldProcessQuery := true
		if matches := delimiterRegex.FindStringSubmatch(query); len(matches) == 3 {
			// If we don't match from anything, then we just pass to the SQL engine and let it complain.
			scanner.Delimiter = matches[1]
			shouldProcessQuery = false
		}
		if shouldProcessQuery {
			sqlSch, rowIter, err := processQuery(ctx, query, se)
			if err != nil {
				verr := formatQueryError(fmt.Sprintf("error on line %d for query %s", scanner.statementStartLine, query), err)
				cli.PrintErrln(verr.Verbose())
				// If continueOnErr is set keep executing the remaining queries but print the error out anyway.
				if !continueOnErr {
					return err
				}
			}

			if rowIter != nil {
				err = PrettyPrintResults(ctx, se.resultFormat, sqlSch, rowIter, HasTopLevelOrderByClause(query))
				if err != nil {
					return errhand.VerboseErrorFromError(err)
				}
				if err != nil {
					verr := formatQueryError(fmt.Sprintf("error on line %d for query %s", scanner.statementStartLine, query), err)
					cli.PrintErrln(verr.Verbose())
					// If continueOnErr is set keep executing the remaining queries but print the error out anyway.
					if !continueOnErr {
						return err
					}
				}
			}
		}
		query = ""
	}

	cli.Println() // need a newline after all statements are executed
	if err := scanner.Err(); err != nil {
		cli.Println(err.Error())
	}

	return nil
}

// runBatchMode processes queries until EOF. The Root of the sqlEngine may be updated.
func runBatchMode(ctx *sql.Context, se *sqlEngine, input io.Reader, continueOnErr bool) error {
	scanner := NewSqlStatementScanner(input)

	var query string
	for scanner.Scan() {
		query += scanner.Text()
		if len(query) == 0 || query == "\n" {
			continue
		}
		shouldProcessQuery := true
		if matches := delimiterRegex.FindStringSubmatch(query); len(matches) == 3 {
			// If we don't match from anything, then we just pass to the SQL engine and let it complain.
			scanner.Delimiter = matches[1]
			shouldProcessQuery = false
		}
		if shouldProcessQuery {
			if err := processBatchQuery(ctx, query, se); err != nil {
				// TODO: this line number will not be accurate for errors that occur when flushing a batch of inserts (as opposed
				//  to processing the query)
				verr := formatQueryError(fmt.Sprintf("error on line %d for query %s", scanner.statementStartLine, query), err)
				cli.PrintErrln(verr.Verbose())
				// If continueOnErr is set keep executing the remaining queries but print the error out anyway.
				if !continueOnErr {
					return err
				}
			}
		}
		query = ""
	}

	updateBatchEditOutput()
	cli.Println() // need a newline after all updates are executed

	if err := scanner.Err(); err != nil {
		cli.Println(err.Error())
	}

	return flushBatchedEdits(ctx, se)
}

// runShell starts a SQL shell. Returns when the user exits the shell. The Root of the sqlEngine may
// be updated by any queries which were processed.
func runShell(ctx context.Context, se *sqlEngine, mrEnv env.MultiRepoEnv, initialRoots map[string]*doltdb.RootValue) error {
	_ = iohelp.WriteLine(cli.CliOut, welcomeMsg)

	sqlCtx, err := se.newContext(ctx)
	if err != nil {
		return err
	}

	currentDB := sqlCtx.Session.GetCurrentDatabase()
	currEnv := mrEnv[currentDB]

	historyFile := filepath.Join(".sqlhistory") // history file written to working dir
	initialPrompt := fmt.Sprintf("%s> ", sqlCtx.GetCurrentDatabase())
	initialMultilinePrompt := fmt.Sprintf(fmt.Sprintf("%%%ds", len(initialPrompt)), "-> ")

	rlConf := readline.Config{
		Prompt:                 initialPrompt,
		Stdout:                 cli.CliOut,
		Stderr:                 cli.CliOut,
		HistoryFile:            historyFile,
		HistoryLimit:           500,
		HistorySearchFold:      true,
		DisableAutoSaveHistory: true,
	}
	shellConf := ishell.UninterpretedConfig{
		ReadlineConfig: &rlConf,
		QuitKeywords: []string{
			"quit", "exit", "quit()", "exit()",
		},
		LineTerminator: ";",
	}

	shell := ishell.NewUninterpreted(&shellConf)
	shell.SetMultiPrompt(initialMultilinePrompt)
	// TODO: update completer on create / drop / alter statements
	completer, err := newCompleter(ctx, currEnv)
	if err != nil {
		return err
	}

	shell.CustomCompleter(completer)

	shell.EOF(func(c *ishell.Context) {
		c.Stop()
	})

	// The shell's interrupt handler handles an interrupt that occurs when it's accepting input. We also install our own
	// that handles interrupts during query execution or result printing, see below.
	shell.Interrupt(func(c *ishell.Context, count int, input string) {
		if count > 1 {
			c.Stop()
		} else {
			c.Println("Received SIGINT. Interrupt again to exit, or use ^D, quit, or exit")
		}
	})

	shell.Uninterpreted(func(c *ishell.Context) {
		query := c.Args[0]
		if len(strings.TrimSpace(query)) == 0 {
			return
		}

		// TODO: there's a bug in the readline library when editing multi-line history entries.
		// Longer term we need to switch to a new readline library, like in this bug:
		// https://github.com/cockroachdb/cockroach/issues/15460
		// For now, we store all history entries as single-line strings to avoid the issue.
		singleLine := strings.ReplaceAll(query, "\n", " ")

		if err := shell.AddHistory(singleLine); err != nil {
			// TODO: handle better, like by turning off history writing for the rest of the session
			shell.Println(color.RedString(err.Error()))
		}

		//TODO: Handle comments and enforce the current line terminator
		if matches := delimiterRegex.FindStringSubmatch(query); len(matches) == 3 {
			// If we don't match from anything, then we just pass to the SQL engine and let it complain.
			shell.SetLineTerminator(matches[1])
			return
		}

		var nextPrompt string
		var sqlSch sql.Schema
		var rowIter sql.RowIter

		// The SQL parser does not understand any other terminator besides semicolon, so we remove it.
		if shell.LineTerminator() != ";" && strings.HasSuffix(query, shell.LineTerminator()) {
			query = query[:len(query)-len(shell.LineTerminator())]
		}

		cont := func() bool {
			subCtx, stop := signal.NotifyContext(ctx, os.Interrupt, syscall.SIGTERM)
			defer stop()

			sqlCtx, err = se.newContext(subCtx)
			if err != nil {
				shell.Println(color.RedString(err.Error()))
				return false
			}

			if sqlSch, rowIter, err = processQuery(sqlCtx, query, se); err != nil {
				verr := formatQueryError("", err)
				shell.Println(verr.Verbose())
			} else if rowIter != nil {
				err = PrettyPrintResults(sqlCtx, se.resultFormat, sqlSch, rowIter, HasTopLevelOrderByClause(query))
				if err != nil {
					shell.Println(color.RedString(err.Error()))
				}
			}

			nextPrompt = fmt.Sprintf("%s> ", sqlCtx.GetCurrentDatabase())
			return true
		}()

		if !cont {
			return
		}

		shell.SetPrompt(nextPrompt)
		shell.SetMultiPrompt(fmt.Sprintf(fmt.Sprintf("%%%ds", len(nextPrompt)), "-> "))
	})

	shell.Run()
	_ = iohelp.WriteLine(cli.CliOut, "Bye")

	return nil
}

// Returns a new auto completer with table names, column names, and SQL keywords.
func newCompleter(ctx context.Context, dEnv *env.DoltEnv) (*sqlCompleter, error) {
	// TODO: change the sqlCompleter based on the current database and change it when the database changes.
	if dEnv == nil {
		return &sqlCompleter{}, nil
	}

	var completionWords []string

	root, err := dEnv.WorkingRoot(ctx)
	if err != nil {
		return &sqlCompleter{}, nil
	}

	tableNames, err := root.GetTableNames(ctx)

	if err != nil {
		return nil, err
	}

	completionWords = append(completionWords, tableNames...)
	var columnNames []string
	for _, tableName := range tableNames {
		tbl, _, err := root.GetTable(ctx, tableName)

		if err != nil {
			return nil, err
		}

		sch, err := tbl.GetSchema(ctx)

		if err != nil {
			return nil, err
		}

		err = sch.GetAllCols().Iter(func(tag uint64, col schema.Column) (stop bool, err error) {
			completionWords = append(completionWords, col.Name)
			columnNames = append(columnNames, col.Name)
			return false, nil
		})

		if err != nil {
			return nil, err
		}
	}

	completionWords = append(completionWords, dsqle.CommonKeywords...)

	return &sqlCompleter{
		allWords:    completionWords,
		columnNames: columnNames,
	}, nil
}

type sqlCompleter struct {
	allWords    []string
	columnNames []string
}

// Do function for autocompletion, defined by the Readline library. Mostly stolen from ishell.
func (c *sqlCompleter) Do(line []rune, pos int) (newLine [][]rune, length int) {
	var words []string
	if w, err := shlex.Split(string(line)); err == nil {
		words = w
	} else {
		// fall back
		words = strings.Fields(string(line))
	}

	var cWords []string
	prefix := ""
	lastWord := ""
	if len(words) > 0 && pos > 0 && line[pos-1] != ' ' {
		lastWord = words[len(words)-1]
		prefix = strings.ToLower(lastWord)
	} else if len(words) > 0 {
		lastWord = words[len(words)-1]
	}

	cWords = c.getWords(lastWord)

	var suggestions [][]rune
	for _, w := range cWords {
		lowered := strings.ToLower(w)
		if strings.HasPrefix(lowered, prefix) {
			suggestions = append(suggestions, []rune(strings.TrimPrefix(lowered, prefix)))
		}
	}
	if len(suggestions) == 1 && prefix != "" && string(suggestions[0]) == "" {
		suggestions = [][]rune{[]rune(" ")}
	}

	return suggestions, len(prefix)
}

// Simple suggestion function. Returns column name suggestions if the last word in the input has exactly one '.' in it,
// otherwise returns all tables, columns, and reserved words.
func (c *sqlCompleter) getWords(lastWord string) (s []string) {
	lastDot := strings.LastIndex(lastWord, ".")
	if lastDot > 0 && strings.Count(lastWord, ".") == 1 {
		alias := lastWord[:lastDot]
		return prepend(alias+".", c.columnNames)
	}

	return c.allWords
}

func prepend(s string, ss []string) []string {
	newSs := make([]string, len(ss))
	for i := range ss {
		newSs[i] = s + ss[i]
	}
	return newSs
}

// Processes a single query. The Root of the sqlEngine will be updated if necessary.
// Returns the schema and the row iterator for the results, which may be nil, and an error if one occurs.
func processQuery(ctx *sql.Context, query string, se *sqlEngine) (sql.Schema, sql.RowIter, error) {
	sqlStatement, err := sqlparser.Parse(query)
	if err == sqlparser.ErrEmpty {
		// silently skip empty statements
		return nil, nil, nil
	} else if err != nil {
		return nil, nil, err
	}

	switch s := sqlStatement.(type) {
	case *sqlparser.Use:
		sch, ri, err := se.query(ctx, query)
		if err != nil {
			return nil, nil, err
		}
		_, err = sql.RowIterToRows(ctx, ri)
		if err != nil {
			return nil, nil, err
		}
		cli.Println("Database changed")
		return sch, nil, err
	case *sqlparser.MultiAlterDDL, *sqlparser.Set, *sqlparser.Commit:
		_, ri, err := se.query(ctx, query)
		if err != nil {
			return nil, nil, err
		}
		_, err = sql.RowIterToRows(ctx, ri)
		if err != nil {
			return nil, nil, err
		}
		return nil, nil, nil
	case *sqlparser.DDL:
		_, err := sqlparser.ParseStrictDDL(query)
		if err != nil {
			if se, ok := vterrors.AsSyntaxError(err); ok {
				return nil, nil, vterrors.SyntaxError{Message: "While Parsing DDL: " + se.Message, Position: se.Position, Statement: se.Statement}
			} else {
				return nil, nil, fmt.Errorf("Error parsing DDL: %v.", err.Error())
			}
		}
		return se.ddl(ctx, s, query)
	case *sqlparser.DBDDL:
		return se.dbddl(ctx, s, query)
	case *sqlparser.Load:
		if s.Local {
			return nil, nil, fmt.Errorf("LOCAL supported only in sql-server mode")
		}
		return se.query(ctx, query)
	default:
		return se.query(ctx, query)
	}
}

type stats struct {
	rowsInserted   int
	rowsUpdated    int
	rowsDeleted    int
	unflushedEdits int
	unprintedEdits int
}

var batchEditStats = &stats{}
var displayStrLen int

const maxBatchSize = 200000
const updateInterval = 1000

func (s *stats) numUpdates() int {
	return s.rowsUpdated + s.rowsDeleted + s.rowsInserted
}

func (s *stats) shouldUpdateBatchModeOutput() bool {
	return s.unprintedEdits >= updateInterval
}

func (s *stats) shouldFlush() bool {
	return s.unflushedEdits >= maxBatchSize
}

func flushBatchedEdits(ctx *sql.Context, se *sqlEngine) error {
	err := se.iterDBs(func(_ string, db dsqle.SqlDatabase) (bool, error) {
		_, rowIter, err := se.engine.Query(ctx, "COMMIT;")
		if err != nil {
			return false, err
		}

		err = rowIter.Close(ctx)
		if err != nil {
			return false, err
		}

		err = db.Flush(ctx)
		if err != nil {
			return false, err
		}

		return false, nil
	})

	batchEditStats.unflushedEdits = 0

	return err
}

// Processes a single query in batch mode. The Root of the sqlEngine may or may not be changed.
func processBatchQuery(ctx *sql.Context, query string, se *sqlEngine) error {
	sqlStatement, err := sqlparser.Parse(query)
	if err == sqlparser.ErrEmpty {
		// silently skip empty statements
		return nil
	} else if err != nil {
		return fmt.Errorf("Error parsing SQL: %v.", err.Error())
	}

	currentBatchMode := invalidBatchMode
	if v, err := ctx.GetSessionVariable(ctx, doltdb.CurrentBatchModeKey); err == nil {
		currentBatchMode = batchMode(v.(int64))
	} else {
		return err
	}

	newBatchMode, err := canProcessAsBatchEdit(ctx, sqlStatement, se, query)
	if err != nil {
		cli.PrintErrln(err)
		return err
	}

	if currentBatchMode != invalidBatchMode && currentBatchMode != newBatchMode {
		// We need to commit whatever batch edits we've accumulated so far before executing the query
		err := flushBatchedEdits(ctx, se)
		if err != nil {
			return err
		}
	}

	err = ctx.SetSessionVariable(ctx, doltdb.CurrentBatchModeKey, int64(newBatchMode))
	if err != nil {
		return err
	}

	if newBatchMode != invalidBatchMode {
		err = processBatchableEditQuery(ctx, se, query, sqlStatement)
		if err != nil {
			return err
		}
	} else {
		err := processNonBatchableQuery(ctx, se, query, sqlStatement)
		if err != nil {
			return err
		}
	}

	if batchEditStats.shouldUpdateBatchModeOutput() {
		updateBatchEditOutput()
	}

	return nil
}

func processNonBatchableQuery(ctx *sql.Context, se *sqlEngine, query string, sqlStatement sqlparser.Statement) (returnErr error) {
	sqlSch, rowIter, err := processQuery(ctx, query, se)
	if err != nil {
		return err
	}

	if rowIter != nil {
		err = mergeResultIntoStats(sqlStatement, rowIter, batchEditStats)
		if err != nil {
			return err
		}

		// Some statement types should print results, even in batch mode.
		switch sqlStatement.(type) {
		case *sqlparser.Select, *sqlparser.OtherRead, *sqlparser.Show, *sqlparser.Explain, *sqlparser.Union:
			if displayStrLen > 0 {
				// If we've been printing in batch mode, print a newline to put the regular output on its own line
				cli.Print("\n")
				displayStrLen = 0
			}
			err = PrettyPrintResults(ctx, se.resultFormat, sqlSch, rowIter, HasTopLevelOrderByClause(query))
			if err != nil {
				return err
			}
		default:
			err = rowIter.Close(ctx)
			if err != nil {
				return err
			}
		}
	}

	// And flush again afterwards, to make sure any following insert statements have the latest data
	return flushBatchedEdits(ctx, se)
}

func processBatchableEditQuery(ctx *sql.Context, se *sqlEngine, query string, sqlStatement sqlparser.Statement) (returnErr error) {
	_, rowIter, err := se.query(ctx, query)
	if err != nil {
		return err
	}

	if rowIter != nil {
		defer func() {
			err := rowIter.Close(ctx)
			if returnErr == nil {
				returnErr = err
			}
		}()
		err = mergeResultIntoStats(sqlStatement, rowIter, batchEditStats)
		if err != nil {
			return err
		}
	}

	if batchEditStats.shouldFlush() {
		return flushBatchedEdits(ctx, se)
	}

	return nil
}

// canProcessBatchEdit returns whether the given statement can be processed as a batch insert. Only simple inserts
// (inserting a list of values) and deletes can be processed in this way. Other kinds of insert (notably INSERT INTO
// SELECT AS and AUTO_INCREMENT) need a flushed root and can't benefit from batch optimizations.
func canProcessAsBatchEdit(ctx *sql.Context, sqlStatement sqlparser.Statement, se *sqlEngine, query string) (batchMode, error) {
	switch s := sqlStatement.(type) {
	case *sqlparser.Delete:
		foundSubquery, err := checkForSubqueries(query)
		if err != nil {
			return invalidBatchMode, err
		}
		if foundSubquery {
			return invalidBatchMode, nil
		}

		return deleteBatchMode, nil

	case *sqlparser.Insert:
		if _, ok := s.Rows.(sqlparser.Values); !ok {
			return invalidBatchMode, nil
		}
		foundSubquery, err := checkForSubqueries(query)
		if err != nil {
			return invalidBatchMode, err
		}

		if foundSubquery {
			return invalidBatchMode, nil
		}

		// TODO: This check coming first seems to cause problems with ctx.Session. Perhaps in the analyzer.
		hasAutoInc, err := insertsIntoAutoIncrementCol(ctx, se, query)
		if err != nil {
			return invalidBatchMode, err
		}

		if hasAutoInc {
			return invalidBatchMode, nil
		}

		return insertBatchMode, nil

	case *sqlparser.Load:
		return insertBatchMode, nil

	default:
		return invalidBatchMode, nil
	}
}

// checkForSubqueries parses the insert query to check for a subquery.
func checkForSubqueries(query string) (bool, error) {
	p, err := sqlparser.Parse(query)

	if err != nil {
		return false, nil
	}

	return foundSubquery(p), nil
}

func foundSubquery(node sqlparser.SQLNode) bool {
	has := false
	_ = sqlparser.Walk(func(node sqlparser.SQLNode) (keepGoing bool, err error) {
		if _, ok := node.(*sqlparser.Subquery); ok {
			has = true
			return false, nil
		}
		return true, nil
	}, node)
	return has
}

func HasTopLevelOrderByClause(query string) bool {
	st, _ := sqlparser.Parse(query)

	switch s := st.(type) {
	case *sqlparser.Select:
		return s.OrderBy != nil
	case *sqlparser.Union:
		return s.OrderBy != nil
	default:
		return false
	}
}

// parses the query to check if it inserts into a table with AUTO_INCREMENT
func insertsIntoAutoIncrementCol(ctx *sql.Context, se *sqlEngine, query string) (bool, error) {
	p, err := parse.Parse(ctx, query)
	if err != nil {
		return false, err
	}

	if _, ok := p.(*plan.InsertInto); !ok {
		return false, nil
	}

	a, err := se.engine.Analyzer.Analyze(ctx, p, nil)
	if err != nil {
		return false, err
	}

	isAutoInc := false
	plan.Inspect(a, func(n sql.Node) bool {
		switch n := n.(type) {
		case *plan.InsertInto:
			_, err = plan.TransformExpressionsUp(n.Source, func(exp sql.Expression) (sql.Expression, error) {
				if _, ok := exp.(*expression.AutoIncrement); ok {
					isAutoInc = true
				}
				return exp, nil
			})
			return false
		default:
			return true
		}
	})

	if err != nil {
		return false, err
	}
	return isAutoInc, nil
}

func updateBatchEditOutput() {
	displayStr := fmt.Sprintf("Rows inserted: %d Rows updated: %d Rows deleted: %d",
		batchEditStats.rowsInserted, batchEditStats.rowsUpdated, batchEditStats.rowsDeleted)
	displayStrLen = cli.DeleteAndPrint(displayStrLen, displayStr)
	batchEditStats.unprintedEdits = 0
}

// Updates the batch insert stats with the results of an INSERT, UPDATE, or DELETE statement.
func mergeResultIntoStats(statement sqlparser.Statement, rowIter sql.RowIter, s *stats) error {
	switch statement.(type) {
	case *sqlparser.Insert, *sqlparser.Delete, *sqlparser.Update, *sqlparser.Load:
		break
	default:
		return nil
	}

	for {
		row, err := rowIter.Next()
		if err == io.EOF {
			return nil
		} else if err != nil {
			return err
		} else {
			okResult := row[0].(sql.OkResult)
			s.unflushedEdits += int(okResult.RowsAffected)
			s.unprintedEdits += int(okResult.RowsAffected)
			switch statement.(type) {
			case *sqlparser.Insert:
				s.rowsInserted += int(okResult.RowsAffected)
			case *sqlparser.Delete:
				s.rowsDeleted += int(okResult.RowsAffected)
			case *sqlparser.Update:
				s.rowsUpdated += int(okResult.RowsAffected)
			}
		}
	}
}

type sqlEngine struct {
	dbs            map[string]dsqle.SqlDatabase
	sess           *dsess.DoltSession
	contextFactory func(ctx context.Context) (*sql.Context, error)
	engine         *sqle.Engine
	resultFormat   resultFormat
}

var ErrDBNotFoundKind = errors.NewKind("database '%s' not found")

// sqlEngine packages up the context necessary to run sql queries against sqle.
func newSqlEngine(
	ctx context.Context,
	dEnv *env.DoltEnv,
	roots map[string]*doltdb.RootValue, // See TODO below
	readOnly bool,
	format resultFormat,
	dbs ...dsqle.SqlDatabase,
) (*sqlEngine, error) {
	var au auth.Auth

	if readOnly {
		au = auth.NewNativeSingle("", "", auth.ReadPerm)
	} else {
		au = new(auth.None)
	}

	parallelism := runtime.GOMAXPROCS(0)

	infoDB := information_schema.NewInformationSchemaDatabase()
	all := append(dsqleDBsAsSqlDBs(dbs), infoDB)

	pro := dsqle.NewDoltDatabaseProvider(dEnv.Config, all...)

	engine := sqle.New(analyzer.NewBuilder(pro).WithParallelism(parallelism).Build(), &sqle.Config{Auth: au})

	if dbg, ok := os.LookupEnv("DOLT_SQL_DEBUG_LOG"); ok && strings.ToLower(dbg) == "true" {
		engine.Analyzer.Debug = true
		if verbose, ok := os.LookupEnv("DOLT_SQL_DEBUG_LOG_VERBOSE"); ok && strings.ToLower(verbose) == "true" {
			engine.Analyzer.Verbose = true
		}
	}

	nameToDB := make(map[string]dsqle.SqlDatabase)
	var dbStates []dsess.InitialDbState
	for _, db := range dbs {
		nameToDB[db.Name()] = db

		// TODO: this doesn't consider the roots provided as a param, which may not be the HEAD of the branch
		//  To fix this, we need to pass a commit here as a separate param, and install a read-only database on it
		//  since it isn't a current HEAD.
		dbState, err := dsqle.GetInitialDBState(ctx, db)
		if err != nil {
			return nil, err
		}

		dbStates = append(dbStates, dbState)
	}

	// TODO: not having user and email for this command should probably be an error or warning, it disables certain functionality
	sess, err := dsess.NewDoltSession(sql.NewEmptyContext(), sql.NewBaseSession(), pro, dEnv.Config, dbStates...)
	if err != nil {
		return nil, err
	}

	// TODO: this should just be the session default like it is with MySQL
	err = sess.SetSessionVariable(sql.NewContext(ctx), sql.AutoCommitSessionVar, true)
	if err != nil {
		return nil, err
	}

	return &sqlEngine{
		dbs:            nameToDB,
		sess:           sess,
		contextFactory: newSqlContext(sess, engine.Analyzer.Catalog),
		engine:         engine,
		resultFormat:   format,
	}, nil
}

func newSqlContext(sess *dsess.DoltSession, cat sql.Catalog) func(ctx context.Context) (*sql.Context, error) {
	return func(ctx context.Context) (*sql.Context, error) {
		sqlCtx := sql.NewContext(ctx,
			sql.WithSession(sess),
			sql.WithTracer(tracing.Tracer(ctx)))

		// If the session was already updated with a database then continue using it in the new session. Otherwise grab
		// the first one.
		if sessionDB := sess.GetCurrentDatabase(); sessionDB != "" {
			sqlCtx.SetCurrentDatabase(sessionDB)
		} else {
			for _, db := range dsqle.DbsAsDSQLDBs(cat.AllDatabases()) {
				sqlCtx.SetCurrentDatabase(db.Name())
				break
			}
		}

		return sqlCtx, nil
	}
}

func dbsAsDSQLDBs(dbs []sql.Database) []dsqle.Database {
	dsqlDBs := make([]dsqle.Database, 0, len(dbs))

	for _, db := range dbs {
		dsqlDB, ok := db.(dsqle.Database)

		if ok {
			dsqlDBs = append(dsqlDBs, dsqlDB)
		}
	}

	return dsqlDBs
}

func dsqleDBsAsSqlDBs(dbs []dsqle.SqlDatabase) []sql.Database {
	sqlDbs := make([]sql.Database, 0, len(dbs))
	for _, db := range dbs {
		sqlDbs = append(sqlDbs, db)
	}
	return sqlDbs
}

func getDbState(ctx context.Context, db dsqle.Database, mrEnv env.MultiRepoEnv) (dsess.InitialDbState, error) {
	var dEnv *env.DoltEnv
	mrEnv.Iter(func(name string, de *env.DoltEnv) (stop bool, err error) {
		if name == db.Name() {
			dEnv = de
			return true, nil
		}
		return false, nil
	})

	if dEnv == nil {
		return dsess.InitialDbState{}, fmt.Errorf("Couldn't find environment for database %s", db.Name())
	}

	head := dEnv.RepoStateReader().CWBHeadSpec()
	headCommit, err := dEnv.DoltDB.Resolve(ctx, head, dEnv.RepoStateReader().CWBHeadRef())
	if err != nil {
		return dsess.InitialDbState{}, err
	}

	ws, err := dEnv.WorkingSet(ctx)
	if err != nil {
		return dsess.InitialDbState{}, err
	}

	return dsess.InitialDbState{
		Db:         db,
		HeadCommit: headCommit,
		WorkingSet: ws,
		DbData:     dEnv.DbData(),
		Remotes:    dEnv.RepoState.Remotes,
	}, nil
}

func (se *sqlEngine) iterDBs(cb func(name string, db dsqle.SqlDatabase) (stop bool, err error)) error {
	for name, db := range se.dbs {
		stop, err := cb(name, db)

		if err != nil {
			return err
		}

		if stop {
			break
		}
	}

	return nil
}

func (se *sqlEngine) getRoots(sqlCtx *sql.Context) (map[string]*doltdb.RootValue, error) {
	newRoots := make(map[string]*doltdb.RootValue)
	for name, db := range se.dbs {
		var err error
		newRoots[name], err = db.GetRoot(sqlCtx)

		if err != nil {
			return nil, err
		}
	}

	return newRoots, nil
}

func (se *sqlEngine) newContext(ctx context.Context) (*sql.Context, error) {
	return se.contextFactory(ctx)
}

// Execute a SQL statement and return values for printing.
func (se *sqlEngine) query(ctx *sql.Context, query string) (sql.Schema, sql.RowIter, error) {
	return se.engine.Query(ctx, query)
}

func (se *sqlEngine) dbddl(ctx *sql.Context, dbddl *sqlparser.DBDDL, query string) (sql.Schema, sql.RowIter, error) {
	action := strings.ToLower(dbddl.Action)
	var rowIter sql.RowIter = nil
	var err error = nil

	if action != sqlparser.CreateStr && action != sqlparser.DropStr {
		return nil, nil, fmt.Errorf("Unhandled DBDDL action %v in query %v", action, query)
	}

	if action == sqlparser.DropStr {
		// Should not be allowed to delete repo name and information schema
		if dbddl.DBName == information_schema.InformationSchemaDatabaseName {
			return nil, nil, fmt.Errorf("DROP DATABASE isn't supported for database %s", information_schema.InformationSchemaDatabaseName)
		}
	}

	sch, rowIter, err := se.query(ctx, query)

	if rowIter != nil {
		err = rowIter.Close(ctx)
		if err != nil {
			return nil, nil, err
		}
	}

	if err != nil {
		return nil, nil, err
	}

	return sch, nil, nil
}

// Executes a SQL DDL statement (create, update, etc.). Updates the new root value in
// the sqlEngine if necessary.
func (se *sqlEngine) ddl(ctx *sql.Context, ddl *sqlparser.DDL, query string) (sql.Schema, sql.RowIter, error) {
	switch ddl.Action {
	case sqlparser.CreateStr, sqlparser.DropStr, sqlparser.AlterStr, sqlparser.RenameStr, sqlparser.TruncateStr:
		_, ri, err := se.query(ctx, query)
		if err == nil {
			for _, err = ri.Next(); err == nil; _, err = ri.Next() {
			}
			if err == io.EOF {
				err = ri.Close(ctx)
			} else {
				closeErr := ri.Close(ctx)
				if closeErr != nil {
					err = errhand.BuildDError("error while executing ddl").AddCause(err).AddCause(closeErr).Build()
				}
			}
		}
		return nil, nil, err
	default:
		return nil, nil, fmt.Errorf("Unhandled DDL action %v in query %v", ddl.Action, query)
	}
}<|MERGE_RESOLUTION|>--- conflicted
+++ resolved
@@ -362,11 +362,7 @@
 	readOnly bool,
 	format resultFormat,
 ) errhand.VerboseError {
-<<<<<<< HEAD
-	dbs, err := CollectDBs(ctx, mrEnv, doltdb.CliEngineMode)
-=======
 	dbs, err := CollectDBs(ctx, mrEnv)
->>>>>>> cb780238
 	if err != nil {
 		return errhand.VerboseErrorFromError(err)
 	}
@@ -392,11 +388,7 @@
 	batchInput io.Reader,
 	format resultFormat,
 ) errhand.VerboseError {
-<<<<<<< HEAD
-	dbs, err := CollectDBs(ctx, mrEnv, doltdb.CliEngineMode)
-=======
 	dbs, err := CollectDBs(ctx, mrEnv)
->>>>>>> cb780238
 	if err != nil {
 		return errhand.VerboseErrorFromError(err)
 	}
@@ -442,11 +434,7 @@
 	batchInput io.Reader,
 	format resultFormat,
 ) errhand.VerboseError {
-<<<<<<< HEAD
-	dbs, err := CollectDBs(ctx, mrEnv, doltdb.CliEngineMode)
-=======
 	dbs, err := CollectDBs(ctx, mrEnv)
->>>>>>> cb780238
 	if err != nil {
 		return errhand.VerboseErrorFromError(err)
 	}
@@ -485,11 +473,7 @@
 	query string,
 	format resultFormat,
 ) errhand.VerboseError {
-<<<<<<< HEAD
-	dbs, err := CollectDBs(ctx, mrEnv, doltdb.CliEngineMode)
-=======
 	dbs, err := CollectDBs(ctx, mrEnv)
->>>>>>> cb780238
 	if err != nil {
 		return errhand.VerboseErrorFromError(err)
 	}
@@ -520,22 +504,6 @@
 
 // CollectDBs takes a MultiRepoEnv and creates Database objects from each environment and returns a slice of these
 // objects.
-<<<<<<< HEAD
-func CollectDBs(ctx context.Context, mrEnv env.MultiRepoEnv, engineMode doltdb.EngineMode) ([]dsqle.SqlDatabase, error) {
-	dbs := make([]dsqle.SqlDatabase, 0, len(mrEnv))
-	var db dsqle.SqlDatabase
-	err := mrEnv.Iter(func(name string, dEnv *env.DoltEnv) (stop bool, err error) {
-		if dEnv.Config.GetStringOrDefault(doltdb.EngineModeKey, "") == doltdb.PermissiveEngineMode {
-			engineMode = doltdb.ServerEngineMode
-		}
-
-		if engineMode == doltdb.ServerEngineMode {
-			postCommitHooks, err := env.GetCommitHooks(ctx, dEnv)
-			if err != nil {
-				return true, err
-			}
-			dEnv.DoltDB.SetCommitHooks(ctx, postCommitHooks)
-=======
 func CollectDBs(ctx context.Context, mrEnv env.MultiRepoEnv) ([]dsqle.SqlDatabase, error) {
 	dbs := make([]dsqle.SqlDatabase, 0, len(mrEnv))
 	var db dsqle.SqlDatabase
@@ -543,17 +511,12 @@
 		postCommitHooks, err := env.GetCommitHooks(ctx, dEnv)
 		if err != nil {
 			return true, err
->>>>>>> cb780238
 		}
 		dEnv.DoltDB.SetCommitHooks(ctx, postCommitHooks)
 
 		db = newDatabase(name, dEnv)
 
-<<<<<<< HEAD
-		if _, val, ok := sql.SystemVariables.GetGlobal(doltdb.ReadReplicaKey); ok && val != "" && engineMode == doltdb.ServerEngineMode {
-=======
-		if _, val, ok := sql.SystemVariables.GetGlobal(doltdb.DoltReadReplicaKey); ok && val != "" {
->>>>>>> cb780238
+		if _, val, ok := sql.SystemVariables.GetGlobal(doltdb.ReadReplicaKey); ok && val != "" {
 			remoteName, ok := val.(string)
 			if !ok {
 				return true, sql.ErrInvalidSystemVariableValue.New(val)
