--- conflicted
+++ resolved
@@ -23,7 +23,6 @@
 	"path/filepath"
 	"regexp"
 	"strings"
-	"sync"
 	"syscall"
 
 	"github.com/abiosoft/readline"
@@ -48,15 +47,8 @@
 	"github.com/dolthub/dolt/go/libraries/doltcore/sqle/dsess"
 	"github.com/dolthub/dolt/go/libraries/doltcore/sqle/dtables"
 	"github.com/dolthub/dolt/go/libraries/utils/argparser"
-<<<<<<< HEAD
-	"github.com/dolthub/dolt/go/libraries/utils/config"
 	"github.com/dolthub/dolt/go/libraries/utils/iohelp"
 	"github.com/dolthub/dolt/go/libraries/utils/osutil"
-	"github.com/dolthub/dolt/go/libraries/utils/tracing"
-=======
-	"github.com/dolthub/dolt/go/libraries/utils/iohelp"
-	"github.com/dolthub/dolt/go/libraries/utils/osutil"
->>>>>>> 5976e99c
 )
 
 type batchMode int64
@@ -104,6 +96,10 @@
 
 var delimiterRegex = regexp.MustCompile(`(?i)^\s*DELIMITER\s+(\S+)\s*(\s+\S+\s*)?$`)
 
+func init() {
+	dsqle.AddDoltSystemVariables()
+}
+
 type SqlCmd struct {
 	VersionStr string
 }
@@ -162,7 +158,7 @@
 // Exec executes the command
 // Unlike other commands, sql doesn't set a new working root directly, as the SQL layer updates the working set as
 // necessary when committing work.
-func (cmd SqlCmd) Exec(ctx context.Context, wg *sync.WaitGroup, commandStr string, args []string, dEnv *env.DoltEnv) int {
+func (cmd SqlCmd) Exec(ctx context.Context, commandStr string, args []string, dEnv *env.DoltEnv) int {
 	ap := cmd.ArgParser()
 	help, usage := cli.HelpAndUsagePrinters(cli.GetCommandDocumentation(commandStr, sqlDocs, ap))
 
@@ -204,9 +200,9 @@
 	_, continueOnError := apr.GetValue(continueFlag)
 
 	if query, queryOK := apr.GetValue(QueryFlag); queryOK {
-		return queryMode(ctx, wg, mrEnv, initialRoots, apr, query, currentDb, format, usage)
+		return queryMode(ctx, mrEnv, initialRoots, apr, query, currentDb, format, usage)
 	} else if savedQueryName, exOk := apr.GetValue(executeFlag); exOk {
-		return savedQueryMode(ctx, wg, mrEnv, initialRoots, savedQueryName, currentDb, format, usage)
+		return savedQueryMode(ctx, mrEnv, initialRoots, savedQueryName, currentDb, format, usage)
 	} else if apr.Contains(listSavedFlag) {
 		return listSavedQueriesMode(ctx, mrEnv, initialRoots, currentDb, format, usage)
 	} else {
@@ -224,17 +220,17 @@
 		}
 
 		if multiStatementMode {
-			verr := execMultiStatements(ctx, wg, continueOnError, mrEnv, os.Stdin, format, currentDb)
+			verr := execMultiStatements(ctx, continueOnError, mrEnv, os.Stdin, format, currentDb)
 			if verr != nil {
 				return HandleVErrAndExitCode(verr, usage)
 			}
 		} else if runInBatchMode {
-			verr := execBatch(ctx, wg, continueOnError, mrEnv, os.Stdin, format, currentDb)
+			verr := execBatch(ctx, continueOnError, mrEnv, os.Stdin, format, currentDb)
 			if verr != nil {
 				return HandleVErrAndExitCode(verr, usage)
 			}
 		} else {
-			verr := execShell(ctx, wg, mrEnv, format, currentDb)
+			verr := execShell(ctx, mrEnv, format, currentDb)
 			if verr != nil {
 				return HandleVErrAndExitCode(verr, usage)
 			}
@@ -263,14 +259,10 @@
 		return 0
 	}
 
-	var wg *sync.WaitGroup
 	query := "SELECT * FROM " + doltdb.DoltQueryCatalogTableName
-	return HandleVErrAndExitCode(execQuery(ctx, wg, mrEnv, query, format, currentDb), usage)
-}
-
-<<<<<<< HEAD
-func savedQueryMode(ctx context.Context, wg *sync.WaitGroup, mrEnv *env.MultiRepoEnv, initialRoots map[string]*doltdb.RootValue, savedQueryName string, currentDb string, format resultFormat, usage cli.UsagePrinter) int {
-=======
+	return HandleVErrAndExitCode(execQuery(ctx, mrEnv, query, format, currentDb), usage)
+}
+
 func savedQueryMode(
 	ctx context.Context,
 	mrEnv *env.MultiRepoEnv,
@@ -280,7 +272,6 @@
 	format engine.PrintResultFormat,
 	usage cli.UsagePrinter,
 ) int {
->>>>>>> 5976e99c
 	sq, err := dtables.RetrieveFromQueryCatalog(ctx, initialRoots[currentDb], savedQueryName)
 
 	if err != nil {
@@ -288,12 +279,9 @@
 	}
 
 	cli.PrintErrf("Executing saved query '%s':\n%s\n", savedQueryName, sq.Query)
-	return HandleVErrAndExitCode(execQuery(ctx, wg, mrEnv, sq.Query, format, currentDb), usage)
-}
-
-<<<<<<< HEAD
-func queryMode(ctx context.Context, wg *sync.WaitGroup, mrEnv *env.MultiRepoEnv, initialRoots map[string]*doltdb.RootValue, apr *argparser.ArgParseResults, query string, currentDb string, format resultFormat, usage cli.UsagePrinter) int {
-=======
+	return HandleVErrAndExitCode(execQuery(ctx, mrEnv, sq.Query, format, currentDb), usage)
+}
+
 func queryMode(
 	ctx context.Context,
 	mrEnv *env.MultiRepoEnv,
@@ -304,25 +292,24 @@
 	format engine.PrintResultFormat,
 	usage cli.UsagePrinter,
 ) int {
->>>>>>> 5976e99c
 	batchMode := apr.Contains(BatchFlag)
 	multiStatementMode := apr.Contains(disableBatchFlag)
 	_, continueOnError := apr.GetValue(continueFlag)
 
 	if multiStatementMode {
 		batchInput := strings.NewReader(query)
-		verr := execMultiStatements(ctx, wg, continueOnError, mrEnv, batchInput, format, currentDb)
+		verr := execMultiStatements(ctx, continueOnError, mrEnv, batchInput, format, currentDb)
 		if verr != nil {
 			return HandleVErrAndExitCode(verr, usage)
 		}
 	} else if batchMode {
 		batchInput := strings.NewReader(query)
-		verr := execBatch(ctx, wg, continueOnError, mrEnv, batchInput, format, currentDb)
+		verr := execBatch(ctx, continueOnError, mrEnv, batchInput, format, currentDb)
 		if verr != nil {
 			return HandleVErrAndExitCode(verr, usage)
 		}
 	} else {
-		verr := execQuery(ctx, wg, mrEnv, query, format, currentDb)
+		verr := execQuery(ctx, mrEnv, query, format, currentDb)
 		if verr != nil {
 			return HandleVErrAndExitCode(verr, usage)
 		}
@@ -367,14 +354,6 @@
 	return mrEnv, nil
 }
 
-<<<<<<< HEAD
-func execShell(ctx context.Context, wg *sync.WaitGroup, mrEnv *env.MultiRepoEnv, format resultFormat, initialDb string) errhand.VerboseError {
-	dbs, err := CollectDBs(ctx, mrEnv)
-	if err != nil {
-		return errhand.VerboseErrorFromError(err)
-	}
-	se, err := newSqlEngine(ctx, wg, mrEnv.Config(), mrEnv, format, initialDb, dbs...)
-=======
 func execShell(
 	ctx context.Context,
 	mrEnv *env.MultiRepoEnv,
@@ -382,7 +361,6 @@
 	initialDb string,
 ) errhand.VerboseError {
 	se, err := engine.NewSqlEngine(ctx, mrEnv, format, initialDb, true)
->>>>>>> 5976e99c
 	if err != nil {
 		return errhand.VerboseErrorFromError(err)
 	}
@@ -394,10 +372,6 @@
 	return nil
 }
 
-<<<<<<< HEAD
-func execBatch(ctx context.Context, wg *sync.WaitGroup, continueOnErr bool, mrEnv *env.MultiRepoEnv, batchInput io.Reader, format resultFormat, initialDb string) errhand.VerboseError {
-	dbs, err := CollectDBs(ctx, mrEnv)
-=======
 func execBatch(
 	ctx context.Context,
 	continueOnErr bool,
@@ -407,21 +381,11 @@
 	initialDb string,
 ) errhand.VerboseError {
 	se, err := engine.NewSqlEngine(ctx, mrEnv, format, initialDb, false)
->>>>>>> 5976e99c
 	if err != nil {
 		return errhand.VerboseErrorFromError(err)
 	}
 
-<<<<<<< HEAD
-	se, err := newSqlEngine(ctx, wg, mrEnv.Config(), mrEnv, format, initialDb, dbs...)
-	if err != nil {
-		return errhand.VerboseErrorFromError(err)
-	}
-
-	sqlCtx, err := se.newContext(ctx)
-=======
 	sqlCtx, err := se.NewContext(ctx)
->>>>>>> 5976e99c
 	if err != nil {
 		return errhand.VerboseErrorFromError(err)
 	}
@@ -442,14 +406,6 @@
 	return nil
 }
 
-<<<<<<< HEAD
-func execMultiStatements(ctx context.Context, wg *sync.WaitGroup, continueOnErr bool, mrEnv *env.MultiRepoEnv, batchInput io.Reader, format resultFormat, initialDb string) errhand.VerboseError {
-	dbs, err := CollectDBs(ctx, mrEnv)
-	if err != nil {
-		return errhand.VerboseErrorFromError(err)
-	}
-	se, err := newSqlEngine(ctx, wg, mrEnv.Config(), mrEnv, format, initialDb, dbs...)
-=======
 func execMultiStatements(
 	ctx context.Context,
 	continueOnErr bool,
@@ -459,7 +415,6 @@
 	initialDb string,
 ) errhand.VerboseError {
 	se, err := engine.NewSqlEngine(ctx, mrEnv, format, initialDb, true)
->>>>>>> 5976e99c
 	if err != nil {
 		return errhand.VerboseErrorFromError(err)
 	}
@@ -478,21 +433,6 @@
 	return errhand.VerboseErrorFromError(err)
 }
 
-<<<<<<< HEAD
-func newDatabase(name string, dEnv *env.DoltEnv) dsqle.Database {
-	opts := editor.Options{
-		Deaf: dEnv.DbEaFactory(),
-	}
-	return dsqle.NewDatabase(name, dEnv.DbData(), opts)
-}
-
-func execQuery(ctx context.Context, wg *sync.WaitGroup, mrEnv *env.MultiRepoEnv, query string, format resultFormat, initialDb string) errhand.VerboseError {
-	dbs, err := CollectDBs(ctx, mrEnv)
-	if err != nil {
-		return errhand.VerboseErrorFromError(err)
-	}
-	se, err := newSqlEngine(ctx, wg, mrEnv.Config(), mrEnv, format, initialDb, dbs...)
-=======
 func execQuery(
 	ctx context.Context,
 	mrEnv *env.MultiRepoEnv,
@@ -501,7 +441,6 @@
 	initialDb string,
 ) errhand.VerboseError {
 	se, err := engine.NewSqlEngine(ctx, mrEnv, format, initialDb, true)
->>>>>>> 5976e99c
 	if err != nil {
 		return errhand.VerboseErrorFromError(err)
 	}
@@ -526,25 +465,6 @@
 	return nil
 }
 
-<<<<<<< HEAD
-// CollectDBs takes a MultiRepoEnv and creates Database objects from each environment and returns a slice of these
-// objects.
-func CollectDBs(ctx context.Context, mrEnv *env.MultiRepoEnv) ([]dsqle.SqlDatabase, error) {
-	var dbs []dsqle.SqlDatabase
-	err := mrEnv.Iter(func(name string, dEnv *env.DoltEnv) (stop bool, err error) {
-		dbs = append(dbs, newDatabase(name, dEnv))
-		return false, nil
-	})
-
-	if err != nil {
-		return nil, err
-	}
-
-	return dbs, nil
-}
-
-=======
->>>>>>> 5976e99c
 func formatQueryError(message string, err error) errhand.VerboseError {
 	const (
 		maxStatementLen     = 128
@@ -1428,248 +1348,4 @@
 			}
 		}
 	}
-<<<<<<< HEAD
-}
-
-type sqlEngine struct {
-	dbs            map[string]dsqle.SqlDatabase
-	sess           *dsess.DoltSession
-	contextFactory func(ctx context.Context) (*sql.Context, error)
-	engine         *sqle.Engine
-	resultFormat   resultFormat
-}
-
-var ErrDBNotFoundKind = errors.NewKind("database '%s' not found")
-
-// sqlEngine packages up the context necessary to run sql queries against sqle.
-func newSqlEngine(ctx context.Context, wg *sync.WaitGroup, config config.ReadWriteConfig, mrEnv *env.MultiRepoEnv, format resultFormat, initialDb string, dbs ...dsqle.SqlDatabase) (*sqlEngine, error) {
-	au := new(auth.None)
-
-	parallelism := runtime.GOMAXPROCS(0)
-
-	infoDB := information_schema.NewInformationSchemaDatabase()
-	all := append(dsqleDBsAsSqlDBs(dbs), infoDB)
-
-	pro, err := dsqle.NewDoltDatabaseProvider(ctx, wg, config, mrEnv, cli.CliOut, all...)
-	if err != nil {
-		return nil, err
-	}
-
-	engine := sqle.New(analyzer.NewBuilder(pro).WithParallelism(parallelism).Build(), &sqle.Config{Auth: au})
-
-	if dbg, ok := os.LookupEnv("DOLT_SQL_DEBUG_LOG"); ok && strings.ToLower(dbg) == "true" {
-		engine.Analyzer.Debug = true
-		if verbose, ok := os.LookupEnv("DOLT_SQL_DEBUG_LOG_VERBOSE"); ok && strings.ToLower(verbose) == "true" {
-			engine.Analyzer.Verbose = true
-		}
-	}
-
-	nameToDB := make(map[string]dsqle.SqlDatabase)
-	var dbStates []dsess.InitialDbState
-	for _, db := range dbs {
-		nameToDB[db.Name()] = db
-
-		dbState, err := dsqle.GetInitialDBState(ctx, db)
-		if err != nil {
-			return nil, err
-		}
-
-		dbStates = append(dbStates, dbState)
-	}
-
-	sess, err := dsess.NewDoltSession(sql.NewEmptyContext(), sql.NewBaseSession(), pro, config, dbStates...)
-	if err != nil {
-		return nil, err
-	}
-
-	// this is overwritten only for server sessions
-	for _, db := range dbs {
-		db.DbData().Ddb.SetCommitHookLogger(ctx, cli.CliOut)
-	}
-
-	// TODO: this should just be the session default like it is with MySQL
-	err = sess.SetSessionVariable(sql.NewContext(ctx), sql.AutoCommitSessionVar, true)
-	if err != nil {
-		return nil, err
-	}
-
-	return &sqlEngine{
-		dbs:            nameToDB,
-		sess:           sess,
-		contextFactory: newSqlContext(sess, initialDb),
-		engine:         engine,
-		resultFormat:   format,
-	}, nil
-}
-
-func newSqlContext(sess *dsess.DoltSession, initialDb string) func(ctx context.Context) (*sql.Context, error) {
-	return func(ctx context.Context) (*sql.Context, error) {
-		sqlCtx := sql.NewContext(ctx,
-			sql.WithSession(sess),
-			sql.WithTracer(tracing.Tracer(ctx)))
-
-		// If the session was already updated with a database then continue using it in the new session. Otherwise
-		// use the initial one.
-		if sessionDB := sess.GetCurrentDatabase(); sessionDB != "" {
-			sqlCtx.SetCurrentDatabase(sessionDB)
-		} else {
-
-			sqlCtx.SetCurrentDatabase(initialDb)
-		}
-
-		return sqlCtx, nil
-	}
-}
-
-func dbsAsDSQLDBs(dbs []sql.Database) []dsqle.Database {
-	dsqlDBs := make([]dsqle.Database, 0, len(dbs))
-
-	for _, db := range dbs {
-		dsqlDB, ok := db.(dsqle.Database)
-
-		if ok {
-			dsqlDBs = append(dsqlDBs, dsqlDB)
-		}
-	}
-
-	return dsqlDBs
-}
-
-func dsqleDBsAsSqlDBs(dbs []dsqle.SqlDatabase) []sql.Database {
-	sqlDbs := make([]sql.Database, 0, len(dbs))
-	for _, db := range dbs {
-		sqlDbs = append(sqlDbs, db)
-	}
-	return sqlDbs
-}
-
-func getDbState(ctx context.Context, db dsqle.Database, mrEnv env.MultiRepoEnv) (dsess.InitialDbState, error) {
-	var dEnv *env.DoltEnv
-	mrEnv.Iter(func(name string, de *env.DoltEnv) (stop bool, err error) {
-		if name == db.Name() {
-			dEnv = de
-			return true, nil
-		}
-		return false, nil
-	})
-
-	if dEnv == nil {
-		return dsess.InitialDbState{}, fmt.Errorf("Couldn't find environment for database %s", db.Name())
-	}
-
-	head := dEnv.RepoStateReader().CWBHeadSpec()
-	headCommit, err := dEnv.DoltDB.Resolve(ctx, head, dEnv.RepoStateReader().CWBHeadRef())
-	if err != nil {
-		return dsess.InitialDbState{}, err
-	}
-
-	ws, err := dEnv.WorkingSet(ctx)
-	if err != nil {
-		return dsess.InitialDbState{}, err
-	}
-
-	return dsess.InitialDbState{
-		Db:         db,
-		HeadCommit: headCommit,
-		WorkingSet: ws,
-		DbData:     dEnv.DbData(),
-		Remotes:    dEnv.RepoState.Remotes,
-	}, nil
-}
-
-func (se *sqlEngine) iterDBs(cb func(name string, db dsqle.SqlDatabase) (stop bool, err error)) error {
-	for name, db := range se.dbs {
-		stop, err := cb(name, db)
-
-		if err != nil {
-			return err
-		}
-
-		if stop {
-			break
-		}
-	}
-
-	return nil
-}
-
-func (se *sqlEngine) getRoots(sqlCtx *sql.Context) (map[string]*doltdb.RootValue, error) {
-	newRoots := make(map[string]*doltdb.RootValue)
-	for name, db := range se.dbs {
-		var err error
-		newRoots[name], err = db.GetRoot(sqlCtx)
-
-		if err != nil {
-			return nil, err
-		}
-	}
-
-	return newRoots, nil
-}
-
-func (se *sqlEngine) newContext(ctx context.Context) (*sql.Context, error) {
-	return se.contextFactory(ctx)
-}
-
-// Execute a SQL statement and return values for printing.
-func (se *sqlEngine) query(ctx *sql.Context, query string) (sql.Schema, sql.RowIter, error) {
-	return se.engine.Query(ctx, query)
-}
-
-func (se *sqlEngine) dbddl(ctx *sql.Context, dbddl *sqlparser.DBDDL, query string) (sql.Schema, sql.RowIter, error) {
-	action := strings.ToLower(dbddl.Action)
-	var rowIter sql.RowIter = nil
-	var err error = nil
-
-	if action != sqlparser.CreateStr && action != sqlparser.DropStr {
-		return nil, nil, fmt.Errorf("Unhandled DBDDL action %v in query %v", action, query)
-	}
-
-	if action == sqlparser.DropStr {
-		// Should not be allowed to delete repo name and information schema
-		if dbddl.DBName == information_schema.InformationSchemaDatabaseName {
-			return nil, nil, fmt.Errorf("DROP DATABASE isn't supported for database %s", information_schema.InformationSchemaDatabaseName)
-		}
-	}
-
-	sch, rowIter, err := se.query(ctx, query)
-
-	if rowIter != nil {
-		err = rowIter.Close(ctx)
-		if err != nil {
-			return nil, nil, err
-		}
-	}
-
-	if err != nil {
-		return nil, nil, err
-	}
-
-	return sch, nil, nil
-}
-
-// Executes a SQL DDL statement (create, update, etc.). Updates the new root value in
-// the sqlEngine if necessary.
-func (se *sqlEngine) ddl(ctx *sql.Context, ddl *sqlparser.DDL, query string) (sql.Schema, sql.RowIter, error) {
-	switch ddl.Action {
-	case sqlparser.CreateStr, sqlparser.DropStr, sqlparser.AlterStr, sqlparser.RenameStr, sqlparser.TruncateStr:
-		_, ri, err := se.query(ctx, query)
-		if err == nil {
-			for _, err = ri.Next(); err == nil; _, err = ri.Next() {
-			}
-			if err == io.EOF {
-				err = ri.Close(ctx)
-			} else {
-				closeErr := ri.Close(ctx)
-				if closeErr != nil {
-					err = errhand.BuildDError("error while executing ddl").AddCause(err).AddCause(closeErr).Build()
-				}
-			}
-		}
-		return nil, nil, err
-	default:
-		return nil, nil, fmt.Errorf("Unhandled DDL action %v in query %v", ddl.Action, query)
-	}
-=======
->>>>>>> 5976e99c
 }