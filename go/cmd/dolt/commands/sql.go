// Copyright 2019-2020 Liquidata, Inc.
//
// Licensed under the Apache License, Version 2.0 (the "License");
// you may not use this file except in compliance with the License.
// You may obtain a copy of the License at
//
//     http://www.apache.org/licenses/LICENSE-2.0
//
// Unless required by applicable law or agreed to in writing, software
// distributed under the License is distributed on an "AS IS" BASIS,
// WITHOUT WARRANTIES OR CONDITIONS OF ANY KIND, either express or implied.
// See the License for the specific language governing permissions and
// limitations under the License.

package commands

import (
	"bufio"
	"bytes"
	"context"
	"fmt"
	"io"
	"os"
	"path/filepath"
	"strings"
	"vitess.io/vitess/go/vt/vterrors"

	"github.com/abiosoft/readline"
	"github.com/fatih/color"
	"github.com/flynn-archive/go-shlex"
	"github.com/liquidata-inc/ishell"
	sqle "github.com/src-d/go-mysql-server"
	"github.com/src-d/go-mysql-server/sql"
	"vitess.io/vitess/go/vt/sqlparser"

	"github.com/liquidata-inc/dolt/go/cmd/dolt/cli"
	"github.com/liquidata-inc/dolt/go/cmd/dolt/errhand"
	eventsapi "github.com/liquidata-inc/dolt/go/gen/proto/dolt/services/eventsapi/v1alpha1"
	"github.com/liquidata-inc/dolt/go/libraries/doltcore/doltdb"
	"github.com/liquidata-inc/dolt/go/libraries/doltcore/env"
	"github.com/liquidata-inc/dolt/go/libraries/doltcore/row"
	"github.com/liquidata-inc/dolt/go/libraries/doltcore/schema"
	dsql "github.com/liquidata-inc/dolt/go/libraries/doltcore/sql"
	dsqle "github.com/liquidata-inc/dolt/go/libraries/doltcore/sqle"
	"github.com/liquidata-inc/dolt/go/libraries/doltcore/table"
	"github.com/liquidata-inc/dolt/go/libraries/doltcore/table/pipeline"
	"github.com/liquidata-inc/dolt/go/libraries/doltcore/table/untyped"
	"github.com/liquidata-inc/dolt/go/libraries/doltcore/table/untyped/csv"
	"github.com/liquidata-inc/dolt/go/libraries/doltcore/table/untyped/fwt"
	"github.com/liquidata-inc/dolt/go/libraries/doltcore/table/untyped/nullprinter"
	"github.com/liquidata-inc/dolt/go/libraries/doltcore/table/untyped/tabular"
	"github.com/liquidata-inc/dolt/go/libraries/utils/argparser"
	"github.com/liquidata-inc/dolt/go/libraries/utils/filesys"
	"github.com/liquidata-inc/dolt/go/libraries/utils/iohelp"
	"github.com/liquidata-inc/dolt/go/libraries/utils/osutil"
	"github.com/liquidata-inc/dolt/go/store/types"
)

var sqlDocs = cli.CommandDocumentationContent{
	ShortDesc: "Runs a SQL query",
	LongDesc: "Runs a SQL query you specify. With no arguments, begins an interactive shell to run queries and view " +
		"the results. With the {{.EmphasisLeft}}-q{{.EmphasisRight}} option, runs the given query and prints any " +
		"results, then exits.\n" +
		"\n" +
		"By default, {{.EmphasisLeft}}-q{{.EmphasisRight}} executes a single statement. To execute multiple SQL " +
		"statements separated by semicolons, use -b to enable batch mode.\n" +
		"\n" +
		"Pipe SQL statements to dolt sql (no {{.EmphasisLeft}}-q{{.EmphasisRight}}) to execute a SQL import or update " +
		"script.\n" +
		"\n" +
		"Known limitations:\n" +
		"* No support for creating indexes\n" +
		"* No support for foreign keys\n" +
		"* No support for column constraints besides NOT NULL\n" +
		"* No support for default values\n" +
		"* Joins can only use indexes for two table joins. Three or more tables in a join query will use a non-indexed " +
		"join, which is very slow.",

	Synopsis: []string{
		"",
		"-q {{.LessThan}}query{{.GreaterThan}}",
		"-q {{.LessThan}}query;query{{.GreaterThan}} -b",
		"-q {{.LessThan}}query{{.GreaterThan}} -r {{.LessThan}}result format{{.GreaterThan}}",
		"-q {{.LessThan}}query{{.GreaterThan}} -s {{.LessThan}}name{{.GreaterThan}} -m {{.LessThan}}message{{.GreaterThan}}",
	},
}

const (
	queryFlag   = "query"
	formatFlag  = "result-format"
	saveFlag    = "save"
	messageFlag = "message"
	batchFlag   = "batch"
	welcomeMsg  = `# Welcome to the DoltSQL shell.
# Statements must be terminated with ';'.
# "exit" or "quit" (or Ctrl-D) to exit.`
)

type SqlCmd struct{}

// Name is returns the name of the Dolt cli command. This is what is used on the command line to invoke the command
func (cmd SqlCmd) Name() string {
	return "sql"
}

// Description returns a description of the command
func (cmd SqlCmd) Description() string {
	return "Run a SQL query against tables in repository."
}

// CreateMarkdown creates a markdown file containing the helptext for the command at the given path
func (cmd SqlCmd) CreateMarkdown(fs filesys.Filesys, path, commandStr string) error {
	ap := cmd.createArgParser()
	return CreateMarkdown(fs, path, cli.GetCommandDocumentation(commandStr, sqlDocs, ap))
}

func (cmd SqlCmd) createArgParser() *argparser.ArgParser {
	ap := argparser.NewArgParser()
	ap.SupportsString(queryFlag, "q", "SQL query to run", "Runs a single query and exits")
	ap.SupportsString(formatFlag, "r", "result output format", "How to format result output. Valid values are tabular, csv. Defaults to tabular. ")
	ap.SupportsString(saveFlag, "s", "saved query name", "Used with --query, save the query to the query catalog with the name provided. Saved queries can be examined in the dolt_query_catalog system table.")
	ap.SupportsString(messageFlag, "m", "saved query description", "Used with --query and --save, saves the query with the descriptive message given. See also --name")
	ap.SupportsFlag(batchFlag, "b", "batch mode, to run more than one query with --query, separated by ';'. Piping input to sql with no arguments also uses batch mode")
	return ap
}

// EventType returns the type of the event to log
func (cmd SqlCmd) EventType() eventsapi.ClientEventType {
	return eventsapi.ClientEventType_SQL
}

// Exec executes the command
func (cmd SqlCmd) Exec(ctx context.Context, commandStr string, args []string, dEnv *env.DoltEnv) int {
	ap := cmd.createArgParser()
	help, usage := cli.HelpAndUsagePrinters(cli.GetCommandDocumentation(commandStr, sqlDocs, ap))

	apr := cli.ParseArgs(ap, args, help)
	args = apr.Args()

	root, verr := GetWorkingWithVErr(dEnv)
	if verr != nil {
		return HandleVErrAndExitCode(verr, usage)
	}

	format := formatTabular
	if formatSr, ok := apr.GetValue(formatFlag); ok {
		format, verr = getFormat(formatSr)
		if verr != nil {
			return HandleVErrAndExitCode(errhand.VerboseErrorFromError(verr), usage)
		}
	}

	origRoot := root

	saveMessage := apr.GetValueOrDefault(messageFlag, "")
	saveName := apr.GetValueOrDefault(saveFlag, "")

	err := validateSqlArgs(apr)
	if err != nil {
		return HandleVErrAndExitCode(errhand.VerboseErrorFromError(err), usage)
	}

	_, forceBatchMode := apr.GetValue(batchFlag)

	// run a single command and exit
	if query, ok := apr.GetValue(queryFlag); !forceBatchMode && ok {

		se, err := newSqlEngine(ctx, dEnv, dsqle.NewDatabase("dolt", root, dEnv.DoltDB, dEnv.RepoState), format)
		if err != nil {
			return HandleVErrAndExitCode(errhand.VerboseErrorFromError(err), usage)
		}
<<<<<<< HEAD
		if err := processQuery(ctx, query, se); err != nil {
			verr := formatProcessQueryError(err)
			return HandleVErrAndExitCode(verr, usage)
		} else if se.sdb.Root() != origRoot {
			return HandleVErrAndExitCode(UpdateWorkingWithVErr(dEnv, se.sdb.Root()), usage)
		} else {
			if saveName != "" {
				return HandleVErrAndExitCode(cmd.saveQuery(context.Background(), se.sdb.Root(), dEnv, query, saveName, saveMessage), usage)
=======

		sqlSch, rowIter, err := processQuery(ctx, query, se)
		if err != nil {
			return HandleVErrAndExitCode(errhand.VerboseErrorFromError(err), usage)
		}

		if rowIter != nil {
			defer rowIter.Close()
			err = se.prettyPrintResults(ctx, se.ddb.ValueReadWriter().Format(), sqlSch, rowIter)
			if err != nil {
				return HandleVErrAndExitCode(errhand.VerboseErrorFromError(err), usage)
>>>>>>> aecf740d
			}
		}

		if se.sdb.Root() != origRoot {
			return HandleVErrAndExitCode(UpdateWorkingWithVErr(dEnv, se.sdb.Root()), usage)
		}

		if saveName != "" {
			return HandleVErrAndExitCode(cmd.saveQuery(context.Background(), se.sdb.Root(), dEnv, query, saveName, saveMessage), usage)
		}

		return 0
	}

	var se *sqlEngine

	// Run in either batch mode for piped input, or shell mode for interactive
	fi, err := os.Stdin.Stat()
	// Windows has a bug where STDIN can't be statted in some cases, see https://github.com/golang/go/issues/33570
	if (err != nil && osutil.IsWindows) || (fi.Mode()&os.ModeCharDevice) == 0 || forceBatchMode {
		var batchInput io.Reader = os.Stdin
		if forceBatchMode {
			query, ok := apr.GetValue(queryFlag)
			if !ok {
				panic("No query found for --batch. This should already have been verified.")
			}
			batchInput = strings.NewReader(query)
		}

		se, err = newSqlEngine(ctx, dEnv, dsqle.NewBatchedDatabase("dolt", root, dEnv.DoltDB, dEnv.RepoState), format)
		if err != nil {
			return HandleVErrAndExitCode(errhand.VerboseErrorFromError(err), usage)
		}

		err = runBatchMode(ctx, se, batchInput)
		if err != nil {
			_, _ = fmt.Fprintf(cli.CliErr, "Error processing batch: %s\n", err.Error())
			return 1
		}
	} else if err != nil {
		HandleVErrAndExitCode(errhand.BuildDError("Couldn't stat STDIN. This is a bug.").Build(), usage)
	} else {
		se, err = newSqlEngine(ctx, dEnv, dsqle.NewDatabase("dolt", root, dEnv.DoltDB, dEnv.RepoState), format)
		if err != nil {
			return HandleVErrAndExitCode(errhand.VerboseErrorFromError(err), usage)
		}

		err = runShell(ctx, se, dEnv)
		if err != nil {
			return HandleVErrAndExitCode(errhand.BuildDError("unable to start shell").AddCause(err).Build(), usage)
		}
	}

	// If the SQL session wrote a new root value, update the working set with it
	if se.sdb.Root() != origRoot {
		return HandleVErrAndExitCode(UpdateWorkingWithVErr(dEnv, se.sdb.Root()), usage)
	}

	return 0
}

func formatProcessQueryError(err error) errhand.VerboseError {
	const (
		maxStatementLen = 128
		maxPosWhenTruncated = 64
	)

	verrBuilder := errhand.BuildDError("Error parsing SQL")

	if se, ok := vterrors.AsSyntaxError(err); ok {
		verrBuilder.AddDetails("Error at position %d", se.Position)

		statement := se.Statement
		position := se.Position
		if len(se.Statement) > maxStatementLen {
			if position > maxPosWhenTruncated {
				statement = statement[position-maxPosWhenTruncated:]
				position = maxPosWhenTruncated
			}

			if len(statement) > maxStatementLen {
				statement = statement[:maxStatementLen]
			}
		}

		verrBuilder.AddDetails(statement)

		marker := make([]rune, position+1)
		for i := 0; i < position; i++ {
			marker[i] = ' '
		}

		marker[position] = '^'
		verrBuilder.AddDetails(string(marker))
	} else {
		verrBuilder.AddCause(err)
	}

	verr := verrBuilder.Build()
	return verr
}

func getFormat(format string) (resultFormat, errhand.VerboseError) {
	switch strings.ToLower(format) {
	case "tabular":
		return formatTabular, nil
	case "csv":
		return formatCsv, nil
	default:
		return formatTabular, errhand.BuildDError("Invalid argument for --result-format. Valid values are tabular,csv").Build()
	}
}

func validateSqlArgs(apr *argparser.ArgParseResults) error {
	_, query := apr.GetValue(queryFlag)
	_, save := apr.GetValue(saveFlag)
	_, msg := apr.GetValue(messageFlag)
	_, batch := apr.GetValue(batchFlag)

	if len(apr.Args()) > 0 && !query {
		return errhand.BuildDError("Invalid Argument: use --query or -q to pass inline SQL queries").Build()
	}

	if batch {
		if !query {
			return errhand.BuildDError("Invalid Argument: --batch|-b must be used with --query|-q").Build()
		}
		if save || msg {
			return errhand.BuildDError("Invalid Argument: --batch|-b is not compatible with --save|-s or --message|-m").Build()
		}
	}

	if query {
		if !save && msg {
			return errhand.BuildDError("Invalid Argument: --message|-m is only used with --query|-q and --save|-s").Build()
		}
	} else {
		if save {
			return errhand.BuildDError("Invalid Argument: --save|-s is only used with --query|-q").Build()
		}
		if msg {
			return errhand.BuildDError("Invalid Argument: --message|-m is only used with --query|-q and --save|-s").Build()
		}
	}

	return nil
}

// Saves the query given to the catalog with the name and message given.
func (cmd SqlCmd) saveQuery(ctx context.Context, root *doltdb.RootValue, dEnv *env.DoltEnv, query string, name string, message string) errhand.VerboseError {
	newRoot, err := dsqle.NewQueryCatalogEntry(ctx, root, name, query, message)
	if err != nil {
		return errhand.BuildDError("Couldn't save query").AddCause(err).Build()
	}

	return UpdateWorkingWithVErr(dEnv, newRoot)
}

// ScanStatements is a split function for a Scanner that returns each SQL statement in the input as a token. It doesn't
// work for strings that contain semi-colons. Supporting that requires implementing a state machine.
func scanStatements(data []byte, atEOF bool) (advance int, token []byte, err error) {
	if atEOF && len(data) == 0 {
		return 0, nil, nil
	}
	if i := bytes.IndexByte(data, ';'); i >= 0 {
		// We have a full ;-terminated line.
		return i + 1, data[0:i], nil
	}
	// If we're at EOF, we have a final, non-terminated line. Return it.
	if atEOF {
		return len(data), data, nil
	}
	// Request more data.
	return 0, nil, nil
}

// runBatchMode processes queries until EOF. The Root of the sqlEngine may be updated.
func runBatchMode(ctx context.Context, se *sqlEngine, input io.Reader) error {
	scanner := bufio.NewScanner(input)
	const maxCapacity = 512 * 1024
	buf := make([]byte, maxCapacity)
	scanner.Buffer(buf, maxCapacity)
	scanner.Split(scanStatements)

	var query string
	for scanner.Scan() {
		query += scanner.Text()
		if len(query) == 0 || query == "\n" {
			continue
		}
		if !batchInsertEarlySemicolon(query) {
			query += ";"
			// TODO: We should fix this problem by properly implementing a state machine for scanStatements
			continue
		}
		if err := processBatchQuery(ctx, query, se); err != nil {
			_, _ = fmt.Fprintf(cli.CliErr, "Error processing query '%s': %s\n", query, err.Error())
			return err
		}
		query = ""
	}

	updateBatchInsertOutput()

	if err := scanner.Err(); err != nil {
		cli.Println(err.Error())
	}

	if err := se.sdb.Flush(ctx); err != nil {
		return err
	}

	return nil
}

// batchInsertEarlySemicolon loops through a string to check if Scan stopped too early on a semicolon
func batchInsertEarlySemicolon(query string) bool {
	quotes := []uint8{'\'', '"'}
	midQuote := false
	queryLength := len(query)
	for i := 0; i < queryLength; i++ {
		for _, quote := range quotes {
			if query[i] == quote {
				i++
				midQuote = true
				inEscapeMode := false
				for ; i < queryLength; i++ {
					if inEscapeMode {
						inEscapeMode = false
					} else {
						if query[i] == quote {
							midQuote = false
							break
						} else if query[i] == '\\' {
							inEscapeMode = true
						}
					}
				}
				break
			}
		}
	}
	return !midQuote
}

// runShell starts a SQL shell. Returns when the user exits the shell. The Root of the sqlEngine may
// be updated by any queries which were processed.
func runShell(ctx context.Context, se *sqlEngine, dEnv *env.DoltEnv) error {
	_ = iohelp.WriteLine(cli.CliOut, welcomeMsg)

	// start the doltsql shell
	historyFile := filepath.Join(dEnv.GetDoltDir(), ".sqlhistory")
	rlConf := readline.Config{
		Prompt:                 "doltsql> ",
		Stdout:                 cli.CliOut,
		Stderr:                 cli.CliOut,
		HistoryFile:            historyFile,
		HistoryLimit:           500,
		HistorySearchFold:      true,
		DisableAutoSaveHistory: true,
	}
	shellConf := ishell.UninterpretedConfig{
		ReadlineConfig: &rlConf,
		QuitKeywords: []string{
			"quit", "exit", "quit()", "exit()",
		},
		LineTerminator: ";",
	}

	shell := ishell.NewUninterpreted(&shellConf)
	shell.SetMultiPrompt("      -> ")
	// TODO: update completer on create / drop / alter statements
	completer, err := newCompleter(ctx, dEnv)
	if err != nil {
		return err
	}

	shell.CustomCompleter(completer)

	shell.EOF(func(c *ishell.Context) {
		c.Stop()
	})

	shell.Interrupt(func(c *ishell.Context, count int, input string) {
		if count > 1 {
			c.Stop()
		} else {
			c.Println("Received SIGINT. Interrupt again to exit, or use ^D, quit, or exit")
		}
	})

	shell.Uninterpreted(func(c *ishell.Context) {
		query := c.Args[0]
		if len(strings.TrimSpace(query)) == 0 {
			return
		}

		if sqlSch, rowIter, err := processQuery(ctx, query, se); err != nil {
			shell.Println(color.RedString(err.Error()))
		} else if rowIter != nil {
			defer rowIter.Close()
			err = se.prettyPrintResults(ctx, se.ddb.ValueReadWriter().Format(), sqlSch, rowIter)
			if err != nil {
				shell.Println(color.RedString(err.Error()))
			}
		}

		// TODO: there's a bug in the readline library when editing multi-line history entries.
		// Longer term we need to switch to a new readline library, like in this bug:
		// https://github.com/cockroachdb/cockroach/issues/15460
		// For now, we store all history entries as single-line strings to avoid the issue.
		singleLine := strings.ReplaceAll(query, "\n", " ")
		if err := shell.AddHistory(singleLine); err != nil {
			// TODO: handle better, like by turning off history writing for the rest of the session
			shell.Println(color.RedString(err.Error()))
		}
	})

	shell.Run()
	_ = iohelp.WriteLine(cli.CliOut, "Bye")

	return nil
}

// Returns a new auto completer with table names, column names, and SQL keywords.
func newCompleter(ctx context.Context, dEnv *env.DoltEnv) (*sqlCompleter, error) {
	var completionWords []string

	root, err := dEnv.WorkingRoot(ctx)
	if err != nil {
		return &sqlCompleter{}, nil
	}

	tableNames, err := root.GetTableNames(ctx)

	if err != nil {
		return nil, err
	}

	completionWords = append(completionWords, tableNames...)
	var columnNames []string
	for _, tableName := range tableNames {
		tbl, _, err := root.GetTable(ctx, tableName)

		if err != nil {
			return nil, err
		}

		sch, err := tbl.GetSchema(ctx)

		if err != nil {
			return nil, err
		}

		err = sch.GetAllCols().Iter(func(tag uint64, col schema.Column) (stop bool, err error) {
			completionWords = append(completionWords, col.Name)
			columnNames = append(columnNames, col.Name)
			return false, nil
		})

		if err != nil {
			return nil, err
		}
	}

	completionWords = append(completionWords, dsql.CommonKeywords...)

	return &sqlCompleter{
		allWords:    completionWords,
		columnNames: columnNames,
	}, nil
}

type sqlCompleter struct {
	allWords    []string
	columnNames []string
}

// Do function for autocompletion, defined by the Readline library. Mostly stolen from ishell.
func (c *sqlCompleter) Do(line []rune, pos int) (newLine [][]rune, length int) {
	var words []string
	if w, err := shlex.Split(string(line)); err == nil {
		words = w
	} else {
		// fall back
		words = strings.Fields(string(line))
	}

	var cWords []string
	prefix := ""
	lastWord := ""
	if len(words) > 0 && pos > 0 && line[pos-1] != ' ' {
		lastWord = words[len(words)-1]
		prefix = strings.ToLower(lastWord)
	} else if len(words) > 0 {
		lastWord = words[len(words)-1]
	}

	cWords = c.getWords(lastWord)

	var suggestions [][]rune
	for _, w := range cWords {
		lowered := strings.ToLower(w)
		if strings.HasPrefix(lowered, prefix) {
			suggestions = append(suggestions, []rune(strings.TrimPrefix(lowered, prefix)))
		}
	}
	if len(suggestions) == 1 && prefix != "" && string(suggestions[0]) == "" {
		suggestions = [][]rune{[]rune(" ")}
	}

	return suggestions, len(prefix)
}

// Simple suggestion function. Returns column name suggestions if the last word in the input has exactly one '.' in it,
// otherwise returns all tables, columns, and reserved words.
func (c *sqlCompleter) getWords(lastWord string) (s []string) {
	lastDot := strings.LastIndex(lastWord, ".")
	if lastDot > 0 && strings.Count(lastWord, ".") == 1 {
		alias := lastWord[:lastDot]
		return prepend(alias+".", c.columnNames)
	}

	return c.allWords
}

func prepend(s string, ss []string) []string {
	newSs := make([]string, len(ss))
	for i := range ss {
		newSs[i] = s + ss[i]
	}
	return newSs
}

// Processes a single query. The Root of the sqlEngine will be updated if necessary.
// Returns the schema and the row iterator for the results, which may be nil, and an error if one occurs.
func processQuery(ctx context.Context, query string, se *sqlEngine) (sql.Schema, sql.RowIter, error) {
	sqlStatement, err := sqlparser.Parse(query)
	if err == sqlparser.ErrEmpty {
		// silently skip empty statements
		return nil, nil, nil
	} else if err != nil {
<<<<<<< HEAD
		return err
=======
		return nil, nil, fmt.Errorf("Error parsing SQL: %v", err.Error())
>>>>>>> aecf740d
	}

	switch s := sqlStatement.(type) {
	case *sqlparser.Select, *sqlparser.Insert, *sqlparser.Update, *sqlparser.OtherRead, *sqlparser.Show, *sqlparser.Explain, *sqlparser.Union:
		return se.query(ctx, query)
	case *sqlparser.Delete:
		ok := se.checkThenDeleteAllRows(ctx, s)
		if ok {
			return nil, nil, err
		}
		return se.query(ctx, query)
	case *sqlparser.DDL:
		_, err := sqlparser.ParseStrictDDL(query)
		if err != nil {
			return nil, nil, fmt.Errorf("Error parsing DDL: %v.", err.Error())
		}
		return se.ddl(ctx, s, query)
	default:
		return nil, nil, fmt.Errorf("Unsupported SQL statement: '%v'.", query)
	}
}

type stats struct {
	rowsInserted   int
	rowsUpdated    int
	rowsDeleted    int
	unflushedEdits int
	unprintedEdits int
}

var batchEditStats = &stats{}
var displayStrLen int

const maxBatchSize = 200000
const updateInterval = 1000

func (s *stats) numUpdates() int {
	return s.rowsUpdated + s.rowsDeleted + s.rowsInserted
}

func (s *stats) shouldUpdateBatchModeOutput() bool {
	return s.unprintedEdits >= updateInterval
}

func (s *stats) shouldFlush() bool {
	return s.unflushedEdits >= maxBatchSize
}

func flushBatchedEdits(ctx context.Context, se *sqlEngine) error {
	err := se.sdb.Flush(ctx)
	if err != nil {
		return err
	}

	batchEditStats.unflushedEdits = 0
	return nil
}

// Processes a single query in batch mode. The Root of the sqlEngine may or may not be changed.
func processBatchQuery(ctx context.Context, query string, se *sqlEngine) error {
	sqlStatement, err := sqlparser.Parse(query)
	if err == sqlparser.ErrEmpty {
		// silently skip empty statements
		return nil
	} else if err != nil {
		return fmt.Errorf("Error parsing SQL: %v.", err.Error())
	}

	if canProcessAsBatchInsert(sqlStatement) {
		err = processBatchInsert(se, ctx, query, sqlStatement)
		if err != nil {
			return err
		}
	} else {
		err := processNonInsertBatchQuery(ctx, se, query, sqlStatement)
		if err != nil {
			return err
		}
	}

	if batchEditStats.shouldUpdateBatchModeOutput() {
		updateBatchInsertOutput()
	}

	return nil
}

func processNonInsertBatchQuery(ctx context.Context, se *sqlEngine, query string, sqlStatement sqlparser.Statement) error {
	// We need to commit whatever batch edits we've accumulated so far before executing the query
	err := flushBatchedEdits(ctx, se)
	if err != nil {
		return err
	}

	sqlSch, rowIter, err := processQuery(ctx, query, se)
	if err != nil {
		return err
	}

	if rowIter != nil {
		defer rowIter.Close()
		err = mergeResultIntoStats(sqlStatement, rowIter, batchEditStats)
		if err != nil {
			return fmt.Errorf("error executing statement: %v", err.Error())
		}

		// Some statement types should print results, even in batch mode.
		switch sqlStatement.(type) {
		case *sqlparser.Select, *sqlparser.OtherRead, *sqlparser.Show, *sqlparser.Explain, *sqlparser.Union:
			if displayStrLen > 0 {
				// If we've been printing in batch mode, print a newline to put the regular output on its own line
				cli.Print("\n")
				displayStrLen = 0
			}
			err = se.prettyPrintResults(ctx, se.ddb.ValueReadWriter().Format(), sqlSch, rowIter)
			if err != nil {
				return err
			}
		}
	}

	// And flush again afterwards, to make sure any following insert statements have the latest data
	return flushBatchedEdits(ctx, se)
}

func processBatchInsert(se *sqlEngine, ctx context.Context, query string, sqlStatement sqlparser.Statement) error {
	_, rowIter, err := se.query(ctx, query)
	if err != nil {
		return fmt.Errorf("Error inserting rows: %v", err.Error())
	}

	if rowIter != nil {
		defer rowIter.Close()
		err = mergeResultIntoStats(sqlStatement, rowIter, batchEditStats)
		if err != nil {
			return fmt.Errorf("Error inserting rows: %v", err.Error())
		}
	}

	if batchEditStats.shouldFlush() {
		return flushBatchedEdits(ctx, se)
	}

	return nil
}

// canProcessBatchInsert returns whether the given statement can be processed as a batch insert. Only simple inserts
// (inserting a list of values) can be processed in this way. Other kinds of insert (notably INSERT INTO SELECT AS) need
// a flushed root and can't benefit from batch optimizations.
func canProcessAsBatchInsert(sqlStatement sqlparser.Statement) bool {
	switch s := sqlStatement.(type) {
	case *sqlparser.Insert:
		if _, ok := s.Rows.(sqlparser.Values); ok {
			return true
		}
		return false
	default:
		return false
	}
}

func updateBatchInsertOutput() {
	displayStr := fmt.Sprintf("Rows inserted: %d Rows updated: %d Rows deleted: %d",
		batchEditStats.rowsInserted, batchEditStats.rowsUpdated, batchEditStats.rowsDeleted)
	displayStrLen = cli.DeleteAndPrint(displayStrLen, displayStr)
	batchEditStats.unprintedEdits = 0
}

// Updates the batch insert stats with the results of an INSERT, UPDATE, or DELETE statement.
func mergeResultIntoStats(statement sqlparser.Statement, rowIter sql.RowIter, s *stats) error {
	switch statement.(type) {
	case *sqlparser.Insert, *sqlparser.Delete, *sqlparser.Update:
		break
	default:
		return nil
	}

	for {
		row, err := rowIter.Next()
		if err == io.EOF {
			return nil
		} else if err != nil {
			return err
		} else {
			numRowsUpdated := row[0].(int64)
			s.unflushedEdits += int(numRowsUpdated)
			s.unprintedEdits += int(numRowsUpdated)
			switch statement.(type) {
			case *sqlparser.Insert:
				s.rowsInserted += int(numRowsUpdated)
			case *sqlparser.Delete:
				s.rowsDeleted += int(numRowsUpdated)
			case *sqlparser.Update:
				s.rowsUpdated += int(numRowsUpdated)
			}
		}
	}
}

type resultFormat byte

const (
	formatTabular resultFormat = iota
	formatCsv
)

type sqlEngine struct {
	sdb          *dsqle.Database
	ddb          *doltdb.DoltDB
	engine       *sqle.Engine
	resultFormat resultFormat
}

// sqlEngine packages up the context necessary to run sql queries against sqle.
func newSqlEngine(ctx context.Context, dEnv *env.DoltEnv, db *dsqle.Database, format resultFormat) (*sqlEngine, error) {
	engine := sqle.NewDefault()
	engine.AddDatabase(db)
	engine.AddDatabase(sql.NewInformationSchemaDatabase(engine.Catalog))

	engine.Catalog.RegisterIndexDriver(dsqle.NewDoltIndexDriver(db))
	err := engine.Init()
	if err != nil {
		return nil, err
	}

	err = dsqle.RegisterSchemaFragments(sql.NewContext(ctx), engine.Catalog, db)
	if err != nil {
		return nil, err
	}

	return &sqlEngine{db, dEnv.DoltDB, engine, format}, nil
}

// Execute a SQL statement and return values for printing.
func (se *sqlEngine) query(ctx context.Context, query string) (sql.Schema, sql.RowIter, error) {
	sqlCtx := sql.NewContext(ctx)
	return se.engine.Query(sqlCtx, query)
}

// Pretty prints the output of the new SQL engine
func (se *sqlEngine) prettyPrintResults(ctx context.Context, nbf *types.NomsBinFormat, sqlSch sql.Schema, rowIter sql.RowIter) error {
	var chanErr error
	doltSch, err := dsqle.SqlSchemaToDoltResultSchema(sqlSch)
	if err != nil {
		return err
	}

	untypedSch, err := untyped.UntypeUnkeySchema(doltSch)
	if err != nil {
		return err
	}

	rowChannel := make(chan row.Row)
	p := pipeline.NewPartialPipeline(pipeline.InFuncForChannel(rowChannel))

	go func() {
		defer close(rowChannel)
		var sqlRow sql.Row
		for sqlRow, chanErr = rowIter.Next(); chanErr == nil; sqlRow, chanErr = rowIter.Next() {
			taggedVals := make(row.TaggedValues)
			for i, col := range sqlRow {
				if col != nil {
					taggedVals[uint64(i)] = types.String(fmt.Sprintf("%v", col))
				}
			}

			var r row.Row
			r, chanErr = row.New(nbf, untypedSch, taggedVals)

			if chanErr == nil {
				rowChannel <- r
			}
		}
	}()

	nullPrinter := nullprinter.NewNullPrinter(untypedSch)
	p.AddStage(pipeline.NewNamedTransform(nullprinter.NULL_PRINTING_STAGE, nullPrinter.ProcessRow))

	if se.resultFormat == formatTabular {
		autoSizeTransform := fwt.NewAutoSizingFWTTransformer(untypedSch, fwt.PrintAllWhenTooLong, 10000)
		p.AddStage(pipeline.NamedTransform{Name: fwtStageName, Func: autoSizeTransform.TransformToFWT})
	}

	// Redirect output to the CLI
	cliWr := iohelp.NopWrCloser(cli.CliOut)

	var wr table.TableWriteCloser

	switch se.resultFormat {
	case formatTabular:
		wr, err = tabular.NewTextTableWriter(cliWr, untypedSch)
	case formatCsv:
		wr, err = csv.NewCSVWriter(cliWr, untypedSch, csv.NewCSVInfo())
	default:
		panic("unimplemented output format type")
	}

	if err != nil {
		return err
	}

	p.RunAfter(func() { wr.Close(ctx) })

	cliSink := pipeline.ProcFuncForWriter(ctx, wr)
	p.SetOutput(cliSink)

	p.SetBadRowCallback(func(tff *pipeline.TransformRowFailure) (quit bool) {
		cli.PrintErrln(color.RedString("error: failed to transform row %s.", row.Fmt(ctx, tff.Row, untypedSch)))
		return true
	})

	colNames, err := schema.ExtractAllColNames(untypedSch)

	if err != nil {
		return err
	}

	r, err := untyped.NewRowFromTaggedStrings(nbf, untypedSch, colNames)

	if err != nil {
		return err
	}

	// Insert the table header row at the appropriate stage
	if se.resultFormat == formatTabular {
		p.InjectRow(fwtStageName, r)
	}

	p.Start()
	if err := p.Wait(); err != nil {
		return fmt.Errorf("error processing results: %v", err)
	}

	if chanErr != io.EOF {
		return fmt.Errorf("error processing results: %v", chanErr)
	}

	return nil
}

// Checks if the query is a naked delete and then deletes all rows if so. Returns true if it did so, false otherwise.
func (se *sqlEngine) checkThenDeleteAllRows(ctx context.Context, s *sqlparser.Delete) bool {
	if s.Where == nil && s.Limit == nil && s.Partitions == nil && len(s.TableExprs) == 1 {
		if ate, ok := s.TableExprs[0].(*sqlparser.AliasedTableExpr); ok {
			if ste, ok := ate.Expr.(sqlparser.TableName); ok {
				root := se.sdb.Root()
				tName := ste.Name.String()
				table, ok, err := root.GetTable(ctx, tName)
				if err == nil && ok {

					// Let the SQL engine handle system table deletes to avoid duplicating business logic here
					if doltdb.HasDoltPrefix(tName) {
						return false
					}

					rowData, err := table.GetRowData(ctx)
					if err != nil {
						return false
					}
					printRowIter := sql.RowsToRowIter(sql.NewRow(rowData.Len()))
					emptyMap, err := types.NewMap(ctx, root.VRW())
					if err != nil {
						return false
					}
					newTable, err := table.UpdateRows(ctx, emptyMap)
					if err != nil {
						return false
					}
					newRoot, err := doltdb.PutTable(ctx, root, root.VRW(), tName, newTable)
					if err != nil {
						return false
					}
					_ = se.prettyPrintResults(ctx, root.VRW().Format(), sql.Schema{{Name: "updated", Type: sql.Uint64}}, printRowIter)
					se.sdb.SetRoot(newRoot)
					return true
				}
			}
		}
	}
	return false
}

// Executes a SQL DDL statement (create, update, etc.). Updates the new root value in
// the sqlEngine if necessary.
func (se *sqlEngine) ddl(ctx context.Context, ddl *sqlparser.DDL, query string) (sql.Schema, sql.RowIter, error) {
	switch ddl.Action {
	case sqlparser.CreateStr, sqlparser.DropStr, sqlparser.AlterStr, sqlparser.RenameStr:
		_, ri, err := se.query(ctx, query)
		if err == nil {
			ri.Close()
		}
		return nil, nil, err
	default:
		return nil, nil, fmt.Errorf("Unhandled DDL action %v in query %v", ddl.Action, query)
	}
}<|MERGE_RESOLUTION|>--- conflicted
+++ resolved
@@ -169,20 +169,11 @@
 		if err != nil {
 			return HandleVErrAndExitCode(errhand.VerboseErrorFromError(err), usage)
 		}
-<<<<<<< HEAD
-		if err := processQuery(ctx, query, se); err != nil {
-			verr := formatProcessQueryError(err)
+
+		sqlSch, rowIter, err := processQuery(ctx, query, se)
+		if err != nil {
+			verr := formatQueryError(query, err)
 			return HandleVErrAndExitCode(verr, usage)
-		} else if se.sdb.Root() != origRoot {
-			return HandleVErrAndExitCode(UpdateWorkingWithVErr(dEnv, se.sdb.Root()), usage)
-		} else {
-			if saveName != "" {
-				return HandleVErrAndExitCode(cmd.saveQuery(context.Background(), se.sdb.Root(), dEnv, query, saveName, saveMessage), usage)
-=======
-
-		sqlSch, rowIter, err := processQuery(ctx, query, se)
-		if err != nil {
-			return HandleVErrAndExitCode(errhand.VerboseErrorFromError(err), usage)
 		}
 
 		if rowIter != nil {
@@ -190,7 +181,6 @@
 			err = se.prettyPrintResults(ctx, se.ddb.ValueReadWriter().Format(), sqlSch, rowIter)
 			if err != nil {
 				return HandleVErrAndExitCode(errhand.VerboseErrorFromError(err), usage)
->>>>>>> aecf740d
 			}
 		}
 
@@ -227,7 +217,7 @@
 
 		err = runBatchMode(ctx, se, batchInput)
 		if err != nil {
-			_, _ = fmt.Fprintf(cli.CliErr, "Error processing batch: %s\n", err.Error())
+			cli.PrintErrln(color.RedString("Error processing batch"))
 			return 1
 		}
 	} else if err != nil {
@@ -252,16 +242,15 @@
 	return 0
 }
 
-func formatProcessQueryError(err error) errhand.VerboseError {
+func formatQueryError(query string, err error) errhand.VerboseError {
 	const (
 		maxStatementLen = 128
 		maxPosWhenTruncated = 64
 	)
 
-	verrBuilder := errhand.BuildDError("Error parsing SQL")
-
 	if se, ok := vterrors.AsSyntaxError(err); ok {
-		verrBuilder.AddDetails("Error at position %d", se.Position)
+		verrBuilder := errhand.BuildDError("Error parsing SQL")
+		verrBuilder.AddDetails(se.Message)
 
 		statement := se.Statement
 		position := se.Position
@@ -285,12 +274,11 @@
 
 		marker[position] = '^'
 		verrBuilder.AddDetails(string(marker))
+
+		return verrBuilder.Build()
 	} else {
-		verrBuilder.AddCause(err)
-	}
-
-	verr := verrBuilder.Build()
-	return verr
+		return errhand.BuildDError("Error Processing Query '%s'", query).AddCause(err).Build()
+	}
 }
 
 func getFormat(format string) (resultFormat, errhand.VerboseError) {
@@ -387,7 +375,8 @@
 			continue
 		}
 		if err := processBatchQuery(ctx, query, se); err != nil {
-			_, _ = fmt.Fprintf(cli.CliErr, "Error processing query '%s': %s\n", query, err.Error())
+			verr := formatQueryError(query, err)
+			cli.PrintErrln(verr.Verbose())
 			return err
 		}
 		query = ""
@@ -489,7 +478,8 @@
 		}
 
 		if sqlSch, rowIter, err := processQuery(ctx, query, se); err != nil {
-			shell.Println(color.RedString(err.Error()))
+			verr := formatQueryError(query, err)
+			shell.Println(verr.Verbose())
 		} else if rowIter != nil {
 			defer rowIter.Close()
 			err = se.prettyPrintResults(ctx, se.ddb.ValueReadWriter().Format(), sqlSch, rowIter)
@@ -633,11 +623,7 @@
 		// silently skip empty statements
 		return nil, nil, nil
 	} else if err != nil {
-<<<<<<< HEAD
-		return err
-=======
-		return nil, nil, fmt.Errorf("Error parsing SQL: %v", err.Error())
->>>>>>> aecf740d
+		return nil, nil, err
 	}
 
 	switch s := sqlStatement.(type) {
@@ -652,7 +638,11 @@
 	case *sqlparser.DDL:
 		_, err := sqlparser.ParseStrictDDL(query)
 		if err != nil {
-			return nil, nil, fmt.Errorf("Error parsing DDL: %v.", err.Error())
+			if se, ok := vterrors.AsSyntaxError(err); ok {
+				return nil, nil, vterrors.SyntaxError{Message:"While Parsing DDL: " + se.Message, Position:se.Position, Statement:se.Statement}
+			} else {
+				return nil, nil, fmt.Errorf("Error parsing DDL: %v.", err.Error())
+			}
 		}
 		return se.ddl(ctx, s, query)
 	default:
