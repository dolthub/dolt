// Copyright 2019 Dolthub, Inc.
//
// Licensed under the Apache License, Version 2.0 (the "License");
// you may not use this file except in compliance with the License.
// You may obtain a copy of the License at
//
//     http://www.apache.org/licenses/LICENSE-2.0
//
// Unless required by applicable law or agreed to in writing, software
// distributed under the License is distributed on an "AS IS" BASIS,
// WITHOUT WARRANTIES OR CONDITIONS OF ANY KIND, either express or implied.
// See the License for the specific language governing permissions and
// limitations under the License.

package commands

import (
	"context"
	"sync"
	"testing"

	"github.com/google/uuid"
	"github.com/stretchr/testify/assert"

<<<<<<< HEAD
=======
	"github.com/dolthub/dolt/go/cmd/dolt/commands/engine"
	"github.com/dolthub/dolt/go/libraries/doltcore/doltdb"
>>>>>>> 5976e99c
	"github.com/dolthub/dolt/go/libraries/doltcore/dtestutils"
	"github.com/dolthub/dolt/go/libraries/doltcore/row"
	"github.com/dolthub/dolt/go/libraries/doltcore/table"
	"github.com/dolthub/dolt/go/store/types"
)

//var UUIDS = []uuid.UUID{
//	uuid.Must(uuid.Parse("00000000-0000-0000-0000-000000000000")),
//	uuid.Must(uuid.Parse("00000000-0000-0000-0000-000000000001")),
//	uuid.Must(uuid.Parse("00000000-0000-0000-0000-000000000002"))}
//var Names = []string{"Bill Billerson", "John Johnson", "Rob Robertson"}
//var Ages = []uint64{32, 25, 21}
//var Titles = []string{"Senior Dufus", "Dufus", ""}
//var MaritalStatus = []bool{true, false, false}

var tableName = "people"

// Smoke test: Console opens and exits
func TestSqlConsole(t *testing.T) {
	t.Run("SQL console opens and exits", func(t *testing.T) {
		dEnv := dtestutils.CreateEnvWithSeedData(t)
		var wg sync.WaitGroup
		args := []string{}
		commandStr := "dolt sql"

		result := SqlCmd{}.Exec(context.TODO(), &wg, commandStr, args, dEnv)
		assert.Equal(t, 0, result)
	})

}

func TestSqlBatchMode(t *testing.T) {
	tests := []struct {
		query       string
		expectedRes int
	}{
		{
			"create table test (a int primary key);" +
				"insert into test values (1),(2),(3);" +
				"select * from test;",
			0,
		},
	}

	for _, test := range tests {
		t.Run(test.query, func(t *testing.T) {
			dEnv := dtestutils.CreateEnvWithSeedData(t)
			var wg sync.WaitGroup

			args := []string{"-b", "-q", test.query}

			commandStr := "dolt sql"
			result := SqlCmd{}.Exec(context.TODO(), &wg, commandStr, args, dEnv)
			assert.Equal(t, test.expectedRes, result)
		})
	}
}

// Smoke tests, values are printed to console
func TestSqlSelect(t *testing.T) {
	tests := []struct {
		query       string
		expectedRes int
	}{
		{"select * from doesnt_exist where age = 32", 1},
		{"select * from people", 0},
		{"select * from people where age = 32", 0},
		{"select * from people where title = 'Senior Dufus'", 0},
		{"select * from people where name = 'Bill Billerson'", 0},
		{"select * from people where name = 'John Johnson'", 0},
		{"select * from people where age = 25", 0},
		{"select * from people where 25 = age", 0},
		{"select * from people where is_married = false", 0},
		{"select * from people where age < 30", 0},
		{"select * from people where age > 24", 0},
		{"select * from people where age >= 25", 0},
		{"select * from people where name <= 'John Johnson'", 0},
		{"select * from people where name <> 'John Johnson'", 0},
		{"select age, is_married from people where name <> 'John Johnson'", 0},
		{"select age, is_married from people where name <> 'John Johnson' limit 1", 0},
	}

	for _, test := range tests {
		t.Run(test.query, func(t *testing.T) {
			dEnv := dtestutils.CreateEnvWithSeedData(t)
			var wg sync.WaitGroup

			args := []string{"-q", test.query}

			commandStr := "dolt sql"
			result := SqlCmd{}.Exec(context.TODO(), &wg, commandStr, args, dEnv)
			assert.Equal(t, test.expectedRes, result)
		})
	}
}

// Smoke tests, values are printed to console
func TestSqlShow(t *testing.T) {
	tests := []struct {
		query       string
		expectedRes int
	}{
		{"show tables", 0},
		{"show create table people", 0},
		{"show all tables", 1},
	}

	for _, test := range tests {
		t.Run(test.query, func(t *testing.T) {
			dEnv := dtestutils.CreateEnvWithSeedData(t)
			var wg sync.WaitGroup

			args := []string{"-q", test.query}

			commandStr := "dolt sql"
			result := SqlCmd{}.Exec(context.TODO(), &wg, commandStr, args, dEnv)
			assert.Equal(t, test.expectedRes, result)
		})
	}
}

// Tests of the create table SQL command, mostly a smoke test for errors in the command line handler. Most tests of
// create table SQL command are in the sql package.
func TestCreateTable(t *testing.T) {
	tests := []struct {
		query       string
		expectedRes int
	}{
		{"create table", 1},          // bad syntax
		{"create table (id int ", 1}, // bad syntax
		{"create table people (id int primary key)", 0},
		{"create table people (id int primary key, age int)", 0},
		{"create table people (id int primary key, age int, first_name varchar(80), is_married bit)", 0},
		{"create table people (`id` int, `age` int, `first_name` varchar(80), `last_name` varchar(80), `title` varchar(80), `is_married` bit, primary key (`id`, `age`))", 0},
	}

	for _, test := range tests {
		t.Run(test.query, func(t *testing.T) {
			dEnv := dtestutils.CreateTestEnv()
			var wg sync.WaitGroup
			working, err := dEnv.WorkingRoot(context.Background())
			assert.Nil(t, err, "Unexpected error")
			has, err := working.HasTable(context.Background(), tableName)
			assert.NoError(t, err)
			assert.False(t, has, "table exists before creating it")

			args := []string{"-q", test.query}
			commandStr := "dolt sql"
			result := SqlCmd{}.Exec(context.TODO(), &wg, commandStr, args, dEnv)
			assert.Equal(t, test.expectedRes, result)

			working, err = dEnv.WorkingRoot(context.Background())
			assert.Nil(t, err, "Unexpected error")
			if test.expectedRes == 0 {
				has, err := working.HasTable(context.Background(), tableName)
				assert.NoError(t, err)
				assert.True(t, has, "table doesn't exist after creating it")
			} else {
				has, err := working.HasTable(context.Background(), tableName)
				assert.NoError(t, err)
				assert.False(t, has, "table shouldn't exist after error")
			}
		})
	}
}

// Tests of the create table SQL command, mostly a smoke test for errors in the command line handler. Most tests of
// create table SQL command are in the sql package.
func TestShowTables(t *testing.T) {
	tests := []struct {
		query       string
		expectedRes int
	}{
		{"show ", 1},      // bad syntax
		{"show table", 1}, // bad syntax
		{"show tables", 0},
		{"show create table people", 0},
		{"show create table dne", 1},
	}

	for _, test := range tests {
		t.Run(test.query, func(t *testing.T) {
			dEnv := dtestutils.CreateEnvWithSeedData(t)
			var wg sync.WaitGroup

			args := []string{"-q", test.query}
			commandStr := "dolt sql"
			result := SqlCmd{}.Exec(context.TODO(), &wg, commandStr, args, dEnv)
			assert.Equal(t, test.expectedRes, result)
		})
	}
}

// Tests of the alter table SQL command, mostly a smoke test for errors in the command line handler. Most tests of
// create table SQL command are in the sql package.
func TestAlterTable(t *testing.T) {
	tests := []struct {
		query       string
		expectedRes int
	}{
		{"alter table", 1},                               // bad syntax
		{"alter table people rename", 1},                 // bad syntax
		{"alter table dne rename column id to newId", 1}, // unknown column
		{"alter table people rename column name to appelation", 0},
		{"alter table people rename to newPeople", 0},
		{"rename table people to newPeople", 0},
		{"alter table people add column (newCol int not null default 10)", 0},
		{"alter table people drop column title", 0},
	}

	for _, test := range tests {
		t.Run(test.query, func(t *testing.T) {
			dEnv := dtestutils.CreateEnvWithSeedData(t)
			var wg sync.WaitGroup

			args := []string{"-q", test.query}
			commandStr := "dolt sql"
			result := SqlCmd{}.Exec(context.TODO(), &wg, commandStr, args, dEnv)
			assert.Equal(t, test.expectedRes, result)
		})
	}
}

// Tests of the drop table SQL command, mostly a smoke test for errors in the command line handler. Most tests of
// create table SQL command are in the sql package.
func TestDropTable(t *testing.T) {
	tests := []struct {
		query       string
		expectedRes int
	}{
		{"drop table", 1},
		{"drop table people", 0},
		{"drop table dne", 1},
		{"drop table if exists dne", 0},
	}

	for _, test := range tests {
		t.Run(test.query, func(t *testing.T) {
			dEnv := dtestutils.CreateEnvWithSeedData(t)
			var wg sync.WaitGroup

			args := []string{"-q", test.query}
			commandStr := "dolt sql"
			result := SqlCmd{}.Exec(context.TODO(), &wg, commandStr, args, dEnv)
			assert.Equal(t, test.expectedRes, result)
		})
	}
}

// Tests of the insert SQL command, mostly a smoke test for errors in the command line handler. Most tests of
// insert SQL command are in the sql package.
func TestInsert(t *testing.T) {
	tests := []struct {
		name        string
		query       string
		expectedRes int
		expectedIds []uuid.UUID
	}{
		{
			name:        "no primary key",
			query:       "insert into people (title) values ('hello')",
			expectedRes: 1,
		},
		{
			name:  "bad syntax",
			query: "insert into table", expectedRes: 1,
		},
		{
			name:  "bad syntax",
			query: "insert into people (id) values", expectedRes: 1,
		},
		{
			name:  "table doesn't exist",
			query: "insert into dne (id) values (00000000-0000-0000-0000-000000000005)", expectedRes: 1,
		},
		{
			name: "insert one row",
			query: `insert into people (id, name, age, is_married) values
				('00000000-0000-0000-0000-000000000005', 'Frank Frankerson', 10, false)`,
			expectedIds: []uuid.UUID{uuid.MustParse("00000000-0000-0000-0000-000000000005")},
		},
		{
			name: "includes functions",
			query: `insert into people (id, name, age, is_married, title) values
				('00000000-0000-0000-0000-000000000005', UPPER('FirsNam LasNam'), 33, false, TO_BASE64('Super-Resident'))`,
			expectedIds: []uuid.UUID{
				uuid.MustParse("00000000-0000-0000-0000-000000000005"),
			},
		},
		{
			name:  "no column names",
			query: `insert into people values ('00000000-0000-0000-0000-000000000005', 'FirsNam LasNam', 33, false, 'Super-Resident')`,
			expectedIds: []uuid.UUID{
				uuid.MustParse("00000000-0000-0000-0000-000000000005"),
			},
		},
		{
			name: "insert one row all columns",
			query: `insert into people (id, name, age, is_married, title) values
				('00000000-0000-0000-0000-000000000005', 'Frank Frankerson', 10, false, 'Goon')`,
			expectedIds: []uuid.UUID{uuid.MustParse("00000000-0000-0000-0000-000000000005")},
		},
		{
			name: "insert two rows all columns",
			query: `insert into people (id, name, age, is_married, title) values
				('00000000-0000-0000-0000-000000000005', 'Frank Frankerson', 10, false, 'Goon'),
				('00000000-0000-0000-0000-000000000006', 'Kobe Buffalomeat', 30, false, 'Linebacker')`,
			expectedIds: []uuid.UUID{
				uuid.MustParse("00000000-0000-0000-0000-000000000005"),
				uuid.MustParse("00000000-0000-0000-0000-000000000006"),
			},
		},
		{
			name: "mixed order",
			query: `insert into people (name, id, age, is_married, title) values
				('FirsNam LasNam', '00000000-0000-0000-0000-000000000005', 33, false, 'Super-Resident')`,
			expectedIds: []uuid.UUID{
				uuid.MustParse("00000000-0000-0000-0000-000000000005"),
			},
		},
		{
			name: "too many values",
			query: `insert into people (name, id, age, is_married) values
				('FirsNam LasNam', '00000000-0000-0000-0000-000000000005', 33, false, 'Super-Resident')`,
			expectedRes: 1,
		},
		{
			name: "not enough values",
			query: `insert into people (name, id, age, is_married, title) values
				('FirsNam LasNam', '00000000-0000-0000-0000-000000000005', 33, false)`,
			expectedRes: 1,
		},
		{
			name: "missing required column",
			query: `insert into people (id, name, age) values
				('00000000-0000-0000-0000-000000000005', 'Frank Frankerson', 10)`,
			expectedRes: 1,
		},
		{
			name: "existing primary key",
			query: `insert into people (id, name, age, is_married, title) values
				('00000000-0000-0000-0000-000000000000', 'Frank Frankerson', 10, false, 'Goon')`,
			expectedRes: 1,
		},
		//{
		//	name: "insert ignore",
		//	query: `insert ignore into people (id, name, age, is_married, title) values
		//		('00000000-0000-0000-0000-000000000000', 'Frank Frankerson', 10, false, 'Goon')`,
		//	expectedIds: []uuid.UUID{uuid.MustParse("00000000-0000-0000-0000-000000000000")},
		//},
	}

	for _, test := range tests {
		t.Run(test.name, func(t *testing.T) {
			ctx := context.Background()
			dEnv := dtestutils.CreateEnvWithSeedData(t)
			var wg sync.WaitGroup

			args := []string{"-q", test.query}

			commandStr := "dolt sql"
			result := SqlCmd{}.Exec(ctx, &wg, commandStr, args, dEnv)
			assert.Equal(t, test.expectedRes, result)

			if result == 0 {
				root, err := dEnv.WorkingRoot(ctx)
				assert.Nil(t, err)

				// Assert that all expected IDs exist after the insert
				for _, expectedid := range test.expectedIds {
					tbl, _, err := root.GetTable(ctx, tableName)
					assert.NoError(t, err)
					taggedVals := row.TaggedValues{dtestutils.IdTag: types.UUID(expectedid)}
					key := taggedVals.NomsTupleForPKCols(types.Format_7_18, dtestutils.TypedSchema.GetPKCols())
					kv, err := key.Value(ctx)
					assert.NoError(t, err)
					_, ok, err := table.GetRow(ctx, tbl, dtestutils.TypedSchema, kv.(types.Tuple))
					assert.NoError(t, err)
					assert.True(t, ok, "expected id not found")
				}
			}
		})
	}
}

// Tests of the update SQL command, mostly a smoke test for errors in the command line handler. Most tests of
// update SQL command are in the sql package.
func TestUpdate(t *testing.T) {
	tests := []struct {
		name         string
		query        string
		expectedRes  int
		expectedIds  []uuid.UUID
		expectedAges []uint
	}{
		{
			name:  "bad syntax",
			query: "update table", expectedRes: 1,
		},
		{
			name:  "bad syntax",
			query: "update people set id", expectedRes: 1,
		},
		{
			name:  "table doesn't exist",
			query: "update dne set id = '00000000-0000-0000-0000-000000000005'", expectedRes: 1,
		},
		{
			name:         "update one row",
			query:        `update people set age = 1 where id = '00000000-0000-0000-0000-000000000002'`,
			expectedIds:  []uuid.UUID{uuid.MustParse("00000000-0000-0000-0000-000000000002")},
			expectedAges: []uint{1},
		},
		{
			name:  "insert two rows, two columns",
			query: `update people set age = 1, is_married = true where age > 21`,
			expectedIds: []uuid.UUID{
				uuid.MustParse("00000000-0000-0000-0000-000000000000"),
				uuid.MustParse("00000000-0000-0000-0000-000000000001"),
			},
			expectedAges: []uint{1, 1},
		},
		{
			name:        "null constraint violation",
			query:       `update people set name = null where id ='00000000-0000-0000-0000-000000000000'`,
			expectedRes: 1,
		},
		//{
		//	name:  "on duplicate update",
		//	query: `insert into people (id, name, age, is_married) values
		//		('00000000-0000-0000-0000-000000000000', 'Bill Billerson', 99, true)
		//		ON DUPLICATE KEY UPDATE age=99`,
		//	expectedIds: []uuid.UUID{uuid.MustParse("00000000-0000-0000-0000-000000000000")},
		//	expectedAges: []uint{99},
		//},
	}

	for _, test := range tests {
		t.Run(test.query, func(t *testing.T) {
			ctx := context.Background()
			dEnv := dtestutils.CreateEnvWithSeedData(t)
			var wg sync.WaitGroup

			args := []string{"-q", test.query}

			commandStr := "dolt sql"
			result := SqlCmd{}.Exec(ctx, &wg, commandStr, args, dEnv)
			assert.Equal(t, test.expectedRes, result)

			if result == 0 {
				root, err := dEnv.WorkingRoot(ctx)
				assert.Nil(t, err)

				// Assert that all rows have been updated
				for i, expectedid := range test.expectedIds {
					tbl, _, err := root.GetTable(ctx, tableName)
					assert.NoError(t, err)
					taggedVals := row.TaggedValues{dtestutils.IdTag: types.UUID(expectedid)}
					key := taggedVals.NomsTupleForPKCols(types.Format_7_18, dtestutils.TypedSchema.GetPKCols())
					kv, err := key.Value(ctx)
					assert.NoError(t, err)
					row, ok, err := table.GetRow(ctx, tbl, dtestutils.TypedSchema, kv.(types.Tuple))
					assert.NoError(t, err)
					assert.True(t, ok, "expected id not found")
					ageVal, _ := row.GetColVal(dtestutils.AgeTag)
					assert.Equal(t, test.expectedAges[i], uint(ageVal.(types.Uint)))
				}
			}
		})
	}
}

// Tests of the delete SQL command, mostly a smoke test for errors in the command line handler. Most tests of
// delete SQL command are in the sql package.
func TestDelete(t *testing.T) {
	tests := []struct {
		name        string
		query       string
		expectedRes int
		deletedIds  []uuid.UUID
	}{
		{
			name:  "bad syntax",
			query: "delete table", expectedRes: 1,
		},
		{
			name:  "bad syntax",
			query: "delete from people where", expectedRes: 1,
		},
		{
			name:  "table doesn't exist",
			query: "delete from dne", expectedRes: 1,
		},
		{
			name:       "delete one row",
			query:      `delete from people where id = '00000000-0000-0000-0000-000000000002'`,
			deletedIds: []uuid.UUID{uuid.MustParse("00000000-0000-0000-0000-000000000002")},
		},
		{
			name:  "delete two rows",
			query: `delete from people where age > 21`,
			deletedIds: []uuid.UUID{
				uuid.MustParse("00000000-0000-0000-0000-000000000000"),
				uuid.MustParse("00000000-0000-0000-0000-000000000001"),
			},
		},
		{
			name:  "delete everything",
			query: `delete from people`,
			deletedIds: []uuid.UUID{
				uuid.MustParse("00000000-0000-0000-0000-000000000000"),
				uuid.MustParse("00000000-0000-0000-0000-000000000001"),
				uuid.MustParse("00000000-0000-0000-0000-000000000002"),
			},
		},
	}

	for _, test := range tests {
		t.Run(test.query, func(t *testing.T) {
			dEnv := dtestutils.CreateEnvWithSeedData(t)
			ctx := context.Background()
			var wg sync.WaitGroup

			args := []string{"-q", test.query}

			commandStr := "dolt sql"
			result := SqlCmd{}.Exec(ctx, &wg, commandStr, args, dEnv)
			assert.Equal(t, test.expectedRes, result)

			if result == 0 {
				root, err := dEnv.WorkingRoot(ctx)
				assert.Nil(t, err)

				// Assert that all rows have been deleted
				for _, expectedid := range test.deletedIds {
					tbl, _, err := root.GetTable(ctx, tableName)
					assert.NoError(t, err)
					taggedVals := row.TaggedValues{dtestutils.IdTag: types.UUID(expectedid)}
					key := taggedVals.NomsTupleForPKCols(types.Format_7_18, dtestutils.TypedSchema.GetPKCols())
					kv, err := key.Value(ctx)
					assert.NoError(t, err)
					_, ok, err := table.GetRow(ctx, tbl, dtestutils.TypedSchema, kv.(types.Tuple))
					assert.NoError(t, err)
					assert.False(t, ok, "row not deleted")
				}
			}
		})
	}
<<<<<<< HEAD
=======
}

func TestCommitHooksNoErrors(t *testing.T) {
	dEnv := dtestutils.CreateEnvWithSeedData(t)
	sqle.AddDoltSystemVariables()
	sql.SystemVariables.SetGlobal(sqle.SkipReplicationErrorsKey, true)
	sql.SystemVariables.SetGlobal(sqle.ReplicateToRemoteKey, "unknown")
	hooks, err := engine.GetCommitHooks(context.Background(), dEnv)
	assert.NoError(t, err)
	if len(hooks) < 1 {
		t.Error("failed to produce noop hook")
	} else {
		switch h := hooks[0].(type) {
		case *doltdb.LogHook:
		default:
			t.Errorf("expected LogHook, found: %s", h)
		}
	}
>>>>>>> 5976e99c
}<|MERGE_RESOLUTION|>--- conflicted
+++ resolved
@@ -16,19 +16,17 @@
 
 import (
 	"context"
-	"sync"
 	"testing"
 
+	"github.com/dolthub/go-mysql-server/sql"
 	"github.com/google/uuid"
 	"github.com/stretchr/testify/assert"
 
-<<<<<<< HEAD
-=======
 	"github.com/dolthub/dolt/go/cmd/dolt/commands/engine"
 	"github.com/dolthub/dolt/go/libraries/doltcore/doltdb"
->>>>>>> 5976e99c
 	"github.com/dolthub/dolt/go/libraries/doltcore/dtestutils"
 	"github.com/dolthub/dolt/go/libraries/doltcore/row"
+	"github.com/dolthub/dolt/go/libraries/doltcore/sqle"
 	"github.com/dolthub/dolt/go/libraries/doltcore/table"
 	"github.com/dolthub/dolt/go/store/types"
 )
@@ -48,11 +46,10 @@
 func TestSqlConsole(t *testing.T) {
 	t.Run("SQL console opens and exits", func(t *testing.T) {
 		dEnv := dtestutils.CreateEnvWithSeedData(t)
-		var wg sync.WaitGroup
 		args := []string{}
 		commandStr := "dolt sql"
 
-		result := SqlCmd{}.Exec(context.TODO(), &wg, commandStr, args, dEnv)
+		result := SqlCmd{}.Exec(context.TODO(), commandStr, args, dEnv)
 		assert.Equal(t, 0, result)
 	})
 
@@ -74,12 +71,11 @@
 	for _, test := range tests {
 		t.Run(test.query, func(t *testing.T) {
 			dEnv := dtestutils.CreateEnvWithSeedData(t)
-			var wg sync.WaitGroup
 
 			args := []string{"-b", "-q", test.query}
 
 			commandStr := "dolt sql"
-			result := SqlCmd{}.Exec(context.TODO(), &wg, commandStr, args, dEnv)
+			result := SqlCmd{}.Exec(context.TODO(), commandStr, args, dEnv)
 			assert.Equal(t, test.expectedRes, result)
 		})
 	}
@@ -112,12 +108,11 @@
 	for _, test := range tests {
 		t.Run(test.query, func(t *testing.T) {
 			dEnv := dtestutils.CreateEnvWithSeedData(t)
-			var wg sync.WaitGroup
-
-			args := []string{"-q", test.query}
-
-			commandStr := "dolt sql"
-			result := SqlCmd{}.Exec(context.TODO(), &wg, commandStr, args, dEnv)
+
+			args := []string{"-q", test.query}
+
+			commandStr := "dolt sql"
+			result := SqlCmd{}.Exec(context.TODO(), commandStr, args, dEnv)
 			assert.Equal(t, test.expectedRes, result)
 		})
 	}
@@ -137,12 +132,11 @@
 	for _, test := range tests {
 		t.Run(test.query, func(t *testing.T) {
 			dEnv := dtestutils.CreateEnvWithSeedData(t)
-			var wg sync.WaitGroup
-
-			args := []string{"-q", test.query}
-
-			commandStr := "dolt sql"
-			result := SqlCmd{}.Exec(context.TODO(), &wg, commandStr, args, dEnv)
+
+			args := []string{"-q", test.query}
+
+			commandStr := "dolt sql"
+			result := SqlCmd{}.Exec(context.TODO(), commandStr, args, dEnv)
 			assert.Equal(t, test.expectedRes, result)
 		})
 	}
@@ -166,7 +160,6 @@
 	for _, test := range tests {
 		t.Run(test.query, func(t *testing.T) {
 			dEnv := dtestutils.CreateTestEnv()
-			var wg sync.WaitGroup
 			working, err := dEnv.WorkingRoot(context.Background())
 			assert.Nil(t, err, "Unexpected error")
 			has, err := working.HasTable(context.Background(), tableName)
@@ -175,7 +168,7 @@
 
 			args := []string{"-q", test.query}
 			commandStr := "dolt sql"
-			result := SqlCmd{}.Exec(context.TODO(), &wg, commandStr, args, dEnv)
+			result := SqlCmd{}.Exec(context.TODO(), commandStr, args, dEnv)
 			assert.Equal(t, test.expectedRes, result)
 
 			working, err = dEnv.WorkingRoot(context.Background())
@@ -210,11 +203,10 @@
 	for _, test := range tests {
 		t.Run(test.query, func(t *testing.T) {
 			dEnv := dtestutils.CreateEnvWithSeedData(t)
-			var wg sync.WaitGroup
-
-			args := []string{"-q", test.query}
-			commandStr := "dolt sql"
-			result := SqlCmd{}.Exec(context.TODO(), &wg, commandStr, args, dEnv)
+
+			args := []string{"-q", test.query}
+			commandStr := "dolt sql"
+			result := SqlCmd{}.Exec(context.TODO(), commandStr, args, dEnv)
 			assert.Equal(t, test.expectedRes, result)
 		})
 	}
@@ -240,11 +232,10 @@
 	for _, test := range tests {
 		t.Run(test.query, func(t *testing.T) {
 			dEnv := dtestutils.CreateEnvWithSeedData(t)
-			var wg sync.WaitGroup
-
-			args := []string{"-q", test.query}
-			commandStr := "dolt sql"
-			result := SqlCmd{}.Exec(context.TODO(), &wg, commandStr, args, dEnv)
+
+			args := []string{"-q", test.query}
+			commandStr := "dolt sql"
+			result := SqlCmd{}.Exec(context.TODO(), commandStr, args, dEnv)
 			assert.Equal(t, test.expectedRes, result)
 		})
 	}
@@ -266,11 +257,10 @@
 	for _, test := range tests {
 		t.Run(test.query, func(t *testing.T) {
 			dEnv := dtestutils.CreateEnvWithSeedData(t)
-			var wg sync.WaitGroup
-
-			args := []string{"-q", test.query}
-			commandStr := "dolt sql"
-			result := SqlCmd{}.Exec(context.TODO(), &wg, commandStr, args, dEnv)
+
+			args := []string{"-q", test.query}
+			commandStr := "dolt sql"
+			result := SqlCmd{}.Exec(context.TODO(), commandStr, args, dEnv)
 			assert.Equal(t, test.expectedRes, result)
 		})
 	}
@@ -383,12 +373,11 @@
 		t.Run(test.name, func(t *testing.T) {
 			ctx := context.Background()
 			dEnv := dtestutils.CreateEnvWithSeedData(t)
-			var wg sync.WaitGroup
-
-			args := []string{"-q", test.query}
-
-			commandStr := "dolt sql"
-			result := SqlCmd{}.Exec(ctx, &wg, commandStr, args, dEnv)
+
+			args := []string{"-q", test.query}
+
+			commandStr := "dolt sql"
+			result := SqlCmd{}.Exec(ctx, commandStr, args, dEnv)
 			assert.Equal(t, test.expectedRes, result)
 
 			if result == 0 {
@@ -468,12 +457,11 @@
 		t.Run(test.query, func(t *testing.T) {
 			ctx := context.Background()
 			dEnv := dtestutils.CreateEnvWithSeedData(t)
-			var wg sync.WaitGroup
-
-			args := []string{"-q", test.query}
-
-			commandStr := "dolt sql"
-			result := SqlCmd{}.Exec(ctx, &wg, commandStr, args, dEnv)
+
+			args := []string{"-q", test.query}
+
+			commandStr := "dolt sql"
+			result := SqlCmd{}.Exec(ctx, commandStr, args, dEnv)
 			assert.Equal(t, test.expectedRes, result)
 
 			if result == 0 {
@@ -548,12 +536,11 @@
 		t.Run(test.query, func(t *testing.T) {
 			dEnv := dtestutils.CreateEnvWithSeedData(t)
 			ctx := context.Background()
-			var wg sync.WaitGroup
-
-			args := []string{"-q", test.query}
-
-			commandStr := "dolt sql"
-			result := SqlCmd{}.Exec(ctx, &wg, commandStr, args, dEnv)
+
+			args := []string{"-q", test.query}
+
+			commandStr := "dolt sql"
+			result := SqlCmd{}.Exec(ctx, commandStr, args, dEnv)
 			assert.Equal(t, test.expectedRes, result)
 
 			if result == 0 {
@@ -575,8 +562,6 @@
 			}
 		})
 	}
-<<<<<<< HEAD
-=======
 }
 
 func TestCommitHooksNoErrors(t *testing.T) {
@@ -595,5 +580,4 @@
 			t.Errorf("expected LogHook, found: %s", h)
 		}
 	}
->>>>>>> 5976e99c
 }