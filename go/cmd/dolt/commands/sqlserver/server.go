--- conflicted
+++ resolved
@@ -19,7 +19,6 @@
 	"fmt"
 	"net"
 	"strconv"
-	"sync"
 	"time"
 
 	"github.com/dolthub/go-mysql-server/auth"
@@ -35,9 +34,6 @@
 )
 
 // Serve starts a MySQL-compatible server. Returns any errors that were encountered.
-<<<<<<< HEAD
-func Serve(ctx context.Context, wg *sync.WaitGroup, version string, serverConfig ServerConfig, serverController *ServerController, dEnv *env.DoltEnv) (startError error, closeError error) {
-=======
 func Serve(
 	ctx context.Context,
 	version string,
@@ -45,7 +41,6 @@
 	serverController *ServerController,
 	dEnv *env.DoltEnv,
 ) (startError error, closeError error) {
->>>>>>> 5976e99c
 	if serverConfig == nil {
 		cli.Println("No configuration given, using defaults")
 		serverConfig = DefaultServerConfig()
@@ -141,23 +136,6 @@
 		}
 	}
 
-<<<<<<< HEAD
-	dbs, err := commands.CollectDBs(ctx, mrEnv)
-	if err != nil {
-		return err, nil
-	}
-
-	all := append(dsqleDBsAsSqlDBs(dbs), information_schema.NewInformationSchemaDatabase())
-	pro, err := dsqle.NewDoltDatabaseProvider(ctx, wg, dEnv.Config, mrEnv, cli.CliOut, all...)
-	if err != nil {
-		return err, nil
-	}
-
-	a := analyzer.NewBuilder(pro).WithParallelism(serverConfig.QueryParallelism()).Build()
-	sqlEngine := sqle.New(a, nil)
-
-=======
->>>>>>> 5976e99c
 	portAsString := strconv.Itoa(serverConfig.Port())
 	hostPort := net.JoinHostPort(serverConfig.Host(), portAsString)
 
