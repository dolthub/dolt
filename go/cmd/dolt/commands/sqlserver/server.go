--- conflicted
+++ resolved
@@ -37,7 +37,6 @@
 	dsqle "github.com/dolthub/dolt/go/libraries/doltcore/sqle"
 	_ "github.com/dolthub/dolt/go/libraries/doltcore/sqle/dfunctions"
 	"github.com/dolthub/dolt/go/libraries/doltcore/sqle/dsess"
-	"github.com/dolthub/dolt/go/libraries/utils/config"
 )
 
 // Serve starts a MySQL-compatible server. Returns any errors that were encountered.
@@ -89,26 +88,10 @@
 	serverConf := server.Config{Protocol: "tcp"}
 
 	if !serverConfig.NoDefaults() {
-<<<<<<< HEAD
 		serverConf, startError = serverConf.NewConfig()
 		if startError != nil {
 			return
 		}
-=======
-		var globals config.ReadWriteConfig
-		if localConf, ok := dEnv.Config.GetConfig(env.LocalConfig); !ok {
-			cli.Println("Multi-db mode does not support persistable sessions")
-			globals = config.NewMapConfig(make(map[string]string))
-		} else {
-			globals = config.NewPrefixConfig(localConf, env.ServerConfigPrefix)
-		}
-		persistedGlobalVars, err := dsess.NewPersistedSystemVariables(globals)
-		if err != nil {
-			return nil, err
-		}
-		sql.SystemVariables.AddSystemVariables(persistedGlobalVars)
-		serverConf, err = serverConf.NewConfig()
->>>>>>> 1f6c24c0
 	}
 
 	userAuth := auth.NewNativeSingle(serverConfig.User(), serverConfig.Password(), permissions)
