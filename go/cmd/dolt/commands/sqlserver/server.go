// Copyright 2019-2020 Dolthub, Inc.
//
// Licensed under the Apache License, Version 2.0 (the "License");
// you may not use this file except in compliance with the License.
// You may obtain a copy of the License at
//
//     http://www.apache.org/licenses/LICENSE-2.0
//
// Unless required by applicable law or agreed to in writing, software
// distributed under the License is distributed on an "AS IS" BASIS,
// WITHOUT WARRANTIES OR CONDITIONS OF ANY KIND, either express or implied.
// See the License for the specific language governing permissions and
// limitations under the License.

package sqlserver

import (
	"context"
	"fmt"
	"net"
	"net/http"
	"runtime"
	"strconv"
	"time"

	"github.com/dolthub/go-mysql-server/server"
	"github.com/dolthub/go-mysql-server/sql"
	"github.com/dolthub/vitess/go/mysql"
	"github.com/prometheus/client_golang/prometheus/promhttp"
	"github.com/sirupsen/logrus"
	goerrors "gopkg.in/src-d/go-errors.v1"

	"github.com/dolthub/dolt/go/cmd/dolt/cli"
	"github.com/dolthub/dolt/go/cmd/dolt/commands/engine"
	"github.com/dolthub/dolt/go/libraries/doltcore/env"
	"github.com/dolthub/dolt/go/libraries/doltcore/remotesrv"
	"github.com/dolthub/dolt/go/libraries/doltcore/sqle"
	"github.com/dolthub/dolt/go/libraries/doltcore/sqle/cluster"
	_ "github.com/dolthub/dolt/go/libraries/doltcore/sqle/dfunctions"
	"github.com/dolthub/dolt/go/libraries/doltcore/sqlserver"
)

// Serve starts a MySQL-compatible server. Returns any errors that were encountered.
func Serve(
	ctx context.Context,
	version string,
	serverConfig ServerConfig,
	serverController *ServerController,
	dEnv *env.DoltEnv,
) (startError error, closeError error) {
	// Code is easier to work through if we assume that serverController is never nil
	if serverController == nil {
		serverController = NewServerController()
	}

	var mySQLServer *server.Server
	// This guarantees unblocking on any routines with a waiting `ServerController`
	defer func() {
		if mySQLServer != nil {
			serverController.registerCloseFunction(startError, mySQLServer.Close)
		} else {
			serverController.registerCloseFunction(startError, func() error { return nil })
		}
		serverController.StopServer()
		serverController.serverStopped(closeError)
		sqlserver.SetRunningServer(nil)
	}()

	if startError = ValidateConfig(serverConfig); startError != nil {
		return startError, nil
	}

	lgr := logrus.StandardLogger()
	lgr.SetOutput(cli.CliErr)

	if serverConfig.LogLevel() != LogLevel_Info {
		var level logrus.Level
		level, startError = logrus.ParseLevel(serverConfig.LogLevel().String())
		if startError != nil {
			cli.PrintErr(startError)
			return
		}
		logrus.SetLevel(level)
	}
	logrus.SetFormatter(LogFormat{})

	var mrEnv *env.MultiRepoEnv
	var err error
	fs := dEnv.FS

	dbNamesAndPaths := serverConfig.DatabaseNamesAndPaths()
	if len(dbNamesAndPaths) == 0 {
		if len(serverConfig.DataDir()) > 0 && serverConfig.DataDir() != "." {
			fs, err = dEnv.FS.WithWorkingDir(serverConfig.DataDir())
			if err != nil {
				return err, nil
			}
		}

		mrEnv, err = env.MultiEnvForDirectory(ctx, dEnv.Config.WriteableConfig(), fs, dEnv.Version, dEnv.IgnoreLockFile, dEnv)
		if err != nil {
			return err, nil
		}
	} else {
		if len(serverConfig.DataDir()) > 0 {
			fs, err = fs.WithWorkingDir(serverConfig.DataDir())
			if err != nil {
				return err, nil
			}
		}

		mrEnv, err = env.MultiEnvForPaths(
			ctx,
			env.GetCurrentUserHomeDir,
			dEnv.Config.WriteableConfig(),
			fs,
			version,
			dEnv.IgnoreLockFile,
			dbNamesAndPaths...,
		)

		if err != nil {
			return err, nil
		}
	}

	clusterController, err := cluster.NewController(lgr, serverConfig.ClusterConfig(), mrEnv.Config())
	if err != nil {
		return err, nil
	}

	serverConf, sErr, cErr := getConfigFromServerConfig(serverConfig)
	if cErr != nil {
		return nil, cErr
	} else if sErr != nil {
		return sErr, nil
	}

	// Create SQL Engine with users
	config := &engine.SqlEngineConfig{
		InitialDb:         "",
		IsReadOnly:        serverConfig.ReadOnly(),
		PrivFilePath:      serverConfig.PrivilegeFilePath(),
		DoltCfgDirPath:    serverConfig.CfgDir(),
		ServerUser:        serverConfig.User(),
		ServerPass:        serverConfig.Password(),
		ServerHost:        serverConfig.Host(),
		Autocommit:        serverConfig.AutoCommit(),
		JwksConfig:        serverConfig.JwksConfig(),
		ClusterController: clusterController,
	}
	sqlEngine, err := engine.NewSqlEngine(
		ctx,
		mrEnv,
		engine.FormatTabular,
		config,
	)
	if err != nil {
		return err, nil
	}
	defer sqlEngine.Close()

	// Add superuser if specified user exists; add root superuser if no user specified and no existing privileges
	userSpecified := config.ServerUser != ""
	privsExist := sqlEngine.GetUnderlyingEngine().Analyzer.Catalog.MySQLDb.UserTable().Data().Count() != 0
	if userSpecified {
		superuser := sqlEngine.GetUnderlyingEngine().Analyzer.Catalog.MySQLDb.GetUser(config.ServerUser, "%", false)
		if userSpecified && superuser == nil {
			sqlEngine.GetUnderlyingEngine().Analyzer.Catalog.MySQLDb.AddSuperUser(config.ServerUser, "%", config.ServerPass)
		}
	} else if !privsExist {
		sqlEngine.GetUnderlyingEngine().Analyzer.Catalog.MySQLDb.AddSuperUser(defaultUser, "%", defaultPass)
	}

	labels := serverConfig.MetricsLabels()

	var listener *metricsListener
	listener, startError = newMetricsListener(labels, version)
	if startError != nil {
		cli.Println(startError)
		return
	}
	defer listener.Close()

	v, ok := serverConfig.(validatingServerConfig)
	if ok && v.goldenMysqlConnectionString() != "" {
		mySQLServer, startError = server.NewValidatingServer(
			serverConf,
			sqlEngine.GetUnderlyingEngine(),
			newSessionBuilder(sqlEngine, serverConfig),
			listener,
			v.goldenMysqlConnectionString(),
		)
	} else {
		mySQLServer, startError = server.NewServer(
			serverConf,
			sqlEngine.GetUnderlyingEngine(),
			newSessionBuilder(sqlEngine, serverConfig),
			listener,
		)
	}

	if startError != nil {
		cli.PrintErr(startError)
		return
	} else {
		sqlserver.SetRunningServer(mySQLServer)
	}

	var metSrv *http.Server
	if serverConfig.MetricsHost() != "" && serverConfig.MetricsPort() > 0 {
		mux := http.NewServeMux()
		mux.Handle("/metrics", promhttp.Handler())

		metSrv = &http.Server{
			Addr:    fmt.Sprintf("%s:%d", serverConfig.MetricsHost(), serverConfig.MetricsPort()),
			Handler: mux,
		}

		go func() {
			_ = metSrv.ListenAndServe()
		}()
	}

	var remoteSrv *remotesrv.Server
	if serverConfig.RemotesapiPort() != nil {
		if remoteSrvSqlCtx, err := sqlEngine.NewContext(context.Background()); err == nil {
			args := sqle.RemoteSrvServerArgs(remoteSrvSqlCtx, remotesrv.ServerArgs{
				Logger:   logrus.NewEntry(lgr),
				ReadOnly: true,
				HttpPort: *serverConfig.RemotesapiPort(),
				GrpcPort: *serverConfig.RemotesapiPort(),
			})
			remoteSrv = remotesrv.NewServer(args)
			listeners, err := remoteSrv.Listeners()
			if err != nil {
				lgr.Errorf("error starting remotesapi server listeners on port %d: %v", *serverConfig.RemotesapiPort(), err)
				startError = err
				return
			} else {
				go func() {
					remoteSrv.Serve(listeners)
				}()
			}
		} else {
			lgr.Errorf("error creating SQL engine context for remotesapi server: %v", err)
			startError = err
			return
		}
	}

	var clusterRemoteSrv *remotesrv.Server
	if clusterController != nil {
		if remoteSrvSqlCtx, err := sqlEngine.NewContext(context.Background()); err == nil {
			args := clusterController.RemoteSrvServerArgs(remoteSrvSqlCtx, remotesrv.ServerArgs{
				Logger: logrus.NewEntry(lgr),
			})
			clusterRemoteSrv = remotesrv.NewServer(args)
			listeners, err := clusterRemoteSrv.Listeners()
			if err != nil {
				lgr.Errorf("error starting remotesapi server listeners for cluster config on port %d: %v", clusterController.RemoteSrvPort(), err)
				startError = err
				return
			} else {
				go func() {
					clusterRemoteSrv.Serve(listeners)
				}()
			}

			clusterController.ManageQueryConnections(
				mySQLServer.SessionManager().Iter,
				sqlEngine.GetUnderlyingEngine().ProcessList.Kill,
<<<<<<< HEAD
				func(i uint32) { mySQLServer.SessionManager().KillConnection(i) },
=======
				mySQLServer.SessionManager().KillConnection,
>>>>>>> bdb7b2c6
			)
		} else {
			lgr.Errorf("error creating SQL engine context for remotesapi server: %v", err)
			startError = err
			return
		}

	}

	if ok, f := mrEnv.IsLocked(); ok {
		startError = env.ErrActiveServerLock.New(f)
		return
	}
	if err = mrEnv.Lock(); err != nil {
		startError = err
		return
	}

	serverController.registerCloseFunction(startError, func() error {
		if metSrv != nil {
			metSrv.Close()
		}
		if remoteSrv != nil {
			remoteSrv.GracefulStop()
		}
		if clusterRemoteSrv != nil {
			clusterRemoteSrv.GracefulStop()
		}

		return mySQLServer.Close()
	})

	closeError = mySQLServer.Start()
	if closeError != nil {
		cli.PrintErr(closeError)
	}
	if err := mrEnv.Unlock(); err != nil {
		cli.PrintErr(err)
	}

	return
}

func portInUse(hostPort string) bool {
	timeout := time.Second
	conn, _ := net.DialTimeout("tcp", hostPort, timeout)
	if conn != nil {
		defer conn.Close()
		return true
	}
	return false
}

func newSessionBuilder(se *engine.SqlEngine, config ServerConfig) server.SessionBuilder {
	userToSessionVars := make(map[string]map[string]string)
	userVars := config.UserVars()
	for _, curr := range userVars {
		userToSessionVars[curr.Name] = curr.Vars
	}

	return func(ctx context.Context, conn *mysql.Conn, addr string) (sql.Session, error) {
		mysqlSess, err := server.DefaultSessionBuilder(ctx, conn, addr)
		if err != nil {
			return nil, err
		}
		mysqlBaseSess, ok := mysqlSess.(*sql.BaseSession)
		if !ok {
			return nil, fmt.Errorf("unknown GMS base session type")
		}

		dsess, err := se.NewDoltSession(ctx, mysqlBaseSess)
		if err != nil {
			if goerrors.Is(err, env.ErrFailedToAccessDB) {
				if server := sqlserver.GetRunningServer(); server != nil {
					_ = server.Close()
				}
			}
			return nil, err
		}

		varsForUser := userToSessionVars[conn.User]
		if len(varsForUser) > 0 {
			sqlCtx, err := se.NewContext(ctx)
			if err != nil {
				return nil, err
			}

			for key, val := range varsForUser {
				err = dsess.InitSessionVariable(sqlCtx, key, val)
				if err != nil {
					return nil, err
				}
			}
		}

		return dsess, nil
	}
}

// getConfigFromServerConfig processes ServerConfig and returns server.Config for sql-server.
func getConfigFromServerConfig(serverConfig ServerConfig) (server.Config, error, error) {
	serverConf, err := handleProtocolAndAddress(serverConfig)
	if err != nil {
		return server.Config{}, err, nil
	}

	serverConf.DisableClientMultiStatements = serverConfig.DisableClientMultiStatements()

	readTimeout := time.Duration(serverConfig.ReadTimeout()) * time.Millisecond
	writeTimeout := time.Duration(serverConfig.WriteTimeout()) * time.Millisecond

	tlsConfig, err := LoadTLSConfig(serverConfig)
	if err != nil {
		return server.Config{}, nil, err
	}

	// if persist is 'load' we use currently set persisted global variable,
	// else if 'ignore' we set persisted global variable to current value from serverConfig
	if serverConfig.PersistenceBehavior() == loadPerisistentGlobals {
		serverConf, err = serverConf.NewConfig()
		if err != nil {
			return server.Config{}, err, nil
		}
	} else {
		err = sql.SystemVariables.SetGlobal("max_connections", serverConfig.MaxConnections())
		if err != nil {
			return server.Config{}, err, nil
		}
	}

	// Do not set the value of Version.  Let it default to what go-mysql-server uses.  This should be equivalent
	// to the value of mysql that we support.
	serverConf.ConnReadTimeout = readTimeout
	serverConf.ConnWriteTimeout = writeTimeout
	serverConf.MaxConnections = serverConfig.MaxConnections()
	serverConf.TLSConfig = tlsConfig
	serverConf.RequireSecureTransport = serverConfig.RequireSecureTransport()

	return serverConf, nil, nil
}

// handleProtocolAndAddress returns new server.Config object with only Protocol and Address defined.
func handleProtocolAndAddress(serverConfig ServerConfig) (server.Config, error) {
	serverConf := server.Config{Protocol: "tcp"}

	portAsString := strconv.Itoa(serverConfig.Port())
	hostPort := net.JoinHostPort(serverConfig.Host(), portAsString)
	if portInUse(hostPort) {
		portInUseError := fmt.Errorf("Port %s already in use.", portAsString)
		return server.Config{}, portInUseError
	}
	serverConf.Address = hostPort

	sock, useSock, err := checkForUnixSocket(serverConfig)
	if err != nil {
		return server.Config{}, err
	}
	if useSock {
		serverConf.Socket = sock
	}

	return serverConf, nil
}

// checkForUnixSocket evaluates ServerConfig for whether the unix socket is to be used or not.
// If user defined socket flag or host is 'localhost', it returns the unix socket file location
// either user-defined or the default if it was not defined.
func checkForUnixSocket(config ServerConfig) (string, bool, error) {
	if config.Socket() != "" {
		if runtime.GOOS == "windows" {
			return "", false, fmt.Errorf("cannot define unix socket file on Windows")
		}
		return config.Socket(), true, nil
	} else {
		// if host is undefined or defined as "localhost" -> unix
		if runtime.GOOS != "windows" && config.Host() == "localhost" {
			return defaultUnixSocketFilePath, true, nil
		}
	}

	return "", false, nil
}<|MERGE_RESOLUTION|>--- conflicted
+++ resolved
@@ -270,11 +270,7 @@
 			clusterController.ManageQueryConnections(
 				mySQLServer.SessionManager().Iter,
 				sqlEngine.GetUnderlyingEngine().ProcessList.Kill,
-<<<<<<< HEAD
-				func(i uint32) { mySQLServer.SessionManager().KillConnection(i) },
-=======
 				mySQLServer.SessionManager().KillConnection,
->>>>>>> bdb7b2c6
 			)
 		} else {
 			lgr.Errorf("error creating SQL engine context for remotesapi server: %v", err)
