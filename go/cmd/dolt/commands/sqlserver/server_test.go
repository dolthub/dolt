// Copyright 2019 Dolthub, Inc.
//
// Licensed under the Apache License, Version 2.0 (the "License");
// you may not use this file except in compliance with the License.
// You may obtain a copy of the License at
//
//     http://www.apache.org/licenses/LICENSE-2.0
//
// Unless required by applicable law or agreed to in writing, software
// distributed under the License is distributed on an "AS IS" BASIS,
// WITHOUT WARRANTIES OR CONDITIONS OF ANY KIND, either express or implied.
// See the License for the specific language governing permissions and
// limitations under the License.

package sqlserver

import (
	"fmt"
	"net/http"
	"os"
	"path/filepath"
	"strings"
	"sync"
	"testing"

	_ "github.com/go-sql-driver/mysql"
	"github.com/gocraft/dbr/v2"
	"github.com/stretchr/testify/assert"
	"github.com/stretchr/testify/require"
	"golang.org/x/net/context"

	"github.com/dolthub/dolt/go/cmd/dolt/cli"
	"github.com/dolthub/dolt/go/libraries/doltcore/dtestutils/testcommands"
	"github.com/dolthub/dolt/go/libraries/doltcore/env"
	"github.com/dolthub/dolt/go/libraries/doltcore/servercfg"
	"github.com/dolthub/dolt/go/libraries/doltcore/sqle"
	"github.com/dolthub/dolt/go/libraries/doltcore/sqle/dsess"
	"github.com/dolthub/dolt/go/libraries/utils/config"
	"github.com/dolthub/dolt/go/libraries/utils/filesys"
	"github.com/dolthub/dolt/go/libraries/utils/svcs"
)

//TODO: server tests need to expose a higher granularity for server interactions:
// - replication readers and writers that are connected through configs
// - configs need to be dynamic
// - interleave inter and intra-session queries
// - simulate server/connection failures
// - load balancing?
// - multi-master?

type testPerson struct {
	Name       string
	Age        int
	Is_married bool
	Title      string
}

type testResult struct {
	Branch string
}

var (
	bill = testPerson{"Bill Billerson", 32, true, "Senior Dufus"}
	john = testPerson{"John Johnson", 25, false, "Dufus"}
	rob  = testPerson{"Rob Robertson", 21, false, ""}
)

func TestServerArgs(t *testing.T) {
	ctx := context.Background()
	controller := svcs.NewController()
	dEnv, err := sqle.CreateEnvWithSeedData()
	require.NoError(t, err)
	defer func() {
		assert.NoError(t, dEnv.DoltDB(ctx).Close())
	}()
	go func() {
		StartServer(context.Background(), "0.0.0", "dolt sql-server", []string{
			"-H", "localhost",
			"-P", "15200",
			"-t", "5",
			"-l", "info",
			"-r",
		}, dEnv, dEnv.FS, controller)
	}()
	err = controller.WaitForStart()
	require.NoError(t, err)
	conn, err := dbr.Open("mysql", "username:password@tcp(localhost:15200)/", nil)
	require.NoError(t, err)
	err = conn.Close()
	require.NoError(t, err)
	controller.Stop()
	err = controller.WaitForStop()
	assert.NoError(t, err)
}

func TestDeprecatedUserPasswordServerArgs(t *testing.T) {
	ctx := context.Background()
	controller := svcs.NewController()
	dEnv, err := sqle.CreateEnvWithSeedData()
	require.NoError(t, err)
	defer func() {
		assert.NoError(t, dEnv.DoltDB(ctx).Close())
	}()
	err = StartServer(ctx, "0.0.0", "dolt sql-server", []string{
		"-H", "localhost",
		"-P", "15200",
		"-u", "username",
		"-p", "password",
		"-t", "5",
		"-l", "info",
		"-r",
	}, dEnv, dEnv.FS, controller)
	require.Error(t, err)
	require.Contains(t, err.Error(), "--user and --password have been removed from the sql-server command.")
	require.Contains(t, err.Error(), "Create users explicitly with CREATE USER and GRANT statements instead.")
}

func TestYAMLServerArgs(t *testing.T) {
	const yamlConfig = `
log_level: info

behavior:
    read_only: true

listener:
    host: localhost
    port: 15200
    read_timeout_millis: 5000
    write_timeout_millis: 5000
`
	ctx := context.Background()
	dEnv, err := sqle.CreateEnvWithSeedData()
	require.NoError(t, err)
	defer func() {
		assert.NoError(t, dEnv.DoltDB(ctx).Close())
	}()
	controller := svcs.NewController()
	go func() {
		dEnv.FS.WriteFile("config.yaml", []byte(yamlConfig), os.ModePerm)
		err := StartServer(context.Background(), "0.0.0", "dolt sql-server", []string{
			"--config", "config.yaml",
		}, dEnv, dEnv.FS, controller)
		require.NoError(t, err)
	}()
	err = controller.WaitForStart()
	require.NoError(t, err)
	conn, err := dbr.Open("mysql", "username:password@tcp(localhost:15200)/", nil)
	require.NoError(t, err)
	err = conn.Close()
	require.NoError(t, err)
	controller.Stop()
	err = controller.WaitForStop()
	assert.NoError(t, err)
}

func TestServerBadArgs(t *testing.T) {
	ctx := context.Background()
	env, err := sqle.CreateEnvWithSeedData()
	require.NoError(t, err)
	defer func() {
		assert.NoError(t, env.DoltDB(ctx).Close())
	}()

	tests := [][]string{
		{"-H", "127.0.0.0.1"},
		{"-H", "loclahost"},
		{"-P", "300"},
		{"-P", "90000"},
		{"-l", "everything"},
	}

	for _, test := range tests {
		test := test
		t.Run(strings.Join(test, " "), func(t *testing.T) {
			controller := svcs.NewController()
			go func() {
				StartServer(context.Background(), "test", "dolt sql-server", test, env, env.FS, controller)
			}()
			if !assert.Error(t, controller.WaitForStart()) {
				controller.Stop()
			}
		})
	}
}

func TestServerGoodParams(t *testing.T) {
	ctx := context.Background()

	tests := []servercfg.ServerConfig{
		DefaultCommandLineServerConfig(),
		DefaultCommandLineServerConfig().WithHost("127.0.0.1").WithPort(15400),
		DefaultCommandLineServerConfig().WithHost("localhost").WithPort(15401),
		//DefaultCommandLineServerConfig().WithHost("::1").WithPort(15402), // Fails on Jenkins, assuming no IPv6 support
		DefaultCommandLineServerConfig().withUser("testusername").WithPort(15403),
		DefaultCommandLineServerConfig().withPassword("hunter2").WithPort(15404),
		DefaultCommandLineServerConfig().withTimeout(0).WithPort(15405),
		DefaultCommandLineServerConfig().withTimeout(5).WithPort(15406),
		DefaultCommandLineServerConfig().withLogLevel(servercfg.LogLevel_Debug).WithPort(15407),
		DefaultCommandLineServerConfig().withLogLevel(servercfg.LogLevel_Info).WithPort(15408),
		DefaultCommandLineServerConfig().withReadOnly(true).WithPort(15409),
		DefaultCommandLineServerConfig().withUser("testusernamE").withPassword("hunter2").withTimeout(4).WithPort(15410),
		DefaultCommandLineServerConfig().withLogFormat(servercfg.LogFormat_Text).WithPort(15411),
		DefaultCommandLineServerConfig().withLogFormat(servercfg.LogFormat_JSON).WithPort(15412),
		DefaultCommandLineServerConfig().withAllowCleartextPasswords(true),
	}

	for _, test := range tests {
		t.Run(servercfg.ConfigInfo(test), func(t *testing.T) {
			env, err := sqle.CreateEnvWithSeedData()
			require.NoError(t, err)
			defer func() {
				assert.NoError(t, env.DoltDB(ctx).Close())
			}()
			sc := svcs.NewController()
			go func(config servercfg.ServerConfig, sc *svcs.Controller) {
<<<<<<< HEAD
				fmt.Println("start server")
				_, _ = Serve(context.Background(), "0.0.0", config, sc, env, false)
=======
				_, _ = Serve(context.Background(), &Config{
					Version:      "0.0.0",
					ServerConfig: config,
					Controller:   sc,
					DoltEnv:      env,
				})
>>>>>>> 757a7c60
			}(test, sc)
			err = sc.WaitForStart()
			require.NoError(t, err)
			conn, err := dbr.Open("mysql", servercfg.ConnectionString(test, "dbname"), nil)
			require.NoError(t, err)
			err = conn.Close()
			require.NoError(t, err)
			sc.Stop()
			err = sc.WaitForStop()
			assert.NoError(t, err)
			fmt.Println("stop server")
		})
	}
}

func TestServerSelect(t *testing.T) {
	ctx := context.Background()
	env, err := sqle.CreateEnvWithSeedData()
	require.NoError(t, err)
	defer func() {
		assert.NoError(t, env.DoltDB(ctx).Close())
	}()

	serverConfig := DefaultCommandLineServerConfig().withLogLevel(servercfg.LogLevel_Fatal).WithPort(15300)

	sc := svcs.NewController()
	defer sc.Stop()
	go func() {
		_, _ = Serve(context.Background(), &Config{
			Version:      "0.0.0",
			ServerConfig: serverConfig,
			Controller:   sc,
			DoltEnv:      env,
		})
	}()
	err = sc.WaitForStart()
	require.NoError(t, err)

	const dbName = "dolt"
	conn, err := dbr.Open("mysql", servercfg.ConnectionString(serverConfig, dbName), nil)
	require.NoError(t, err)
	defer conn.Close()
	sess := conn.NewSession(nil)

	tests := []struct {
		query       func() *dbr.SelectStmt
		expectedRes []testPerson
	}{
		{func() *dbr.SelectStmt { return sess.Select("*").From("people") }, []testPerson{bill, john, rob}},
		{func() *dbr.SelectStmt { return sess.Select("*").From("people").Where("age = 32") }, []testPerson{bill}},
		{func() *dbr.SelectStmt { return sess.Select("*").From("people").Where("title = 'Senior Dufus'") }, []testPerson{bill}},
		{func() *dbr.SelectStmt { return sess.Select("*").From("people").Where("name = 'Bill Billerson'") }, []testPerson{bill}},
		{func() *dbr.SelectStmt { return sess.Select("*").From("people").Where("name = 'John Johnson'") }, []testPerson{john}},
		{func() *dbr.SelectStmt { return sess.Select("*").From("people").Where("age = 25") }, []testPerson{john}},
		{func() *dbr.SelectStmt { return sess.Select("*").From("people").Where("25 = age") }, []testPerson{john}},
		{func() *dbr.SelectStmt { return sess.Select("*").From("people").Where("is_married = false") }, []testPerson{john, rob}},
		{func() *dbr.SelectStmt { return sess.Select("*").From("people").Where("age < 30") }, []testPerson{john, rob}},
		{func() *dbr.SelectStmt { return sess.Select("*").From("people").Where("age > 24") }, []testPerson{bill, john}},
		{func() *dbr.SelectStmt { return sess.Select("*").From("people").Where("age >= 25") }, []testPerson{bill, john}},
		{func() *dbr.SelectStmt { return sess.Select("*").From("people").Where("name <= 'John Johnson'") }, []testPerson{bill, john}},
		{func() *dbr.SelectStmt { return sess.Select("*").From("people").Where("name <> 'John Johnson'") }, []testPerson{bill, rob}},
		{func() *dbr.SelectStmt {
			return sess.Select("age, is_married").From("people").Where("name = 'John Johnson'")
		}, []testPerson{{"", 25, false, ""}}},
	}

	for _, test := range tests {
		query := test.query()
		t.Run(query.Query, func(t *testing.T) {
			var peoples []testPerson
			_, err := query.LoadContext(context.Background(), &peoples)
			assert.NoError(t, err)
			assert.ElementsMatch(t, peoples, test.expectedRes)
		})
	}
}

// If a port is already in use, throw error "Port XXXX already in use."
func TestServerFailsIfPortInUse(t *testing.T) {
	ctx := context.Background()
	controller := svcs.NewController()
	server := &http.Server{
		Addr:    ":15200",
		Handler: http.DefaultServeMux,
	}
	dEnv, err := sqle.CreateEnvWithSeedData()
	require.NoError(t, err)
	defer func() {
		assert.NoError(t, dEnv.DoltDB(ctx).Close())
	}()

	var wg sync.WaitGroup
	wg.Add(1)
	go func() {
		defer wg.Done()
		server.ListenAndServe()
	}()
	go func() {
		StartServer(context.Background(), "test", "dolt sql-server", []string{
			"-H", "localhost",
			"-P", "15200",
			"-t", "5",
			"-l", "info",
			"-r",
		}, dEnv, dEnv.FS, controller)
	}()

	err = controller.WaitForStart()
	require.Error(t, err)
	server.Close()
	wg.Wait()
}

type defaultBranchTest struct {
	query          *dbr.SelectStmt
	expectedRes    []testResult
	expectedErrStr string
}

func TestServerSetDefaultBranch(t *testing.T) {
	ctx := context.Background()
	dEnv, err := sqle.CreateEnvWithSeedData()
	require.NoError(t, err)
	defer func() {
		assert.NoError(t, dEnv.DoltDB(ctx).Close())
	}()

	serverConfig := DefaultCommandLineServerConfig().withLogLevel(servercfg.LogLevel_Fatal).WithPort(15302)

	sc := svcs.NewController()
	defer sc.Stop()
	go func() {
		_, _ = Serve(context.Background(), &Config{
			Version:      "0.0.0",
			ServerConfig: serverConfig,
			Controller:   sc,
			DoltEnv:      dEnv,
		})
	}()
	err = sc.WaitForStart()
	require.NoError(t, err)

	const dbName = "dolt"

	defaultBranch := env.DefaultInitBranch

	conn, err := dbr.Open("mysql", servercfg.ConnectionString(serverConfig, dbName), nil)
	require.NoError(t, err)
	sess := conn.NewSession(nil)

	tests := []defaultBranchTest{
		{
			query:       sess.SelectBySql("select active_branch() as branch"),
			expectedRes: []testResult{{defaultBranch}},
		},
		{
			query:       sess.SelectBySql("call dolt_checkout('-b', 'new')"),
			expectedRes: []testResult{{""}},
		},
		{
			query:       sess.SelectBySql("call dolt_checkout('-b', 'new2')"),
			expectedRes: []testResult{{""}},
		},
	}

	runDefaultBranchTests(t, tests, conn)

	conn, err = dbr.Open("mysql", servercfg.ConnectionString(serverConfig, dbName), nil)
	require.NoError(t, err)
	sess = conn.NewSession(nil)

	tests = []defaultBranchTest{
		{
			query:       sess.SelectBySql("select active_branch() as branch"),
			expectedRes: []testResult{{defaultBranch}},
		},
		{
			query:       sess.SelectBySql("set GLOBAL dolt_default_branch = 'refs/heads/new'"),
			expectedRes: nil,
		},
		{
			query:       sess.SelectBySql("select active_branch() as branch"),
			expectedRes: []testResult{{"main"}},
		},
		{
			query:       sess.SelectBySql("call dolt_checkout('main')"),
			expectedRes: []testResult{{""}},
		},
	}

	runDefaultBranchTests(t, tests, conn)

	conn, err = dbr.Open("mysql", servercfg.ConnectionString(serverConfig, dbName), nil)
	require.NoError(t, err)
	sess = conn.NewSession(nil)

	tests = []defaultBranchTest{
		{
			query:       sess.SelectBySql("select active_branch() as branch"),
			expectedRes: []testResult{{"new"}},
		},
		{
			query:       sess.SelectBySql("set GLOBAL dolt_default_branch = 'new2'"),
			expectedRes: nil,
		},
	}

	runDefaultBranchTests(t, tests, conn)

	conn, err = dbr.Open("mysql", servercfg.ConnectionString(serverConfig, dbName), nil)
	require.NoError(t, err)
	sess = conn.NewSession(nil)

	tests = []defaultBranchTest{
		{
			query:       sess.SelectBySql("select active_branch() as branch"),
			expectedRes: []testResult{{"new2"}},
		},
	}

	runDefaultBranchTests(t, tests, conn)

	conn, err = dbr.Open("mysql", servercfg.ConnectionString(serverConfig, dbName), nil)
	require.NoError(t, err)
	sess = conn.NewSession(nil)

	tests = []defaultBranchTest{
		{
			query:       sess.SelectBySql("set GLOBAL dolt_default_branch = 'doesNotExist'"),
			expectedRes: nil,
		},
	}

	runDefaultBranchTests(t, tests, conn)

	conn, err = dbr.Open("mysql", servercfg.ConnectionString(serverConfig, dbName), nil)
	require.NoError(t, err)
	sess = conn.NewSession(nil)

	tests = []defaultBranchTest{
		{
			query:          sess.SelectBySql("select active_branch() as branch"),
			expectedErrStr: "cannot resolve default branch head", // TODO: should be a better error message
		},
	}

	runDefaultBranchTests(t, tests, conn)
}

func runDefaultBranchTests(t *testing.T, tests []defaultBranchTest, conn *dbr.Connection) {
	for _, test := range tests {
		t.Run(test.query.Query, func(t *testing.T) {
			var branch []testResult
			_, err := test.query.LoadContext(context.Background(), &branch)
			if test.expectedErrStr != "" {
				require.Error(t, err)
				assert.Containsf(t, err.Error(), test.expectedErrStr, "expected error string not found")
			} else {
				require.NoError(t, err)
				assert.Equal(t, test.expectedRes, branch)
			}
		})
	}
	require.NoError(t, conn.Close())
}

func TestReadReplica(t *testing.T) {
	cwd, err := os.Getwd()
	if err != nil {
		t.Fatalf("no working directory: %s", err.Error())
	}
	defer os.Chdir(cwd)

	ctx := context.Background()

	multiSetup := testcommands.NewMultiRepoTestSetup(t.Fatal)
	defer os.RemoveAll(multiSetup.Root)
	defer multiSetup.Close()

	multiSetup.NewDB("read_replica")
	multiSetup.NewRemote("remote1")
	multiSetup.PushToRemote("read_replica", "remote1", "main")
	multiSetup.CloneDB("remote1", "source_db")

	readReplicaDbName := multiSetup.DbNames[0]
	sourceDbName := multiSetup.DbNames[1]

	localCfg, ok := multiSetup.GetEnv(readReplicaDbName).Config.GetConfig(env.LocalConfig)
	require.True(t, ok, "local config does not exist")
	config.NewPrefixConfig(localCfg, env.SqlServerGlobalsPrefix).SetStrings(map[string]string{dsess.ReadReplicaRemote: "remote1", dsess.ReplicateHeads: "main"})
	dsess.InitPersistedSystemVars(multiSetup.GetEnv(readReplicaDbName))

	// start server as read replica
	sc := svcs.NewController()
	serverConfig := DefaultCommandLineServerConfig().withLogLevel(servercfg.LogLevel_Fatal).WithPort(15303)

	// set socket to nil to force tcp
	serverConfig = serverConfig.WithHost("127.0.0.1").WithSocket("")

	os.Chdir(multiSetup.DbPaths[readReplicaDbName])
	go func() {
		err, _ = Serve(context.Background(), &Config{
			Version:      "0.0.0",
			ServerConfig: serverConfig,
			Controller:   sc,
			DoltEnv:      multiSetup.GetEnv(readReplicaDbName),
		})
		require.NoError(t, err)
	}()
	require.NoError(t, sc.WaitForStart())
	defer sc.Stop()

	replicatedTable := "new_table"
	multiSetup.CreateTable(ctx, sourceDbName, replicatedTable)
	multiSetup.StageAll(sourceDbName)
	_ = multiSetup.CommitWithWorkingSet(sourceDbName)
	multiSetup.PushToRemote(sourceDbName, "remote1", "main")

	t.Run("read replica pulls multiple branches", func(t *testing.T) {
		conn, err := dbr.Open("mysql", servercfg.ConnectionString(serverConfig, readReplicaDbName), nil)
		defer conn.Close()
		require.NoError(t, err)
		sess := conn.NewSession(nil)

		multiSetup.NewBranch(ctx, sourceDbName, "feature")
		multiSetup.CheckoutBranch(sourceDbName, "feature")
		multiSetup.PushToRemote(sourceDbName, "remote1", "feature")

		// Configure the read replica to pull the new feature branch we just created
		config.NewPrefixConfig(localCfg, env.SqlServerGlobalsPrefix).SetStrings(map[string]string{dsess.ReadReplicaRemote: "remote1", dsess.ReplicateHeads: "main,feature"})
		dsess.InitPersistedSystemVars(multiSetup.GetEnv(readReplicaDbName))

		var res []int
		q := sess.SelectBySql("call dolt_checkout('feature');")
		_, err = q.LoadContext(context.Background(), &res)
		require.NoError(t, err)
		assert.ElementsMatch(t, res, []int{0})
	})
}

func TestGenerateYamlConfig(t *testing.T) {
	args := []string{
		"--timeout", "11",
		"--branch-control-file", "dir1/dir2/abc.db",
	}

	privilegeFilePath, err := filepath.Localize(".doltcfg/privileges.db")
	require.NoError(t, err)

	expected := `# Dolt SQL server configuration
#
# Uncomment and edit lines as necessary to modify your configuration.
# Full documentation: https://docs.dolthub.com/sql-reference/server/configuration
#

# log_level: info

# log_format: text

# max_logged_query_len: 0

# encode_logged_query: false

# behavior:
  # read_only: false
  # autocommit: true
  # disable_client_multi_statements: false
  # dolt_transaction_commit: false
  # event_scheduler: "OFF"

listener:
  # host: localhost
  # port: 3306
  # max_connections: 100
  read_timeout_millis: 11000
  write_timeout_millis: 11000
  # tls_key: key.pem
  # tls_cert: cert.pem
  # require_secure_transport: false
  # allow_cleartext_passwords: false
  # socket: /tmp/mysql.sock

# data_dir: .

# cfg_dir: .doltcfg

# remotesapi:
  # port: 8000
  # read_only: false

# privilege_file: ` + privilegeFilePath +
		`

branch_control_file: dir1/dir2/abc.db

# user_session_vars:
# - name: root
  # vars:
    # dolt_log_level: warn
    # dolt_show_system_tables: 1

# system_variables:
  # dolt_log_level: info
  # dolt_transaction_commit: 1

# jwks: []

# metrics:
  # labels: {}
  # host: localhost
  # port: 9091

# cluster:
  # standby_remotes:
  # - name: standby_replica_one
    # remote_url_template: https://standby_replica_one.svc.cluster.local:50051/{database}
  # - name: standby_replica_two
    # remote_url_template: https://standby_replica_two.svc.cluster.local:50051/{database}
  # bootstrap_role: primary
  # bootstrap_epoch: 1
  # remotesapi:
    # address: 127.0.0.1
    # port: 50051
    # tls_key: remotesapi_key.pem
    # tls_cert: remotesapi_chain.pem
    # tls_ca: standby_cas.pem
    # server_name_urls:
    # - https://standby_replica_one.svc.cluster.local
    # - https://standby_replica_two.svc.cluster.local
    # server_name_dns:
    # - standby_replica_one.svc.cluster.local
    # - standby_replica_two.svc.cluster.local`

	ap := SqlServerCmd{}.ArgParser()

	dEnv := sqle.CreateTestEnv()

	cwd, err := os.Getwd()
	require.NoError(t, err)
	cwdFs, err := filesys.LocalFilesysWithWorkingDir(cwd)
	require.NoError(t, err)

	apr := cli.ParseArgsOrDie(ap, args, nil)
	serverConfig, err := ServerConfigFromArgs(apr, dEnv, cwdFs)
	require.NoError(t, err)

	assert.Equal(t, expected, generateYamlConfig(serverConfig))
}<|MERGE_RESOLUTION|>--- conflicted
+++ resolved
@@ -213,17 +213,12 @@
 			}()
 			sc := svcs.NewController()
 			go func(config servercfg.ServerConfig, sc *svcs.Controller) {
-<<<<<<< HEAD
-				fmt.Println("start server")
-				_, _ = Serve(context.Background(), "0.0.0", config, sc, env, false)
-=======
 				_, _ = Serve(context.Background(), &Config{
 					Version:      "0.0.0",
 					ServerConfig: config,
 					Controller:   sc,
 					DoltEnv:      env,
 				})
->>>>>>> 757a7c60
 			}(test, sc)
 			err = sc.WaitForStart()
 			require.NoError(t, err)
