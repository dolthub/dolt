--- conflicted
+++ resolved
@@ -264,19 +264,14 @@
 	return cfg.dataDir
 }
 
-<<<<<<< HEAD
 // WithHost updates the host and returns the called `*commandLineServerConfig`, which is useful for chaining calls.
 func (cfg *commandLineServerConfig) WithHost(host string) *commandLineServerConfig {
-=======
+	cfg.host = host
+	return cfg
+}
+
 func (cfg *commandLineServerConfig) CfgDir() string {
 	return cfg.cfgDir
-}
-
-// withHost updates the host and returns the called `*commandLineServerConfig`, which is useful for chaining calls.
-func (cfg *commandLineServerConfig) withHost(host string) *commandLineServerConfig {
->>>>>>> 62f479fa
-	cfg.host = host
-	return cfg
 }
 
 // WithPort updates the port and returns the called `*commandLineServerConfig`, which is useful for chaining calls.
