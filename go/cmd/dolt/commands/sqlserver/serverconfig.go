// Copyright 2019 Dolthub, Inc.
//
// Licensed under the Apache License, Version 2.0 (the "License");
// you may not use this file except in compliance with the License.
// You may obtain a copy of the License at
//
//     http://www.apache.org/licenses/LICENSE-2.0
//
// Unless required by applicable law or agreed to in writing, software
// distributed under the License is distributed on an "AS IS" BASIS,
// WITHOUT WARRANTIES OR CONDITIONS OF ANY KIND, either express or implied.
// See the License for the specific language governing permissions and
// limitations under the License.

package sqlserver

import (
	"crypto/tls"
	"fmt"
	"net"
	"path/filepath"
	"runtime"

	"github.com/dolthub/dolt/go/cmd/dolt/commands/engine"
	"github.com/dolthub/dolt/go/libraries/doltcore/env"
)

// LogLevel defines the available levels of logging for the server.
type LogLevel string

const (
	LogLevel_Trace   LogLevel = "trace"
	LogLevel_Debug   LogLevel = "debug"
	LogLevel_Info    LogLevel = "info"
	LogLevel_Warning LogLevel = "warning"
	LogLevel_Error   LogLevel = "error"
	LogLevel_Fatal   LogLevel = "fatal"
)

const (
<<<<<<< HEAD
	defaultHost                = "localhost"
	defaultPort                = 3306
	defaultUser                = "root"
	defaultPass                = ""
	defaultTimeout             = 8 * 60 * 60 * 1000 // 8 hours, same as MySQL
	defaultReadOnly            = false
	defaultLogLevel            = LogLevel_Info
	defaultAutoCommit          = true
	defaultMaxConnections      = 100
	defaultQueryParallelism    = 2
	defaultPersistenceBahavior = loadPerisistentGlobals
	defaultDataDir             = "."
	defaultCfgDir              = ".doltcfg"
	defaultPrivilegeFilePath   = "privileges.db"
	defaultMetricsHost         = ""
	defaultMetricsPort         = -1
	defaultUnixSocketFilePath  = "/tmp/mysql.sock"
=======
	defaultHost                    = "localhost"
	defaultPort                    = 3306
	defaultUser                    = "root"
	defaultPass                    = ""
	defaultTimeout                 = 8 * 60 * 60 * 1000 // 8 hours, same as MySQL
	defaultReadOnly                = false
	defaultLogLevel                = LogLevel_Info
	defaultAutoCommit              = true
	defaultMaxConnections          = 100
	defaultQueryParallelism        = 2
	defaultPersistenceBahavior     = loadPerisistentGlobals
	defaultDataDir                 = "."
	defaultCfgDir                  = ".doltcfg"
	defaultPrivilegeFilePath       = "privileges.db"
	defaultMetricsHost             = ""
	defaultMetricsPort             = -1
	defaultAllowCleartextPasswords = false
>>>>>>> 10796c1d
)

const (
	ignorePeristentGlobals = "ignore"
	loadPerisistentGlobals = "load"
)

// String returns the string representation of the log level.
func (level LogLevel) String() string {
	switch level {
	case LogLevel_Trace:
		fallthrough
	case LogLevel_Debug:
		fallthrough
	case LogLevel_Info:
		fallthrough
	case LogLevel_Warning:
		fallthrough
	case LogLevel_Error:
		fallthrough
	case LogLevel_Fatal:
		return string(level)
	default:
		return "unknown"
	}
}

// ServerConfig contains all of the configurable options for the MySQL-compatible server.
type ServerConfig interface {
	// Host returns the domain that the server will run on. Accepts an IPv4 or IPv6 address, in addition to localhost.
	Host() string
	// Port returns the port that the server will run on. The valid range is [1024, 65535].
	Port() int
	// User returns the username that connecting clients must use.
	User() string
	// Password returns the password that connecting clients must use.
	Password() string
	// ReadTimeout returns the read timeout in milliseconds
	ReadTimeout() uint64
	// WriteTimeout returns the write timeout in milliseconds
	WriteTimeout() uint64
	// ReadOnly returns whether the server will only accept read statements or all statements.
	ReadOnly() bool
	// LogLevel returns the level of logging that the server will use.
	LogLevel() LogLevel
	// Autocommit defines the value of the @@autocommit session variable used on every connection
	AutoCommit() bool
	// DatabaseNamesAndPaths returns an array of env.EnvNameAndPathObjects corresponding to the databases to be loaded in
	// a multiple db configuration. If nil is returned the server will look for a database in the current directory and
	// give it a name automatically.
	DatabaseNamesAndPaths() []env.EnvNameAndPath
	// DataDir is the path to a directory to use as the data dir, both to create new databases and locate existing ones.
	DataDir() string
	// CfgDir is the path to a directory to use to store the dolt configuration files.
	CfgDir() string
	// MaxConnections returns the maximum number of simultaneous connections the server will allow.  The default is 1
	MaxConnections() uint64
	// QueryParallelism returns the parallelism that should be used by the go-mysql-server analyzer
	QueryParallelism() int
	// TLSKey returns a path to the servers PEM-encoded private TLS key. "" if there is none.
	TLSKey() string
	// TLSCert returns a path to the servers PEM-encoded TLS certificate chain. "" if there is none.
	TLSCert() string
	// RequireSecureTransport is true if the server should reject non-TLS connections.
	RequireSecureTransport() bool
	// PersistenceBehavior is "load" if we include persisted system globals on server init
	PersistenceBehavior() string
	// DisableClientMultiStatements is true if we want the server to not
	// process incoming ComQuery packets as if they had multiple queries in
	// them, even if the client advertises support for MULTI_STATEMENTS.
	DisableClientMultiStatements() bool
	// MetricsLabels returns labels that are applied to all prometheus metrics
	MetricsLabels() map[string]string
	MetricsHost() string
	MetricsPort() int
	// PrivilegeFilePath returns the path to the file which contains all needed privilege information in the form of a
	// JSON string.
	PrivilegeFilePath() string
	// UserVars is an array containing user specific session variables
	UserVars() []UserSessionVars
<<<<<<< HEAD
	// Socket is a path to the unix socket file
	Socket() string
}

type commandLineServerConfig struct {
	host                   string
	port                   int
	user                   string
	password               string
	timeout                uint64
	readOnly               bool
	logLevel               LogLevel
	dbNamesAndPaths        []env.EnvNameAndPath
	dataDir                string
	cfgDir                 string
	autoCommit             bool
	maxConnections         uint64
	queryParallelism       int
	tlsKey                 string
	tlsCert                string
	requireSecureTransport bool
	persistenceBehavior    string
	privilegeFilePath      string
	socket                 string
=======
	// JwksConfig is an array containing jwks config
	JwksConfig() []engine.JwksConfig
	// AllowCleartextPasswords is true if the server should accept cleartext passwords.
	AllowCleartextPasswords() bool
}

type commandLineServerConfig struct {
	host                    string
	port                    int
	user                    string
	password                string
	timeout                 uint64
	readOnly                bool
	logLevel                LogLevel
	dbNamesAndPaths         []env.EnvNameAndPath
	dataDir                 string
	cfgDir                  string
	autoCommit              bool
	maxConnections          uint64
	queryParallelism        int
	tlsKey                  string
	tlsCert                 string
	requireSecureTransport  bool
	persistenceBehavior     string
	privilegeFilePath       string
	allowCleartextPasswords bool
>>>>>>> 10796c1d
}

var _ ServerConfig = (*commandLineServerConfig)(nil)

// Host returns the domain that the server will run on. Accepts an IPv4 or IPv6 address, in addition to localhost.
func (cfg *commandLineServerConfig) Host() string {
	return cfg.host
}

// Port returns the port that the server will run on. The valid range is [1024, 65535].
func (cfg *commandLineServerConfig) Port() int {
	return cfg.port
}

// User returns the username that connecting clients must use.
func (cfg *commandLineServerConfig) User() string {
	return cfg.user
}

// Password returns the password that connecting clients must use.
func (cfg *commandLineServerConfig) Password() string {
	return cfg.password
}

// ReadTimeout returns the read and write timeouts.
func (cfg *commandLineServerConfig) ReadTimeout() uint64 {
	return cfg.timeout
}

// WriteTimeout returns the read and write timeouts.
func (cfg *commandLineServerConfig) WriteTimeout() uint64 {
	return cfg.timeout
}

// ReadOnly returns whether the server will only accept read statements or all statements.
func (cfg *commandLineServerConfig) ReadOnly() bool {
	return cfg.readOnly
}

// LogLevel returns the level of logging that the server will use.
func (cfg *commandLineServerConfig) LogLevel() LogLevel {
	return cfg.logLevel
}

// AutoCommit defines the value of the @@autocommit session variable used on every connection
func (cfg *commandLineServerConfig) AutoCommit() bool {
	return cfg.autoCommit
}

// MaxConnections returns the maximum number of simultaneous connections the server will allow.  The default is 1
func (cfg *commandLineServerConfig) MaxConnections() uint64 {
	return cfg.maxConnections
}

// QueryParallelism returns the parallelism that should be used by the go-mysql-server analyzer
func (cfg *commandLineServerConfig) QueryParallelism() int {
	return cfg.queryParallelism
}

// PersistenceBehavior returns whether to autoload persisted server configuration
func (cfg *commandLineServerConfig) PersistenceBehavior() string {
	return cfg.persistenceBehavior
}

// TLSKey returns a path to the servers PEM-encoded private TLS key. "" if there is none.
func (cfg *commandLineServerConfig) TLSKey() string {
	return cfg.tlsKey
}

// TLSCert returns a path to the servers PEM-encoded TLS certificate chain. "" if there is none.
func (cfg *commandLineServerConfig) TLSCert() string {
	return cfg.tlsCert
}

// RequireSecureTransport is true if the server should reject non-TLS connections.
func (cfg *commandLineServerConfig) RequireSecureTransport() bool {
	return cfg.requireSecureTransport
}

// DisableClientMultiStatements is true if we want the server to not
// process incoming ComQuery packets as if they had multiple queries in
// them, even if the client advertises support for MULTI_STATEMENTS.
func (cfg *commandLineServerConfig) DisableClientMultiStatements() bool {
	return false
}

// MetricsLabels returns labels that are applied to all prometheus metrics
func (cfg *commandLineServerConfig) MetricsLabels() map[string]string {
	return nil
}

func (cfg *commandLineServerConfig) MetricsHost() string {
	return defaultMetricsHost
}

func (cfg *commandLineServerConfig) MetricsPort() int {
	return defaultMetricsPort
}

// PrivilegeFilePath returns the path to the file which contains all needed privilege information in the form of a
// JSON string.
func (cfg *commandLineServerConfig) PrivilegeFilePath() string {
	return cfg.privilegeFilePath
}

// UserVars is an array containing user specific session variables.
func (cfg *commandLineServerConfig) UserVars() []UserSessionVars {
	return nil
}

func (cfg *commandLineServerConfig) JwksConfig() []engine.JwksConfig {
	return nil
}

func (cfg *commandLineServerConfig) AllowCleartextPasswords() bool {
	return cfg.allowCleartextPasswords
}

// DatabaseNamesAndPaths returns an array of env.EnvNameAndPathObjects corresponding to the databases to be loaded in
// a multiple db configuration. If nil is returned the server will look for a database in the current directory and
// give it a name automatically.
func (cfg *commandLineServerConfig) DatabaseNamesAndPaths() []env.EnvNameAndPath {
	return cfg.dbNamesAndPaths
}

// DataDir is the path to a directory to use as the data dir, both to create new databases and locate existing ones.
func (cfg *commandLineServerConfig) DataDir() string {
	return cfg.dataDir
}

// CfgDir is the path to a directory to use to store the dolt configuration files.
func (cfg *commandLineServerConfig) CfgDir() string {
	return cfg.cfgDir
}

// Socket is a path to the unix socket file
func (cfg *commandLineServerConfig) Socket() string {
	return cfg.socket
}

// WithHost updates the host and returns the called `*commandLineServerConfig`, which is useful for chaining calls.
func (cfg *commandLineServerConfig) WithHost(host string) *commandLineServerConfig {
	cfg.host = host
	return cfg
}

// WithPort updates the port and returns the called `*commandLineServerConfig`, which is useful for chaining calls.
func (cfg *commandLineServerConfig) WithPort(port int) *commandLineServerConfig {
	cfg.port = port
	return cfg
}

// withUser updates the user and returns the called `*commandLineServerConfig`, which is useful for chaining calls.
func (cfg *commandLineServerConfig) withUser(user string) *commandLineServerConfig {
	cfg.user = user
	return cfg
}

// withPassword updates the password and returns the called `*commandLineServerConfig`, which is useful for chaining calls.
func (cfg *commandLineServerConfig) withPassword(password string) *commandLineServerConfig {
	cfg.password = password
	return cfg
}

// withTimeout updates the timeout and returns the called `*commandLineServerConfig`, which is useful for chaining calls.
func (cfg *commandLineServerConfig) withTimeout(timeout uint64) *commandLineServerConfig {
	cfg.timeout = timeout
	return cfg
}

// withReadOnly updates the read only flag and returns the called `*commandLineServerConfig`, which is useful for chaining calls.
func (cfg *commandLineServerConfig) withReadOnly(readonly bool) *commandLineServerConfig {
	cfg.readOnly = readonly
	return cfg
}

// withLogLevel updates the log level and returns the called `*commandLineServerConfig`, which is useful for chaining calls.
func (cfg *commandLineServerConfig) withLogLevel(loglevel LogLevel) *commandLineServerConfig {
	cfg.logLevel = loglevel
	return cfg
}

// withMaxConnections updates the maximum number of concurrent connections and returns the called
// `*commandLineServerConfig`, which is useful for chaining calls.
func (cfg *commandLineServerConfig) withMaxConnections(maxConnections uint64) *commandLineServerConfig {
	cfg.maxConnections = maxConnections
	return cfg
}

// withQueryParallelism updates the query parallelism and returns the called `*commandLineServerConfig`, which is useful for chaining calls.
func (cfg *commandLineServerConfig) withQueryParallelism(queryParallelism int) *commandLineServerConfig {
	cfg.queryParallelism = queryParallelism
	return cfg
}

// withDBNamesAndPaths updates the dbNamesAndPaths, which is an array of env.EnvNameAndPathObjects corresponding to the databases
func (cfg *commandLineServerConfig) withDBNamesAndPaths(dbNamesAndPaths []env.EnvNameAndPath) *commandLineServerConfig {
	cfg.dbNamesAndPaths = dbNamesAndPaths
	return cfg
}

// withDataDir updates the path to a directory to use as the data dir.
func (cfg *commandLineServerConfig) withDataDir(dataDir string) *commandLineServerConfig {
	cfg.dataDir = dataDir
	return cfg
}

// withCfgDir updates the path to a directory to use to store the dolt configuration files.
func (cfg *commandLineServerConfig) withCfgDir(cfgDir string) *commandLineServerConfig {
	cfg.cfgDir = cfgDir
	return cfg
}

// withPersistenceBehavior updates persistence behavior of system globals on server init
func (cfg *commandLineServerConfig) withPersistenceBehavior(persistenceBehavior string) *commandLineServerConfig {
	cfg.persistenceBehavior = persistenceBehavior
	return cfg
}

// withPrivilegeFilePath updates the path to the file which contains all needed privilege information in the form of a JSON string
func (cfg *commandLineServerConfig) withPrivilegeFilePath(privFilePath string) *commandLineServerConfig {
	cfg.privilegeFilePath = privFilePath
	return cfg
}

<<<<<<< HEAD
// WithSocket updates the path to the unix socket file
func (cfg *commandLineServerConfig) WithSocket(sockFilePath string) *commandLineServerConfig {
	cfg.socket = sockFilePath
=======
func (cfg *commandLineServerConfig) withAllowCleartextPasswords(allow bool) *commandLineServerConfig {
	cfg.allowCleartextPasswords = allow
>>>>>>> 10796c1d
	return cfg
}

// DefaultServerConfig creates a `*ServerConfig` that has all of the options set to their default values.
func DefaultServerConfig() *commandLineServerConfig {
	return &commandLineServerConfig{
		host:                    defaultHost,
		port:                    defaultPort,
		user:                    defaultUser,
		password:                defaultPass,
		timeout:                 defaultTimeout,
		readOnly:                defaultReadOnly,
		logLevel:                defaultLogLevel,
		autoCommit:              defaultAutoCommit,
		maxConnections:          defaultMaxConnections,
		queryParallelism:        defaultQueryParallelism,
		persistenceBehavior:     defaultPersistenceBahavior,
		dataDir:                 defaultDataDir,
		cfgDir:                  filepath.Join(defaultDataDir, defaultCfgDir),
		privilegeFilePath:       filepath.Join(defaultDataDir, defaultCfgDir, defaultPrivilegeFilePath),
		allowCleartextPasswords: defaultAllowCleartextPasswords,
	}
}

// ValidateConfig returns an `error` if any field is not valid.
func ValidateConfig(config ServerConfig) error {
	if config.Host() != "localhost" {
		ip := net.ParseIP(config.Host())
		if ip == nil {
			return fmt.Errorf("address is not a valid IP: %v", config.Host())
		}
	}
	if config.Port() < 1024 || config.Port() > 65535 {
		return fmt.Errorf("port is not in the range between 1024-65535: %v\n", config.Port())
	}
	if len(config.User()) == 0 {
		return fmt.Errorf("user cannot be empty")
	}
	if config.LogLevel().String() == "unknown" {
		return fmt.Errorf("loglevel is invalid: %v\n", string(config.LogLevel()))
	}
	if config.RequireSecureTransport() && config.TLSCert() == "" && config.TLSKey() == "" {
		return fmt.Errorf("require_secure_transport can only be `true` when a tls_key and tls_cert are provided.")
	}
	return nil
}

// ConnectionString returns a Data Source Name (DSN) to be used by go clients for connecting to a running server.
<<<<<<< HEAD
func ConnectionString(config ServerConfig) string {
	if config.Socket() != "" { // shouldUseUnixSocket(config) {
		return fmt.Sprintf("%v:%v@unix(%v)/", config.User(), config.Password(), config.Socket())
	}
	return fmt.Sprintf("%v:%v@tcp(%v:%v)/", config.User(), config.Password(), config.Host(), config.Port())
=======
func ConnectionString(config ServerConfig, database string) string {
	str := fmt.Sprintf("%v:%v@tcp(%v:%v)/%v", config.User(), config.Password(), config.Host(), config.Port(), database)
	if config.AllowCleartextPasswords() {
		str += "?allowCleartextPasswords=1"
	}
	return str
>>>>>>> 10796c1d
}

// ConfigInfo returns a summary of some of the config which contains some of the more important information
func ConfigInfo(config ServerConfig) string {
	socket := ""
	if shouldUseUnixSocket(config) {
		s := config.Socket()
		if s == "" {
			s = defaultUnixSocketFilePath
		}
		socket = fmt.Sprintf(`|S="%v"`, s)
	}
	return fmt.Sprintf(`HP="%v:%v"|T="%v"|R="%v"|L="%v"%s`, config.Host(), config.Port(),
		config.ReadTimeout(), config.ReadOnly(), config.LogLevel(), socket)
}

// LoadTLSConfig loads the certificate chain from config.TLSKey() and config.TLSCert() and returns
// a *tls.Config configured for its use. Returns `nil` if key and cert are `""`.
func LoadTLSConfig(cfg ServerConfig) (*tls.Config, error) {
	if cfg.TLSKey() == "" && cfg.TLSCert() == "" {
		return nil, nil
	}
	c, err := tls.LoadX509KeyPair(cfg.TLSCert(), cfg.TLSKey())
	if err != nil {
		return nil, err
	}
	return &tls.Config{
		Certificates: []tls.Certificate{
			c,
		},
	}, nil
}

func shouldUseUnixSocket(config ServerConfig) bool {
	return runtime.GOOS != "windows" && config.Host() == "localhost"
}<|MERGE_RESOLUTION|>--- conflicted
+++ resolved
@@ -38,25 +38,6 @@
 )
 
 const (
-<<<<<<< HEAD
-	defaultHost                = "localhost"
-	defaultPort                = 3306
-	defaultUser                = "root"
-	defaultPass                = ""
-	defaultTimeout             = 8 * 60 * 60 * 1000 // 8 hours, same as MySQL
-	defaultReadOnly            = false
-	defaultLogLevel            = LogLevel_Info
-	defaultAutoCommit          = true
-	defaultMaxConnections      = 100
-	defaultQueryParallelism    = 2
-	defaultPersistenceBahavior = loadPerisistentGlobals
-	defaultDataDir             = "."
-	defaultCfgDir              = ".doltcfg"
-	defaultPrivilegeFilePath   = "privileges.db"
-	defaultMetricsHost         = ""
-	defaultMetricsPort         = -1
-	defaultUnixSocketFilePath  = "/tmp/mysql.sock"
-=======
 	defaultHost                    = "localhost"
 	defaultPort                    = 3306
 	defaultUser                    = "root"
@@ -74,7 +55,7 @@
 	defaultMetricsHost             = ""
 	defaultMetricsPort             = -1
 	defaultAllowCleartextPasswords = false
->>>>>>> 10796c1d
+	defaultUnixSocketFilePath      = "/tmp/mysql.sock"
 )
 
 const (
@@ -155,36 +136,12 @@
 	PrivilegeFilePath() string
 	// UserVars is an array containing user specific session variables
 	UserVars() []UserSessionVars
-<<<<<<< HEAD
-	// Socket is a path to the unix socket file
-	Socket() string
-}
-
-type commandLineServerConfig struct {
-	host                   string
-	port                   int
-	user                   string
-	password               string
-	timeout                uint64
-	readOnly               bool
-	logLevel               LogLevel
-	dbNamesAndPaths        []env.EnvNameAndPath
-	dataDir                string
-	cfgDir                 string
-	autoCommit             bool
-	maxConnections         uint64
-	queryParallelism       int
-	tlsKey                 string
-	tlsCert                string
-	requireSecureTransport bool
-	persistenceBehavior    string
-	privilegeFilePath      string
-	socket                 string
-=======
 	// JwksConfig is an array containing jwks config
 	JwksConfig() []engine.JwksConfig
 	// AllowCleartextPasswords is true if the server should accept cleartext passwords.
 	AllowCleartextPasswords() bool
+	// Socket is a path to the unix socket file
+	Socket() string
 }
 
 type commandLineServerConfig struct {
@@ -207,7 +164,7 @@
 	persistenceBehavior     string
 	privilegeFilePath       string
 	allowCleartextPasswords bool
->>>>>>> 10796c1d
+	socket                  string
 }
 
 var _ ServerConfig = (*commandLineServerConfig)(nil)
@@ -433,14 +390,14 @@
 	return cfg
 }
 
-<<<<<<< HEAD
+func (cfg *commandLineServerConfig) withAllowCleartextPasswords(allow bool) *commandLineServerConfig {
+	cfg.allowCleartextPasswords = allow
+	return cfg
+}
+
 // WithSocket updates the path to the unix socket file
 func (cfg *commandLineServerConfig) WithSocket(sockFilePath string) *commandLineServerConfig {
 	cfg.socket = sockFilePath
-=======
-func (cfg *commandLineServerConfig) withAllowCleartextPasswords(allow bool) *commandLineServerConfig {
-	cfg.allowCleartextPasswords = allow
->>>>>>> 10796c1d
 	return cfg
 }
 
@@ -489,20 +446,17 @@
 }
 
 // ConnectionString returns a Data Source Name (DSN) to be used by go clients for connecting to a running server.
-<<<<<<< HEAD
-func ConnectionString(config ServerConfig) string {
+func ConnectionString(config ServerConfig, database string) string {
+	var dsn string
 	if config.Socket() != "" { // shouldUseUnixSocket(config) {
-		return fmt.Sprintf("%v:%v@unix(%v)/", config.User(), config.Password(), config.Socket())
-	}
-	return fmt.Sprintf("%v:%v@tcp(%v:%v)/", config.User(), config.Password(), config.Host(), config.Port())
-=======
-func ConnectionString(config ServerConfig, database string) string {
-	str := fmt.Sprintf("%v:%v@tcp(%v:%v)/%v", config.User(), config.Password(), config.Host(), config.Port(), database)
+		dsn = fmt.Sprintf("%v:%v@unix(%v)/%v", config.User(), config.Password(), config.Socket(), database)
+	} else {
+		dsn = fmt.Sprintf("%v:%v@tcp(%v:%v)/%v", config.User(), config.Password(), config.Host(), config.Port(), database)
+	}
 	if config.AllowCleartextPasswords() {
-		str += "?allowCleartextPasswords=1"
-	}
-	return str
->>>>>>> 10796c1d
+		dsn += "?allowCleartextPasswords=1"
+	}
+	return dsn
 }
 
 // ConfigInfo returns a summary of some of the config which contains some of the more important information
