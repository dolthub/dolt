--- conflicted
+++ resolved
@@ -34,9 +34,8 @@
 )
 
 const (
-<<<<<<< HEAD
-	hostFlag                = "host"
-	portFlag                = "port"
+	hostFlag                    = "host"
+	portFlag                    = "port"
 	passwordFlag            = "password"
 	timeoutFlag             = "timeout"
 	readonlyFlag            = "readonly"
@@ -46,21 +45,7 @@
 	queryParallelismFlag    = "query-parallelism"
 	maxConnectionsFlag      = "max-connections"
 	persistenceBehaviorFlag = "persistence-behavior"
-=======
-	hostFlag                    = "host"
-	portFlag                    = "port"
-	userFlag                    = "user"
-	passwordFlag                = "password"
-	timeoutFlag                 = "timeout"
-	readonlyFlag                = "readonly"
-	logLevelFlag                = "loglevel"
-	noAutoCommitFlag            = "no-auto-commit"
-	configFileFlag              = "config"
-	queryParallelismFlag        = "query-parallelism"
-	maxConnectionsFlag          = "max-connections"
-	persistenceBehaviorFlag     = "persistence-behavior"
 	allowCleartextPasswordsFlag = "allow-cleartext-passwords"
->>>>>>> 10796c1d
 )
 
 func indentLines(s string) string {
