// Copyright 2019 Dolthub, Inc.
//
// Licensed under the Apache License, Version 2.0 (the "License");
// you may not use this file except in compliance with the License.
// You may obtain a copy of the License at
//
//     http://www.apache.org/licenses/LICENSE-2.0
//
// Unless required by applicable law or agreed to in writing, software
// distributed under the License is distributed on an "AS IS" BASIS,
// WITHOUT WARRANTIES OR CONDITIONS OF ANY KIND, either express or implied.
// See the License for the specific language governing permissions and
// limitations under the License.

package sqlserver

import (
	"context"
	"errors"
	"fmt"
	"strconv"
	"strings"

	"github.com/dolthub/go-mysql-server/sql"
	"github.com/fatih/color"

	"github.com/dolthub/dolt/go/cmd/dolt/cli"
	eventsapi "github.com/dolthub/dolt/go/gen/proto/dolt/services/eventsapi/v1alpha1"
	"github.com/dolthub/dolt/go/libraries/doltcore/env"
	"github.com/dolthub/dolt/go/libraries/utils/argparser"
	"github.com/dolthub/dolt/go/libraries/utils/filesys"
)

const (
	hostFlag                = "host"
	portFlag                = "port"
	userFlag                = "user"
	passwordFlag            = "password"
	timeoutFlag             = "timeout"
	readonlyFlag            = "readonly"
	logLevelFlag            = "loglevel"
	multiDBDirFlag          = "multi-db-dir"
	noAutoCommitFlag        = "no-auto-commit"
	configFileFlag          = "config"
	queryParallelismFlag    = "query-parallelism"
	maxConnectionsFlag      = "max-connections"
	persistenceBehaviorFlag = "persistence-behavior"
	privilegeFilePathFlag   = "privilege-file"
)

func indentLines(s string) string {
	sb := strings.Builder{}
	lines := strings.Split(s, "\n")
	for _, line := range lines {
		sb.WriteRune('\t')
		sb.WriteString(line)
		sb.WriteRune('\n')
	}
	return sb.String()
}

var sqlServerDocs = cli.CommandDocumentationContent{
	ShortDesc: "Start a MySQL-compatible server.",
	LongDesc: "By default, starts a MySQL-compatible server on the dolt database in the current directory. " +
		"Databases are named after the directories they appear in, with all non-alphanumeric characters replaced by the _ character. " +
		"Parameters can be specified using a yaml configuration file passed to the server via " +
		"{{.EmphasisLeft}}--config <file>{{.EmphasisRight}}, or by using the supported switches and flags to configure " +
		"the server directly on the command line. If {{.EmphasisLeft}}--config <file>{{.EmphasisRight}} is provided all" +
		" other command line arguments are ignored.\n\nThis is an example yaml configuration file showing all supported" +
		" items and their default values:\n\n" +
		indentLines(serverConfigAsYAMLConfig(DefaultServerConfig()).String()) + "\n\n" + `
SUPPORTED CONFIG FILE FIELDS:

{{.EmphasisLeft}}vlog_level{{.EmphasisRight}}: Level of logging provided. Options are: {{.EmphasisLeft}}trace{{.EmphasisRight}}, {{.EmphasisLeft}}debug{{.EmphasisRight}}, {{.EmphasisLeft}}info{{.EmphasisRight}}, {{.EmphasisLeft}}warning{{.EmphasisRight}}, {{.EmphasisLeft}}error{{.EmphasisRight}}, and {{.EmphasisLeft}}fatal{{.EmphasisRight}}.

{{.EmphasisLeft}}behavior.read_only{{.EmphasisRight}}: If true database modification is disabled

{{.EmphasisLeft}}behavior.autocommit{{.EmphasisRight}}: If true write queries will automatically alter the working set. When working with autocommit enabled it is highly recommended that listener.max_connections be set to 1 as concurrency issues will arise otherwise

{{.EmphasisLeft}}user.name{{.EmphasisRight}}: The username that connections should use for authentication

{{.EmphasisLeft}}user.password{{.EmphasisRight}}: The password that connections should use for authentication.

{{.EmphasisLeft}}listener.host{{.EmphasisRight}}: The host address that the server will run on.  This may be {{.EmphasisLeft}}localhost{{.EmphasisRight}} or an IPv4 or IPv6 address

{{.EmphasisLeft}}listener.port{{.EmphasisRight}}: The port that the server should listen on

{{.EmphasisLeft}}listener.max_connections{{.EmphasisRight}}: The number of simultaneous connections that the server will accept

{{.EmphasisLeft}}listener.read_timeout_millis{{.EmphasisRight}}: The number of milliseconds that the server will wait for a read operation

{{.EmphasisLeft}}listener.write_timeout_millis{{.EmphasisRight}}: The number of milliseconds that the server will wait for a write operation

{{.EmphasisLeft}}performance.query_parallelism{{.EmphasisRight}}: Amount of go routines spawned to process each query

{{.EmphasisLeft}}databases{{.EmphasisRight}}: a list of dolt data repositories to make available as SQL databases. If databases is missing or empty then the working directory must be a valid dolt data repository which will be made available as a SQL database

{{.EmphasisLeft}}databases[i].path{{.EmphasisRight}}: A path to a dolt data repository

{{.EmphasisLeft}}databases[i].name{{.EmphasisRight}}: The name that the database corresponding to the given path should be referenced via SQL

If a config file is not provided many of these settings may be configured on the command line.`,
	Synopsis: []string{
		"--config {{.LessThan}}file{{.GreaterThan}}",
		"[-H {{.LessThan}}host{{.GreaterThan}}] [-P {{.LessThan}}port{{.GreaterThan}}] [-u {{.LessThan}}user{{.GreaterThan}}] [-p {{.LessThan}}password{{.GreaterThan}}] [-t {{.LessThan}}timeout{{.GreaterThan}}] [-l {{.LessThan}}loglevel{{.GreaterThan}}] [--multi-db-dir {{.LessThan}}directory{{.GreaterThan}}] [--query-parallelism {{.LessThan}}num-go-routines{{.GreaterThan}}] [-r]",
	},
}

type SqlServerCmd struct {
	VersionStr string
}

// Name is returns the name of the Dolt cli command. This is what is used on the command line to invoke the command
func (cmd SqlServerCmd) Name() string {
	return "sql-server"
}

// Description returns a description of the command
func (cmd SqlServerCmd) Description() string {
	return sqlServerDocs.ShortDesc
}

func (cmd SqlServerCmd) Docs() *cli.CommandDocumentation {
	ap := cmd.ArgParser()
	return cli.NewCommandDocumentation(sqlServerDocs, ap)
}

func (cmd SqlServerCmd) ArgParser() *argparser.ArgParser {
	serverConfig := DefaultServerConfig()

	ap := argparser.NewArgParser()
	ap.SupportsString(configFileFlag, "", "file", "When provided configuration is taken from the yaml config file and all command line parameters are ignored.")
	ap.SupportsString(hostFlag, "H", "host address", fmt.Sprintf("Defines the host address that the server will run on (default `%v`)", serverConfig.Host()))
	ap.SupportsUint(portFlag, "P", "port", fmt.Sprintf("Defines the port that the server will run on (default `%v`)", serverConfig.Port()))
	ap.SupportsString(userFlag, "u", "user", fmt.Sprintf("Defines the server user (default `%v`)", serverConfig.User()))
	ap.SupportsString(passwordFlag, "p", "password", fmt.Sprintf("Defines the server password (default `%v`)", serverConfig.Password()))
	ap.SupportsInt(timeoutFlag, "t", "connection timeout", fmt.Sprintf("Defines the timeout, in seconds, used for connections\nA value of `0` represents an infinite timeout (default `%v`)", serverConfig.ReadTimeout()))
	ap.SupportsFlag(readonlyFlag, "r", "Disable modification of the database")
	ap.SupportsString(logLevelFlag, "l", "log level", fmt.Sprintf("Defines the level of logging provided\nOptions are: `trace', `debug`, `info`, `warning`, `error`, `fatal` (default `%v`)", serverConfig.LogLevel()))
	ap.SupportsString(multiDBDirFlag, "", "directory", "Defines a directory whose subdirectories should all be dolt data repositories accessible as independent databases.")
	ap.SupportsFlag(noAutoCommitFlag, "", "Set @@autocommit = off for the server")
	ap.SupportsInt(queryParallelismFlag, "", "num-go-routines", fmt.Sprintf("Set the number of go routines spawned to handle each query (default `%d`)", serverConfig.QueryParallelism()))
	ap.SupportsInt(maxConnectionsFlag, "", "max-connections", fmt.Sprintf("Set the number of connections handled by the server (default `%d`)", serverConfig.MaxConnections()))
<<<<<<< HEAD
	ap.SupportsString(persistenceBehaviorFlag, "", "persistence-behavior", fmt.Sprintf("Indicate whether to `load` or `ignore` persisted global variables (default `%s`)", serverConfig.PersistenceBehavior()))
	ap.SupportsString(privilegeFilePathFlag, "", "Privilege File", "Points to the file that privileges will be loaded from, in addition to being overwritten when privileges have been modified.")
=======
	ap.SupportsInt(persistenceBehaviorFlag, "", "persistence-behavior", fmt.Sprintf("Indicate whether to `load` or `ignore` persisted global variables (default `%s`)", serverConfig.PersistenceBehavior()))
	ap.SupportsString(privilegeFilePathFlag, "", "privilege file", "Path to a file to load and store users and grants. Without this flag, the database has a single user with all permissions, and more cannot be added.")
>>>>>>> a8dacbf4
	return ap
}

// EventType returns the type of the event to log
func (cmd SqlServerCmd) EventType() eventsapi.ClientEventType {
	return eventsapi.ClientEventType_SQL_SERVER
}

// RequiresRepo indicates that this command does not have to be run from within a dolt data repository directory.
// In this case it is because this command supports the multiDBDirFlag which can pass in a directory.  In the event that
// that parameter is not provided there is additional error handling within this command to make sure that this was in
// fact run from within a dolt data repository directory.
func (cmd SqlServerCmd) RequiresRepo() bool {
	return false
}

// Exec executes the command
func (cmd SqlServerCmd) Exec(ctx context.Context, commandStr string, args []string, dEnv *env.DoltEnv) int {
	controller := NewServerController()
	newCtx, cancelF := context.WithCancel(context.Background())
	go func() {
		<-ctx.Done()
		controller.StopServer()
		cancelF()
	}()
	return startServer(newCtx, cmd.VersionStr, commandStr, args, dEnv, controller)
}

func startServer(ctx context.Context, versionStr, commandStr string, args []string, dEnv *env.DoltEnv, serverController *ServerController) int {
	ap := SqlServerCmd{}.ArgParser()
	help, _ := cli.HelpAndUsagePrinters(cli.CommandDocsForCommandString(commandStr, sqlServerDocs, ap))

	// We need a username and password for many SQL commands, so set defaults if they don't exist
	dEnv.Config.SetFailsafes(env.DefaultFailsafeConfig)

	apr := cli.ParseArgsOrDie(ap, args, help)
	serverConfig, err := GetServerConfig(dEnv, apr)

	if err != nil {
		if serverController != nil {
			serverController.StopServer()
			serverController.serverStopped(err)
		}

		cli.PrintErrln(color.RedString("Failed to start server. Bad Configuration"))
		cli.PrintErrln(err.Error())
		return 1
	}

	cli.PrintErrf("Starting server with Config %v\n", ConfigInfo(serverConfig))

	if startError, closeError := Serve(ctx, versionStr, serverConfig, serverController, dEnv); startError != nil || closeError != nil {
		if startError != nil {
			cli.PrintErrln(startError)
		}
		if closeError != nil {
			cli.PrintErrln(closeError)
		}
		return 1
	}

	return 0
}

func GetServerConfig(dEnv *env.DoltEnv, apr *argparser.ArgParseResults) (ServerConfig, error) {
	if cfgFile, ok := apr.GetValue(configFileFlag); ok {
		return getYAMLServerConfig(dEnv.FS, cfgFile)
	}
	return getCommandLineServerConfig(dEnv, apr)
}

func getCommandLineServerConfig(dEnv *env.DoltEnv, apr *argparser.ArgParseResults) (ServerConfig, error) {
	serverConfig := DefaultServerConfig()

	if host, ok := apr.GetValue(hostFlag); ok {
		serverConfig.withHost(host)
	}

	if port, ok := apr.GetInt(portFlag); ok {
		serverConfig.WithPort(port)
	}

	if user, ok := apr.GetValue(userFlag); ok {
		serverConfig.withUser(user)
	}

	if password, ok := apr.GetValue(passwordFlag); ok {
		serverConfig.withPassword(password)
	}

	if persistenceBehavior, ok := apr.GetValue(persistenceBehaviorFlag); ok {
		serverConfig.withPersistenceBehavior(persistenceBehavior)
	}

	if timeoutStr, ok := apr.GetValue(timeoutFlag); ok {
		timeout, err := strconv.ParseUint(timeoutStr, 10, 64)

		if err != nil {
			return nil, fmt.Errorf("invalid value for --timeout '%s'", timeoutStr)
		}

		serverConfig.withTimeout(timeout * 1000)
	} else if serverConfig.PersistenceBehavior() == loadPerisistentGlobals {
		rt := getPersistentReadTimeout()
		wt := getPersistentWriteTimeout()
		if rt == wt {
			serverConfig.withTimeout(rt)
		} else {
			serverConfig.withTimeout(defaultTimeout)
		}
	}

	if _, ok := apr.GetValue(readonlyFlag); ok {
		serverConfig.withReadOnly(true)
	}

	if logLevel, ok := apr.GetValue(logLevelFlag); ok {
		serverConfig.withLogLevel(LogLevel(logLevel))
	}

	if multiDBDir, ok := apr.GetValue(multiDBDirFlag); ok {
		dbNamesAndPaths, err := env.DBNamesAndPathsFromDir(dEnv.FS, multiDBDir)

		if err != nil {
			return nil, errors.New("failed to read databases in path specified by --multi-db-dir. error: " + err.Error())
		}

		// We set datadir to multi-db-dir here too
		// TODO: rename multi-db-dir to data_dir
		serverConfig.withDBNamesAndPaths(dbNamesAndPaths).withDataDir(multiDBDir)
	}

	if queryParallelism, ok := apr.GetInt(queryParallelismFlag); ok {
		serverConfig.withQueryParallelism(queryParallelism)
	}

	if maxConnections, ok := apr.GetInt(maxConnectionsFlag); ok {
		serverConfig.withMaxConnections(uint64(maxConnections))
	} else if serverConfig.PersistenceBehavior() == loadPerisistentGlobals {
		mc := getPersistentMaxConnections()
		serverConfig.withMaxConnections(mc)
	}

	serverConfig.autoCommit = !apr.Contains(noAutoCommitFlag)
	if privilegeFilePath, ok := apr.GetValue(privilegeFilePathFlag); ok {
		serverConfig.withPrivilegeFilePath(privilegeFilePath)
	}

	return serverConfig, nil
}

func getYAMLServerConfig(fs filesys.Filesys, path string) (ServerConfig, error) {
	data, err := fs.ReadFile(path)
	if err != nil {
		return nil, fmt.Errorf("Failed to read file '%s'. Error: %s", path, err.Error())
	}

	cfg, err := NewYamlConfig(data)
	if err != nil {
		return nil, fmt.Errorf("Failed to parse yaml file '%s'. Error: %s", path, err.Error())
	}
	load := cfg.PersistenceBehavior() == loadPerisistentGlobals

	if cfg.ListenerConfig.MaxConnections == nil {
		var mc uint64
		if load {
			mc = getPersistentMaxConnections()
		} else {
			mc = uint64(defaultMaxConnections)
		}
		cfg.ListenerConfig.MaxConnections = &mc
	}
	if cfg.ListenerConfig.ReadTimeoutMillis == nil {
		var rt uint64
		if load {
			rt = getPersistentReadTimeout()
		} else {
			rt = uint64(defaultTimeout)
		}
		cfg.ListenerConfig.ReadTimeoutMillis = &rt
	}
	if cfg.ListenerConfig.WriteTimeoutMillis == nil {
		var wt uint64
		if load {
			wt = getPersistentWriteTimeout()
		} else {
			wt = uint64(defaultTimeout)
		}
		cfg.ListenerConfig.WriteTimeoutMillis = &wt
	}

	return cfg, nil
}

func getPersistentMaxConnections() uint64 {
	if _, val, ok := sql.SystemVariables.GetGlobal("max_connections"); ok {
		mc, ok := val.(int64)
		if ok {
			return uint64(mc)
		}
	}
	return defaultMaxConnections
}

func getPersistentReadTimeout() uint64 {
	if _, val, ok := sql.SystemVariables.GetGlobal("net_read_timeout"); ok {
		rt, ok := val.(uint64)
		if ok {
			return rt
		}
	}
	return defaultTimeout
}

func getPersistentWriteTimeout() uint64 {
	if _, val, ok := sql.SystemVariables.GetGlobal("net_write_timeout"); ok {
		rt, ok := val.(uint64)
		if ok {
			return rt
		}
	}
	return defaultTimeout
}<|MERGE_RESOLUTION|>--- conflicted
+++ resolved
@@ -141,13 +141,8 @@
 	ap.SupportsFlag(noAutoCommitFlag, "", "Set @@autocommit = off for the server")
 	ap.SupportsInt(queryParallelismFlag, "", "num-go-routines", fmt.Sprintf("Set the number of go routines spawned to handle each query (default `%d`)", serverConfig.QueryParallelism()))
 	ap.SupportsInt(maxConnectionsFlag, "", "max-connections", fmt.Sprintf("Set the number of connections handled by the server (default `%d`)", serverConfig.MaxConnections()))
-<<<<<<< HEAD
 	ap.SupportsString(persistenceBehaviorFlag, "", "persistence-behavior", fmt.Sprintf("Indicate whether to `load` or `ignore` persisted global variables (default `%s`)", serverConfig.PersistenceBehavior()))
-	ap.SupportsString(privilegeFilePathFlag, "", "Privilege File", "Points to the file that privileges will be loaded from, in addition to being overwritten when privileges have been modified.")
-=======
-	ap.SupportsInt(persistenceBehaviorFlag, "", "persistence-behavior", fmt.Sprintf("Indicate whether to `load` or `ignore` persisted global variables (default `%s`)", serverConfig.PersistenceBehavior()))
 	ap.SupportsString(privilegeFilePathFlag, "", "privilege file", "Path to a file to load and store users and grants. Without this flag, the database has a single user with all permissions, and more cannot be added.")
->>>>>>> a8dacbf4
 	return ap
 }
 
