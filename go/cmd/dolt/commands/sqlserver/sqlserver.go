--- conflicted
+++ resolved
@@ -34,21 +34,6 @@
 )
 
 const (
-<<<<<<< HEAD
-	hostFlag                = "host"
-	portFlag                = "port"
-	userFlag                = "user"
-	passwordFlag            = "password"
-	timeoutFlag             = "timeout"
-	readonlyFlag            = "readonly"
-	logLevelFlag            = "loglevel"
-	noAutoCommitFlag        = "no-auto-commit"
-	configFileFlag          = "config"
-	queryParallelismFlag    = "query-parallelism"
-	maxConnectionsFlag      = "max-connections"
-	persistenceBehaviorFlag = "persistence-behavior"
-	socketFlag              = "socket"
-=======
 	hostFlag                    = "host"
 	portFlag                    = "port"
 	userFlag                    = "user"
@@ -62,7 +47,7 @@
 	maxConnectionsFlag          = "max-connections"
 	persistenceBehaviorFlag     = "persistence-behavior"
 	allowCleartextPasswordsFlag = "allow-cleartext-passwords"
->>>>>>> 10796c1d
+	socketFlag                  = "socket"
 )
 
 func indentLines(s string) string {
@@ -162,11 +147,8 @@
 	ap.SupportsInt(maxConnectionsFlag, "", "max-connections", fmt.Sprintf("Set the number of connections handled by the server (default `%d`)", serverConfig.MaxConnections()))
 	ap.SupportsString(persistenceBehaviorFlag, "", "persistence-behavior", fmt.Sprintf("Indicate whether to `load` or `ignore` persisted global variables (default `%s`)", serverConfig.PersistenceBehavior()))
 	ap.SupportsString(commands.PrivsFilePathFlag, "", "privilege file", "Path to a file to load and store users and grants. Defaults to $doltcfg-dir/privileges.db")
-<<<<<<< HEAD
+	ap.SupportsString(allowCleartextPasswordsFlag, "", "allow-cleartext-passwords", "Allows use of cleartext passwords. Defaults to false.")
 	ap.SupportsString(socketFlag, "", "socket file", "Path for the unix socket file. Defaults to '/tmp/mysql.sock'")
-=======
-	ap.SupportsString(allowCleartextPasswordsFlag, "", "allow-cleartext-passwords", "Allows use of cleartext passwords. Defaults to false.")
->>>>>>> 10796c1d
 	return ap
 }
 
