--- conflicted
+++ resolved
@@ -95,14 +95,11 @@
 	// TLSCert is a file system path to a TLS certificate chain in PEM format.
 	TLSCert *string `yaml:"tls_cert"`
 	// RequireSecureTransport can enable a mode where non-TLS connections are turned away.
-<<<<<<< HEAD
-	RequireSecureTransport *bool   `yaml:"require_secure_transport"`
-	Socket                 *string `yaml:"socket"`
-=======
 	RequireSecureTransport *bool `yaml:"require_secure_transport"`
 	// AllowCleartextPasswords enables use of cleartext passwords.
 	AllowCleartextPasswords *bool `yaml:"allow_cleartext_passwords"`
->>>>>>> 10796c1d
+	// Socket is unix socket file path
+	Socket *string `yaml:"socket"`
 }
 
 // PerformanceYAMLConfig contains configuration parameters for performance tweaking
@@ -164,11 +161,8 @@
 			nillableStrPtr(cfg.TLSKey()),
 			nillableStrPtr(cfg.TLSCert()),
 			nillableBoolPtr(cfg.RequireSecureTransport()),
-<<<<<<< HEAD
+			nillableBoolPtr(cfg.AllowCleartextPasswords()),
 			nillableStrPtr(cfg.Socket()),
-=======
-			nillableBoolPtr(cfg.AllowCleartextPasswords()),
->>>>>>> 10796c1d
 		},
 		DatabaseConfig: nil,
 	}
@@ -358,12 +352,8 @@
 	return nil
 }
 
-<<<<<<< HEAD
 // JwksConfig is JSON Web Key Set config, and used to validate a user authed with a jwt (JSON Web Token).
-func (cfg YAMLConfig) JwksConfig() []JwksYAMLConfig {
-=======
 func (cfg YAMLConfig) JwksConfig() []engine.JwksConfig {
->>>>>>> 10796c1d
 	if cfg.Jwks != nil {
 		return cfg.Jwks
 	}
