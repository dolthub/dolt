// Copyright 2023 Dolthub, Inc.
//
// Licensed under the Apache License, Version 2.0 (the "License");
// you may not use this file except in compliance with the License.
// You may obtain a copy of the License at
//
//     http://www.apache.org/licenses/LICENSE-2.0
//
// Unless required by applicable law or agreed to in writing, software
// distributed under the License is distributed on an "AS IS" BASIS,
// WITHOUT WARRANTIES OR CONDITIONS OF ANY KIND, either express or implied.
// See the License for the specific language governing permissions and
// limitations under the License.

package stashcmds

import (
	"context"

	"github.com/dolthub/dolt/go/cmd/dolt/cli"
	"github.com/dolthub/dolt/go/cmd/dolt/commands"
	"github.com/dolthub/dolt/go/cmd/dolt/errhand"
	eventsapi "github.com/dolthub/dolt/go/gen/proto/dolt/services/eventsapi/v1alpha1"
	"github.com/dolthub/dolt/go/libraries/doltcore/env"
	"github.com/dolthub/dolt/go/libraries/utils/argparser"
)

var stashClearDocs = cli.CommandDocumentationContent{
	ShortDesc: "Remove all the stash entries.",
	LongDesc: `Removes all the stash entries from the current stash list. This command cannot be reverted and stash entries may not be recoverable.

This command does not apply the stash on current working directory, use 'dolt stash pop' to apply a stash on current working directory.`,
	Synopsis: []string{
		"",
	},
}

type StashClearCmd struct{}

// Name returns the name of the Dolt cli command. This is what is used on the command line to invoke the command
func (cmd StashClearCmd) Name() string {
	return "clear"
}

// Description returns a description of the command
func (cmd StashClearCmd) Description() string {
	return "Remove all the stash entries."
}

func (cmd StashClearCmd) Docs() *cli.CommandDocumentation {
	ap := cmd.ArgParser()
	return cli.NewCommandDocumentation(stashClearDocs, ap)
}

func (cmd StashClearCmd) ArgParser() *argparser.ArgParser {
<<<<<<< HEAD
	ap := argparser.NewArgParserWithMaxArgs(cmd.Name(), 0)
=======
	ap := argparser.NewArgParser()
>>>>>>> f8c94ce8
	return ap
}

// EventType returns the type of the event to log
func (cmd StashClearCmd) EventType() eventsapi.ClientEventType {
	return eventsapi.ClientEventType_STASH_CLEAR
}

// Exec executes the command
func (cmd StashClearCmd) Exec(ctx context.Context, commandStr string, args []string, dEnv *env.DoltEnv) int {
	if !dEnv.DoltDB.Format().UsesFlatbuffers() {
		cli.PrintErrln(ErrStashNotSupportedForOldFormat.Error())
		return 1
	}
	ap := cmd.ArgParser()
	help, usage := cli.HelpAndUsagePrinters(cli.CommandDocsForCommandString(commandStr, stashClearDocs, ap))
	apr := cli.ParseArgsOrDie(ap, args, help)
	if dEnv.IsLocked() {
		return commands.HandleVErrAndExitCode(errhand.VerboseErrorFromError(env.ErrActiveServerLock.New(dEnv.LockFile())), help)
	}

	if apr.NArg() != 0 {
		usage()
		return 1
	}

	err := dEnv.DoltDB.RemoveAllStashes(ctx)
	if err != nil {
		return commands.HandleVErrAndExitCode(errhand.VerboseErrorFromError(err), usage)
	}
	return 0
}<|MERGE_RESOLUTION|>--- conflicted
+++ resolved
@@ -53,11 +53,7 @@
 }
 
 func (cmd StashClearCmd) ArgParser() *argparser.ArgParser {
-<<<<<<< HEAD
 	ap := argparser.NewArgParserWithMaxArgs(cmd.Name(), 0)
-=======
-	ap := argparser.NewArgParser()
->>>>>>> f8c94ce8
 	return ap
 }
 
