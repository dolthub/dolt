--- conflicted
+++ resolved
@@ -654,27 +654,6 @@
 	return 1
 }
 
-<<<<<<< HEAD
-// getTinyIntColAsBool returns the value of a tinyint column as a bool
-// This is necessary because Queryist may return a tinyint column as a bool (when using SQLEngine)
-// or as a string (when using ConnectionQueryist).
-func getTinyIntColAsBool(col interface{}) (bool, error) {
-	switch v := col.(type) {
-	case bool:
-		return v, nil
-	case int:
-		return v == 1, nil
-	case string:
-		return v == "1", nil
-	case int8:
-		return v == 1, nil
-	default:
-		return false, fmt.Errorf("unexpected type %T, was expecting bool, int, or string", v)
-	}
-}
-
-=======
->>>>>>> c336e106
 // getJsonDocumentColAsString returns the value of a JSONDocument column as a string
 // This is necessary because Queryist may return a tinyint column as a bool (when using SQLEngine)
 // or as a string (when using ConnectionQueryist).
