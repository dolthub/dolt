--- conflicted
+++ resolved
@@ -147,22 +147,18 @@
 		Dest:      mvdata.TableDataLocation{Name: newTbl},
 	}
 
-<<<<<<< HEAD
 	verr = executeMove(ctx, dEnv, mvOpts)
-	return commands.HandleVErrAndExitCode(verr, usage)
-=======
-	res := executeMove(ctx, dEnv, force, mvOpts)
 
-	if res != 0 {
-		verr = errhand.BuildDError("could not copy table %s to table %s", old, new).Build()
+	if verr != nil {
 		return commands.HandleVErrAndExitCode(verr, usage)
 	}
+
 	//TODO: change this to not use the executeMove function, and instead the SQL code path
 	newWorking, err := dEnv.WorkingRoot(ctx)
 	if err != nil {
 		return commands.HandleVErrAndExitCode(errhand.BuildDError("Unable to load the working set to build the indexes.").AddCause(err).Build(), nil)
 	}
-	updatedTable, ok, err := newWorking.GetTable(ctx, new)
+	updatedTable, ok, err := newWorking.GetTable(ctx, newTbl)
 	if err != nil {
 		return commands.HandleVErrAndExitCode(errhand.BuildDError("Unable to load the table to build the indexes.").AddCause(err).Build(), nil)
 	} else if !ok {
@@ -172,7 +168,7 @@
 	if err != nil {
 		return commands.HandleVErrAndExitCode(errhand.BuildDError("Unable to build the indexes.").AddCause(err).Build(), nil)
 	}
-	newWorking, err = newWorking.PutTable(ctx, new, updatedTable)
+	newWorking, err = newWorking.PutTable(ctx, newTbl, updatedTable)
 	if err != nil {
 		return commands.HandleVErrAndExitCode(errhand.BuildDError("Unable to write the indexes to the working set.").AddCause(err).Build(), nil)
 	}
@@ -182,5 +178,4 @@
 	}
 
 	return 0
->>>>>>> 22b1f120
 }