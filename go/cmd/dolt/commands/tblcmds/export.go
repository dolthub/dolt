// Copyright 2019 Dolthub, Inc.
//
// Licensed under the Apache License, Version 2.0 (the "License");
// you may not use this file except in compliance with the License.
// You may obtain a copy of the License at
//
//     http://www.apache.org/licenses/LICENSE-2.0
//
// Unless required by applicable law or agreed to in writing, software
// distributed under the License is distributed on an "AS IS" BASIS,
// WITHOUT WARRANTIES OR CONDITIONS OF ANY KIND, either express or implied.
// See the License for the specific language governing permissions and
// limitations under the License.

package tblcmds

import (
	"context"
	"io"
	"os"
	"path/filepath"
	"strings"
	"sync"

	"github.com/fatih/color"

	"github.com/dolthub/dolt/go/cmd/dolt/cli"
	"github.com/dolthub/dolt/go/cmd/dolt/commands"
	"github.com/dolthub/dolt/go/cmd/dolt/errhand"
	eventsapi "github.com/dolthub/dolt/go/gen/proto/dolt/services/eventsapi/v1alpha1"
	"github.com/dolthub/dolt/go/libraries/doltcore/doltdb"
	"github.com/dolthub/dolt/go/libraries/doltcore/env"
	"github.com/dolthub/dolt/go/libraries/doltcore/mvdata"
	"github.com/dolthub/dolt/go/libraries/doltcore/table"
	"github.com/dolthub/dolt/go/libraries/doltcore/table/editor"
	"github.com/dolthub/dolt/go/libraries/doltcore/table/pipeline"
	"github.com/dolthub/dolt/go/libraries/doltcore/table/typed/noms"
	"github.com/dolthub/dolt/go/libraries/utils/argparser"
	"github.com/dolthub/dolt/go/libraries/utils/filesys"
	"github.com/dolthub/dolt/go/libraries/utils/funcitr"
	"github.com/dolthub/dolt/go/libraries/utils/iohelp"
)

var exportDocs = cli.CommandDocumentationContent{
	ShortDesc: `Export the contents of a table to a file.`,
	LongDesc: `{{.EmphasisLeft}}dolt table export{{.EmphasisRight}} will export the contents of {{.LessThan}}table{{.GreaterThan}} to {{.LessThan}}|file{{.GreaterThan}}

See the help for {{.EmphasisLeft}}dolt table import{{.EmphasisRight}} as the options are the same.
`,
	Synopsis: []string{
		"[-f] [-pk {{.LessThan}}field{{.GreaterThan}}] [-schema {{.LessThan}}file{{.GreaterThan}}] [-map {{.LessThan}}file{{.GreaterThan}}] [-continue] [-file-type {{.LessThan}}type{{.GreaterThan}}] {{.LessThan}}table{{.GreaterThan}} {{.LessThan}}file{{.GreaterThan}}",
	},
}

type exportOptions struct {
	tableName   string
	contOnErr   bool
	force       bool
	schFile     string
	mappingFile string
	primaryKeys []string
	src         mvdata.TableDataLocation
	dest        mvdata.DataLocation
	srcOptions  interface{}
}

func (m exportOptions) checkOverwrite(ctx context.Context, root *doltdb.RootValue, fs filesys.ReadableFS) (bool, error) {
	if _, isStream := m.dest.(mvdata.StreamDataLocation); isStream {
		return false, nil
	}
	if !m.force {
		return m.dest.Exists(ctx, root, fs)
	}
	return false, nil
}

func (m exportOptions) WritesToTable() bool {
	return false
}

func (m exportOptions) SrcName() string {
	return m.src.Name
}

func (m exportOptions) DestName() string {
	if t, tblDest := m.dest.(mvdata.TableDataLocation); tblDest {
		return t.Name
	}
	if f, fileDest := m.dest.(mvdata.FileDataLocation); fileDest {
		return f.Path
	}
	return m.dest.String()
}

// getExportDestination returns an export destination corresponding to the input parameters
func getExportDestination(apr *argparser.ArgParseResults) mvdata.DataLocation {
	path := ""
	if apr.NArg() > 1 {
		path = apr.Arg(1)
	}

	fType, _ := apr.GetValue(fileTypeParam)
	destLoc := mvdata.NewDataLocation(path, fType)

	switch val := destLoc.(type) {
	case mvdata.FileDataLocation:
		if val.Format == mvdata.InvalidDataFormat {
			cli.PrintErrln(
				color.RedString("Could not infer type file '%s'\n", path),
				"File extensions should match supported file types, or should be explicitly defined via the file-type parameter")
			return nil
		}

	case mvdata.StreamDataLocation:
		if val.Format == mvdata.InvalidDataFormat {
			val = mvdata.StreamDataLocation{Format: mvdata.CsvFile, Reader: os.Stdin, Writer: iohelp.NopWrCloser(cli.CliOut)}
			destLoc = val
		} else if val.Format != mvdata.CsvFile && val.Format != mvdata.PsvFile {
			cli.PrintErrln(color.RedString("Cannot export this format to stdout"))
			return nil
		}
	}

	return destLoc
}

func parseExportArgs(ap *argparser.ArgParser, commandStr string, args []string) (*exportOptions, errhand.VerboseError) {
	help, usage := cli.HelpAndUsagePrinters(cli.GetCommandDocumentation(commandStr, exportDocs, ap))
	apr := cli.ParseArgsOrDie(ap, args, help)

	if apr.NArg() == 0 {
		usage()
		return nil, errhand.BuildDError("missing required argument").Build()
	} else if apr.NArg() > 2 {
		usage()
		return nil, errhand.BuildDError("too many arguments").Build()
	}

	tableName := apr.Arg(0)
	if !doltdb.IsValidTableName(tableName) {
		usage()
		cli.PrintErrln(
			color.RedString("'%s' is not a valid table name\n", tableName),
			"table names must match the regular expression:", doltdb.TableNameRegexStr)
		return nil, errhand.BuildDError("invalid table name").Build()
	}

	tableLoc := mvdata.TableDataLocation{Name: tableName}
	fileLoc := getExportDestination(apr)

	if fileLoc == nil {
		return nil, errhand.BuildDError("could not validate table export args").Build()
	}

	schemaFile, _ := apr.GetValue(schemaParam)
	mappingFile, _ := apr.GetValue(mappingFileParam)

	val, _ := apr.GetValue(primaryKeyParam)
	pks := funcitr.MapStrings(strings.Split(val, ","), strings.TrimSpace)
	pks = funcitr.FilterStrings(pks, func(s string) bool { return s != "" })

	return &exportOptions{
		tableName:   tableName,
		contOnErr:   apr.Contains(contOnErrParam),
		force:       apr.Contains(forceParam),
		schFile:     schemaFile,
		mappingFile: mappingFile,
		primaryKeys: pks,
		src:         tableLoc,
		dest:        fileLoc,
	}, nil
}

type ExportCmd struct{}

// Name is returns the name of the Dolt cli command. This is what is used on the command line to invoke the command
func (cmd ExportCmd) Name() string {
	return "export"
}

// Description returns a description of the command
func (cmd ExportCmd) Description() string {
	return "Export a table to a file."
}

// CreateMarkdown creates a markdown file containing the helptext for the command at the given path
func (cmd ExportCmd) CreateMarkdown(wr io.Writer, commandStr string) error {
	ap := cmd.ArgParser()
	return commands.CreateMarkdown(wr, cli.GetCommandDocumentation(commandStr, exportDocs, ap))
}

func (cmd ExportCmd) ArgParser() *argparser.ArgParser {
	ap := argparser.NewArgParser()
	ap.ArgListHelp = append(ap.ArgListHelp, [2]string{"table", "The table being exported."})
	ap.ArgListHelp = append(ap.ArgListHelp, [2]string{"file", "The file being output to."})
	ap.SupportsFlag(forceParam, "f", "If data already exists in the destination, the force flag will allow the target to be overwritten.")
	ap.SupportsFlag(contOnErrParam, "", "Continue exporting when row export errors are encountered.")
	ap.SupportsString(schemaParam, "s", "schema_file", "The schema for the output data.")
	ap.SupportsString(mappingFileParam, "m", "mapping_file", "A file that lays out how fields should be mapped from input data to output data.")
	ap.SupportsString(primaryKeyParam, "pk", "primary_key", "Explicitly define the name of the field in the schema which should be used as the primary key.")
	ap.SupportsString(fileTypeParam, "", "file_type", "Explicitly define the type of the file if it can't be inferred from the file extension.")
	return ap
}

// EventType returns the type of the event to log
func (cmd ExportCmd) EventType() eventsapi.ClientEventType {
	return eventsapi.ClientEventType_TABLE_EXPORT
}

// Exec executes the command
<<<<<<< HEAD
func (cmd ExportCmd) Exec(ctx context.Context, wg *sync.WaitGroup, commandStr string, args []string, dEnv *env.DoltEnv) int {
	ap := cmd.createArgParser()
=======
func (cmd ExportCmd) Exec(ctx context.Context, commandStr string, args []string, dEnv *env.DoltEnv) int {
	ap := cmd.ArgParser()
>>>>>>> eec434b5
	_, usage := cli.HelpAndUsagePrinters(cli.GetCommandDocumentation(commandStr, exportDocs, ap))

	exOpts, verr := parseExportArgs(ap, commandStr, args)
	if verr != nil {
		return commands.HandleVErrAndExitCode(verr, usage)
	}

	root, verr := commands.GetWorkingWithVErr(dEnv)
	if verr != nil {
		return commands.HandleVErrAndExitCode(verr, usage)
	}

	mover, verr := NewExportDataMover(ctx, root, dEnv, exOpts, importStatsCB)

	if verr != nil {
		return commands.HandleVErrAndExitCode(verr, usage)
	}

	skipped, verr := mvdata.MoveData(ctx, dEnv, mover, exOpts)

	cli.PrintErrln()

	if skipped > 0 {
		cli.PrintErrln(color.YellowString("Lines skipped: %d", skipped))
	}
	if verr != nil {
		return commands.HandleVErrAndExitCode(verr, usage)
	}

	cli.PrintErrln(color.CyanString("Successfully exported data."))
	return 0
}

func NewExportDataMover(ctx context.Context, root *doltdb.RootValue, dEnv *env.DoltEnv, exOpts *exportOptions, statsCB noms.StatsCB) (*mvdata.DataMover, errhand.VerboseError) {
	var rd table.TableReadCloser
	var err error

	ow, err := exOpts.checkOverwrite(ctx, root, dEnv.FS)
	if err != nil {
		return nil, errhand.VerboseErrorFromError(err)
	}
	if ow {
		return nil, errhand.BuildDError("%s already exists. Use -f to overwrite.", exOpts.DestName()).Build()
	}

	rd, srcIsSorted, err := exOpts.src.NewReader(ctx, root, dEnv.FS, exOpts.srcOptions)

	if err != nil {
		return nil, errhand.BuildDError("Error creating reader for %s.", exOpts.SrcName()).AddCause(err).Build()
	}

	// close on err exit
	defer func() {
		if rd != nil {
			rd.Close(ctx)
		}
	}()

	inSch := rd.GetSchema()
	outSch := inSch

	err = dEnv.FS.MkDirs(filepath.Dir(exOpts.DestName()))
	if err != nil {
		return nil, errhand.VerboseErrorFromError(err)
	}

	filePath, err := dEnv.FS.Abs(exOpts.DestName())
	if err != nil {
		return nil, errhand.VerboseErrorFromError(err)
	}

	writer, err := dEnv.FS.OpenForWrite(filePath, os.ModePerm)
	if err != nil {
		return nil, errhand.BuildDError("Error opening writer for %s.", exOpts.DestName()).AddCause(err).Build()
	}

	opts := editor.Options{Deaf: dEnv.DbEaFactory()}
	wr, err := exOpts.dest.NewCreatingWriter(ctx, exOpts, root, srcIsSorted, outSch, statsCB, opts, writer)

	if err != nil {
		return nil, errhand.BuildDError("Could not create table writer for %s", exOpts.tableName).AddCause(err).Build()
	}

	emptyTransColl := pipeline.NewTransformCollection()

	imp := &mvdata.DataMover{Rd: rd, Transforms: emptyTransColl, Wr: wr, ContOnErr: exOpts.contOnErr}
	rd = nil

	return imp, nil
}<|MERGE_RESOLUTION|>--- conflicted
+++ resolved
@@ -208,13 +208,8 @@
 }
 
 // Exec executes the command
-<<<<<<< HEAD
 func (cmd ExportCmd) Exec(ctx context.Context, wg *sync.WaitGroup, commandStr string, args []string, dEnv *env.DoltEnv) int {
-	ap := cmd.createArgParser()
-=======
-func (cmd ExportCmd) Exec(ctx context.Context, commandStr string, args []string, dEnv *env.DoltEnv) int {
 	ap := cmd.ArgParser()
->>>>>>> eec434b5
 	_, usage := cli.HelpAndUsagePrinters(cli.GetCommandDocumentation(commandStr, exportDocs, ap))
 
 	exOpts, verr := parseExportArgs(ap, commandStr, args)
