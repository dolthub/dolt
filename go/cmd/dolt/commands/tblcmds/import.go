// Copyright 2019 Dolthub, Inc.
//
// Licensed under the Apache License, Version 2.0 (the "License");
// you may not use this file except in compliance with the License.
// You may obtain a copy of the License at
//
//     http://www.apache.org/licenses/LICENSE-2.0
//
// Unless required by applicable law or agreed to in writing, software
// distributed under the License is distributed on an "AS IS" BASIS,
// WITHOUT WARRANTIES OR CONDITIONS OF ANY KIND, either express or implied.
// See the License for the specific language governing permissions and
// limitations under the License.

package tblcmds

import (
	"context"
	"fmt"
	"io"
	"os"
	"strconv"
	"strings"
	"sync/atomic"

	"github.com/dolthub/go-mysql-server/sql"
	"github.com/fatih/color"
	"golang.org/x/sync/errgroup"

	"github.com/dolthub/dolt/go/cmd/dolt/cli"
	"github.com/dolthub/dolt/go/cmd/dolt/commands"
	"github.com/dolthub/dolt/go/cmd/dolt/commands/schcmds"
	"github.com/dolthub/dolt/go/cmd/dolt/errhand"
	eventsapi "github.com/dolthub/dolt/go/gen/proto/dolt/services/eventsapi/v1alpha1"
	"github.com/dolthub/dolt/go/libraries/doltcore/doltdb"
	"github.com/dolthub/dolt/go/libraries/doltcore/env"
	"github.com/dolthub/dolt/go/libraries/doltcore/mvdata"
	"github.com/dolthub/dolt/go/libraries/doltcore/row"
	"github.com/dolthub/dolt/go/libraries/doltcore/rowconv"
	"github.com/dolthub/dolt/go/libraries/doltcore/schema"
	"github.com/dolthub/dolt/go/libraries/doltcore/sqle/sqlutil"
	"github.com/dolthub/dolt/go/libraries/doltcore/table"
	"github.com/dolthub/dolt/go/libraries/doltcore/table/pipeline"
	"github.com/dolthub/dolt/go/libraries/utils/argparser"
	"github.com/dolthub/dolt/go/libraries/utils/filesys"
	"github.com/dolthub/dolt/go/libraries/utils/funcitr"
	"github.com/dolthub/dolt/go/libraries/utils/iohelp"
	"github.com/dolthub/dolt/go/store/types"
)

const (
	createParam      = "create-table"
	updateParam      = "update-table"
	replaceParam     = "replace-table"
	tableParam       = "table"
	fileParam        = "file"
	schemaParam      = "schema"
	mappingFileParam = "map"
	forceParam       = "force"
	contOnErrParam   = "continue"
	primaryKeyParam  = "pk"
	fileTypeParam    = "file-type"
	delimParam       = "delim"
)

var importDocs = cli.CommandDocumentationContent{
	ShortDesc: `Imports data into a dolt table`,
	LongDesc: `If {{.EmphasisLeft}}--create-table | -c{{.EmphasisRight}} is given the operation will create {{.LessThan}}table{{.GreaterThan}} and import the contents of file into it.  If a table already exists at this location then the operation will fail, unless the {{.EmphasisLeft}}--force | -f{{.EmphasisRight}} flag is provided. The force flag forces the existing table to be overwritten.

The schema for the new table can be specified explicitly by providing a SQL schema definition file, or will be inferred from the imported file.  All schemas, inferred or explicitly defined must define a primary key.  If the file format being imported does not support defining a primary key, then the {{.EmphasisLeft}}--pk{{.EmphasisRight}} parameter must supply the name of the field that should be used as the primary key.

If {{.EmphasisLeft}}--update-table | -u{{.EmphasisRight}} is given the operation will update {{.LessThan}}table{{.GreaterThan}} with the contents of file. The table's existing schema will be used, and field names will be used to match file fields with table fields unless a mapping file is specified.

During import, if there is an error importing any row, the import will be aborted by default.  Use the {{.EmphasisLeft}}--continue{{.EmphasisRight}} flag to continue importing when an error is encountered.

If {{.EmphasisLeft}}--replace-table | -r{{.EmphasisRight}} is given the operation will replace {{.LessThan}}table{{.GreaterThan}} with the contents of the file. The table's existing schema will be used, and field names will be used to match file fields with table fields unless a mapping file is specified.

If the schema for the existing table does not match the schema for the new file, the import will be aborted by default. To overwrite both the table and the schema, use {{.EmphasisLeft}}-c -f{{.EmphasisRight}}.

A mapping file can be used to map fields between the file being imported and the table being written to. This can be used when creating a new table, or updating or replacing an existing table.

` + schcmds.MappingFileHelp +

		`
In create, update, and replace scenarios the file's extension is used to infer the type of the file.  If a file does not have the expected extension then the {{.EmphasisLeft}}--file-type{{.EmphasisRight}} parameter should be used to explicitly define the format of the file in one of the supported formats (csv, psv, json, xlsx).  For files separated by a delimiter other than a ',' (type csv) or a '|' (type psv), the --delim parameter can be used to specify a delimiter`,

	Synopsis: []string{
		"-c [-f] [--pk {{.LessThan}}field{{.GreaterThan}}] [--schema {{.LessThan}}file{{.GreaterThan}}] [--map {{.LessThan}}file{{.GreaterThan}}] [--continue] [--file-type {{.LessThan}}type{{.GreaterThan}}] {{.LessThan}}table{{.GreaterThan}} {{.LessThan}}file{{.GreaterThan}}",
		"-u [--map {{.LessThan}}file{{.GreaterThan}}] [--continue] [--file-type {{.LessThan}}type{{.GreaterThan}}] {{.LessThan}}table{{.GreaterThan}} {{.LessThan}}file{{.GreaterThan}}",
		"-r [--map {{.LessThan}}file{{.GreaterThan}}] [--file-type {{.LessThan}}type{{.GreaterThan}}] {{.LessThan}}table{{.GreaterThan}} {{.LessThan}}file{{.GreaterThan}}",
	},
}

type importOptions struct {
	operation   mvdata.TableImportOp
	tableName   string
	contOnErr   bool
	force       bool
	schFile     string
	primaryKeys []string
	nameMapper  rowconv.NameMapper
	src         mvdata.DataLocation
	dest        mvdata.TableDataLocation
	srcOptions  interface{}
}

func (m importOptions) WritesToTable() bool {
	return true
}

func (m importOptions) SrcName() string {
	if t, tblSrc := m.src.(mvdata.TableDataLocation); tblSrc {
		return t.Name
	}
	if f, fileSrc := m.src.(mvdata.FileDataLocation); fileSrc {
		return f.Path
	}
	return m.src.String()
}

func (m importOptions) DestName() string {
	return m.dest.Name
}

func (m importOptions) ColNameMapper() rowconv.NameMapper {
	return m.nameMapper
}

func (m importOptions) FloatThreshold() float64 {
	return 0.0
}

func (m importOptions) checkOverwrite(ctx context.Context, root *doltdb.RootValue, fs filesys.ReadableFS) (bool, error) {
	if !m.force && m.operation == mvdata.CreateOp {
		return m.dest.Exists(ctx, root, fs)
	}
	return false, nil
}

func (m importOptions) srcIsJson() bool {
	_, isJson := m.srcOptions.(mvdata.JSONOptions)
	return isJson
}

func (m importOptions) srcIsStream() bool {
	_, isStream := m.src.(mvdata.StreamDataLocation)
	return isStream
}

func getImportMoveOptions(ctx context.Context, apr *argparser.ArgParseResults, dEnv *env.DoltEnv) (*importOptions, errhand.VerboseError) {
	tableName := apr.Arg(0)

	path := ""
	if apr.NArg() > 1 {
		path = apr.Arg(1)
	}

	fType, _ := apr.GetValue(fileTypeParam)
	srcLoc := mvdata.NewDataLocation(path, fType)
	delim, hasDelim := apr.GetValue(delimParam)

	schemaFile, _ := apr.GetValue(schemaParam)
	force := apr.Contains(forceParam)
	contOnErr := apr.Contains(contOnErrParam)

	val, _ := apr.GetValue(primaryKeyParam)
	pks := funcitr.MapStrings(strings.Split(val, ","), strings.TrimSpace)
	pks = funcitr.FilterStrings(pks, func(s string) bool { return s != "" })

	mappingFile := apr.GetValueOrDefault(mappingFileParam, "")
	colMapper, err := rowconv.NameMapperFromFile(mappingFile, dEnv.FS)
	if err != nil {
		return nil, errhand.VerboseErrorFromError(err)
	}

	var srcOpts interface{}
	switch val := srcLoc.(type) {
	case mvdata.FileDataLocation:
		if hasDelim {
			if val.Format == mvdata.InvalidDataFormat {
				val = mvdata.FileDataLocation{Path: val.Path, Format: mvdata.CsvFile}
				srcLoc = val
			}

			srcOpts = mvdata.CsvOptions{Delim: delim}
		}

		if val.Format == mvdata.XlsxFile {
			// table name must match sheet name currently
			srcOpts = mvdata.XlsxOptions{SheetName: tableName}
		} else if val.Format == mvdata.JsonFile {
			srcOpts = mvdata.JSONOptions{TableName: tableName, SchFile: schemaFile}
		} else if val.Format == mvdata.ParquetFile {
			srcOpts = mvdata.ParquetOptions{TableName: tableName, SchFile: schemaFile}
		}

	case mvdata.StreamDataLocation:
		if val.Format == mvdata.InvalidDataFormat {
			val = mvdata.StreamDataLocation{Format: mvdata.CsvFile, Reader: os.Stdin, Writer: iohelp.NopWrCloser(cli.CliOut)}
			srcLoc = val
		}

		if hasDelim {
			srcOpts = mvdata.CsvOptions{Delim: delim}
		}
	}

	var moveOp mvdata.TableImportOp
	switch {
	case apr.Contains(createParam):
		moveOp = mvdata.CreateOp
	case apr.Contains(replaceParam):
		moveOp = mvdata.ReplaceOp
	default:
		moveOp = mvdata.UpdateOp
	}

	if moveOp != mvdata.CreateOp {
		root, err := dEnv.WorkingRoot(ctx)
		if err != nil {
			return nil, errhand.VerboseErrorFromError(err)
		}
		_, exists, err := root.GetTable(ctx, tableName)
		if err != nil {
			return nil, errhand.VerboseErrorFromError(err)
		}
		if !exists {
			return nil, errhand.BuildDError("The following table could not be found: %s", tableName).Build()
		}
	}

	tableLoc := mvdata.TableDataLocation{Name: tableName}

	return &importOptions{
		operation:   moveOp,
		tableName:   tableName,
		contOnErr:   contOnErr,
		force:       force,
		schFile:     schemaFile,
		nameMapper:  colMapper,
		primaryKeys: pks,
		src:         srcLoc,
		dest:        tableLoc,
		srcOptions:  srcOpts,
	}, nil

}

func validateImportArgs(apr *argparser.ArgParseResults) errhand.VerboseError {
	if apr.NArg() == 0 || apr.NArg() > 2 {
		return errhand.BuildDError("expected 1 or 2 arguments").SetPrintUsage().Build()
	}

	if apr.Contains(schemaParam) && apr.Contains(primaryKeyParam) {
		return errhand.BuildDError("parameters %s and %s are mutually exclusive", schemaParam, primaryKeyParam).Build()
	}

	if !apr.Contains(createParam) && !apr.Contains(updateParam) && !apr.Contains(replaceParam) {
		return errhand.BuildDError("Must include '-c' for initial table import or -u to update existing table or -r to replace existing table.").Build()
	}

	if apr.Contains(schemaParam) && !apr.Contains(createParam) {
		return errhand.BuildDError("fatal: " + schemaParam + " is not supported for update or replace operations").Build()
	}

	tableName := apr.Arg(0)
	if err := schcmds.ValidateTableNameForCreate(tableName); err != nil {
		return err
	}

	path := ""
	if apr.NArg() > 1 {
		path = apr.Arg(1)
	}

	fType, hasFileType := apr.GetValue(fileTypeParam)
	if hasFileType && mvdata.DFFromString(fType) == mvdata.InvalidDataFormat {
		return errhand.BuildDError("'%s' is not a valid file type.", fType).Build()
	}

	_, hasDelim := apr.GetValue(delimParam)
	srcLoc := mvdata.NewDataLocation(path, fType)

	switch val := srcLoc.(type) {
	case mvdata.FileDataLocation:
		if !hasDelim && val.Format == mvdata.InvalidDataFormat {
			return errhand.BuildDError("Could not infer type file '%s'\nFile extensions should match supported file types, or should be explicitly defined via the file-type parameter", path).Build()
		}

	case mvdata.TableDataLocation:
		if hasDelim {
			return errhand.BuildDError("delim is not a valid parameter for this type of file").Build()
		}
	}

	if srcFileLoc, isFileType := srcLoc.(mvdata.FileDataLocation); isFileType {
		if srcFileLoc.Format == mvdata.SqlFile {
			return errhand.BuildDError("For SQL import, please pipe SQL input files to `dolt sql`").Build()
		}

		_, hasSchema := apr.GetValue(schemaParam)
		if srcFileLoc.Format == mvdata.JsonFile && apr.Contains(createParam) && !hasSchema {
			return errhand.BuildDError("Please specify schema file for .json tables.").Build()
		} else if srcFileLoc.Format == mvdata.ParquetFile && apr.Contains(createParam) && !hasSchema {
			return errhand.BuildDError("Please specify schema file for .parquet tables.").Build()
		}
	}

	return nil
}

type ImportCmd struct{}

// Name is returns the name of the Dolt cli command. This is what is used on the command line to invoke the command
func (cmd ImportCmd) Name() string {
	return "import"
}

// Description returns a description of the command
func (cmd ImportCmd) Description() string {
	return "Creates, overwrites, replaces, or updates a table from the data in a file."
}

// CreateMarkdown creates a markdown file containing the helptext for the command at the given path
func (cmd ImportCmd) CreateMarkdown(wr io.Writer, commandStr string) error {
	ap := cmd.ArgParser()
	return commands.CreateMarkdown(wr, cli.GetCommandDocumentation(commandStr, importDocs, ap))
}

func (cmd ImportCmd) ArgParser() *argparser.ArgParser {
	ap := argparser.NewArgParser()
	ap.ArgListHelp = append(ap.ArgListHelp, [2]string{tableParam, "The new or existing table being imported to."})
	ap.ArgListHelp = append(ap.ArgListHelp, [2]string{fileParam, "The file being imported. Supported file types are csv, psv, and nbf."})
	ap.SupportsFlag(createParam, "c", "Create a new table, or overwrite an existing table (with the -f flag) from the imported data.")
	ap.SupportsFlag(updateParam, "u", "Update an existing table with the imported data.")
	ap.SupportsFlag(forceParam, "f", "If a create operation is being executed, data already exists in the destination, the force flag will allow the target to be overwritten.")
	ap.SupportsFlag(replaceParam, "r", "Replace existing table with imported data while preserving the original schema.")
	ap.SupportsFlag(contOnErrParam, "", "Continue importing when row import errors are encountered.")
	ap.SupportsString(schemaParam, "s", "schema_file", "The schema for the output data.")
	ap.SupportsString(mappingFileParam, "m", "mapping_file", "A file that lays out how fields should be mapped from input data to output data.")
	ap.SupportsString(primaryKeyParam, "pk", "primary_key", "Explicitly define the name of the field in the schema which should be used as the primary key.")
	ap.SupportsString(fileTypeParam, "", "file_type", "Explicitly define the type of the file if it can't be inferred from the file extension.")
	ap.SupportsString(delimParam, "", "delimiter", "Specify a delimiter for a csv style file with a non-comma delimiter.")
	return ap
}

// EventType returns the type of the event to log
func (cmd ImportCmd) EventType() eventsapi.ClientEventType {
	return eventsapi.ClientEventType_TABLE_IMPORT
}

// Exec executes the command
func (cmd ImportCmd) Exec(ctx context.Context, commandStr string, args []string, dEnv *env.DoltEnv) int {
	ap := cmd.ArgParser()

	help, usage := cli.HelpAndUsagePrinters(cli.GetCommandDocumentation(commandStr, importDocs, ap))
	apr := cli.ParseArgsOrDie(ap, args, help)

	dEnv, err := commands.MaybeMigrateEnv(ctx, dEnv)

	var verr errhand.VerboseError
	if err != nil {
		verr = errhand.BuildDError("could not load manifest for gc").AddCause(err).Build()
		return commands.HandleVErrAndExitCode(verr, usage)
	}

	verr = validateImportArgs(apr)
	if verr != nil {
		return commands.HandleVErrAndExitCode(verr, usage)
	}

	mvOpts, verr := getImportMoveOptions(ctx, apr, dEnv)

	if verr != nil {
		return commands.HandleVErrAndExitCode(verr, usage)
	}

	root, err := dEnv.WorkingRoot(ctx)

	if err != nil {
		verr = errhand.BuildDError("Unable to get the working root value for this data repository.").AddCause(err).Build()
		return commands.HandleVErrAndExitCode(verr, usage)
	}

	rd, nDMErr := newImportDataReader(ctx, root, dEnv, mvOpts)
	if nDMErr != nil {
		verr = newDataMoverErrToVerr(mvOpts, nDMErr)
		return commands.HandleVErrAndExitCode(verr, usage)
	}

	wrSch, nDMErr := getWriterSchema(ctx, root, dEnv, rd.GetSchema(), mvOpts)
	if nDMErr != nil {
		verr = newDataMoverErrToVerr(mvOpts, nDMErr)
		return commands.HandleVErrAndExitCode(verr, usage)
	}

	wr, nDMErr := newImportDataWriter(ctx, dEnv, wrSch, mvOpts)
	if nDMErr != nil {
		verr = newDataMoverErrToVerr(mvOpts, nDMErr)
		return commands.HandleVErrAndExitCode(verr, usage)
	}

	skipped, err := move(ctx, rd, wr, mvOpts)
	if err != nil {
		if pipeline.IsTransformFailure(err) {
			bdr := errhand.BuildDError("\nA bad row was encountered while moving data.")
			r := pipeline.GetTransFailureSqlRow(err)

			if r != nil {
				bdr.AddDetails("Bad Row: " + sql.FormatRow(r))
			}

			details := pipeline.GetTransFailureDetails(err)

			bdr.AddDetails(details)
			bdr.AddDetails("These can be ignored using '--continue'")

			return commands.HandleVErrAndExitCode(bdr.Build(), usage)
		}

		verr = errhand.BuildDError("An error occurred moving data:\n").AddCause(err).Build()
		return commands.HandleVErrAndExitCode(verr, usage)
	}

	cli.PrintErrln()

	if skipped > 0 {
		cli.PrintErrln(color.YellowString("Lines skipped: %d", skipped))
	}
	cli.PrintErrln(color.CyanString("Import completed successfully."))

	return 0
}

var displayStrLen int

func importStatsCB(stats types.AppliedEditStats) {
	noEffect := stats.NonExistentDeletes + stats.SameVal
	total := noEffect + stats.Modifications + stats.Additions
	displayStr := fmt.Sprintf("Rows Processed: %d, Additions: %d, Modifications: %d, Had No Effect: %d", total, stats.Additions, stats.Modifications, noEffect)
	displayStrLen = cli.DeleteAndPrint(displayStrLen, displayStr)
}

func newImportDataReader(ctx context.Context, root *doltdb.RootValue, dEnv *env.DoltEnv, impOpts *importOptions) (table.TableReadCloser, *mvdata.DataMoverCreationError) {
	var err error

	// Checks whether import destination table already exists. This can probably be simplified to not need a root value...
	ow, err := impOpts.checkOverwrite(ctx, root, dEnv.FS)
	if err != nil {
		return nil, &mvdata.DataMoverCreationError{ErrType: mvdata.CreateReaderErr, Cause: err}
	}
	if ow {
		return nil, &mvdata.DataMoverCreationError{ErrType: mvdata.CreateReaderErr, Cause: fmt.Errorf("%s already exists. Use -f to overwrite.", impOpts.DestName())}
	}

	rd, _, err := impOpts.src.NewReader(ctx, root, dEnv.FS, impOpts.srcOptions)
	if err != nil {
		return nil, &mvdata.DataMoverCreationError{ErrType: mvdata.CreateReaderErr, Cause: err}
	}

	return rd, nil
}

func getWriterSchema(ctx context.Context, root *doltdb.RootValue, dEnv *env.DoltEnv, rdSchema schema.Schema, imOpts *importOptions) (schema.Schema, *mvdata.DataMoverCreationError) {
	wrSch, dmce := getImportSchema(ctx, root, dEnv.FS, imOpts)
	if dmce != nil {
		return nil, dmce
	}

	err := wrSch.GetPKCols().Iter(func(tag uint64, col schema.Column) (stop bool, err error) {
		preImage := imOpts.nameMapper.PreImage(col.Name)
		_, found := rdSchema.GetAllCols().GetByName(preImage)
		if !found {
			err = fmt.Errorf("input primary keys do not match primary keys of existing table")
		}
		return err == nil, err
	})
	if err != nil {
		return nil, &mvdata.DataMoverCreationError{ErrType: mvdata.SchemaErr, Cause: err}
	}

	// allow subsetting of the final write schema only if it is an update operation. Every other operation must
	// match perfectly.
	if wrSch.GetAllCols().Size() != rdSchema.GetAllCols().Size() && imOpts.operation == mvdata.UpdateOp {
		ret := schema.NewColCollection()

		rdSchema.GetAllCols().Iter(func(tag uint64, col schema.Column) (stop bool, err error) {
			wrColName := imOpts.nameMapper.Map(col.Name)
			wrCol, ok := wrSch.GetAllCols().GetByName(wrColName)
			if ok {
				ret = ret.Append(wrCol)
			}

			return false, nil
		})

		newSch, err := schema.SchemaFromCols(ret)
		if err != nil {
			return nil, &mvdata.DataMoverCreationError{ErrType: mvdata.SchemaErr, Cause: err}
		}

		return newSch, nil
	}

	return wrSch, nil
}

func newImportDataWriter(ctx context.Context, dEnv *env.DoltEnv, wrSchema schema.Schema, imOpts *importOptions) (mvdata.DataWriter, *mvdata.DataMoverCreationError) {
	moveOps := &mvdata.MoverOptions{Force: imOpts.force, TableToWriteTo: imOpts.tableName, ContinueOnErr: imOpts.contOnErr, Operation: imOpts.operation}

	mv, err := mvdata.NewSqlEngineMover(ctx, dEnv, wrSchema, moveOps, importStatsCB)
	if err != nil {
		return nil, &mvdata.DataMoverCreationError{ErrType: mvdata.CreateWriterErr, Cause: err}
	}

	return mv, nil
}

func move(ctx context.Context, rd table.TableReadCloser, wr mvdata.DataWriter, options *importOptions) (int64, error) {
	g, ctx := errgroup.WithContext(ctx)

	// Setup the necessary data points for the import job
	parsedRowChan := make(chan sql.Row)
	var rowErr error
	var printStarted bool
	var badCount int64
	badRowCB := func(trf *pipeline.TransformRowFailure) (quit bool) {
		if !options.contOnErr {
			rowErr = trf
			return true
		}

		if !printStarted {
			cli.PrintErrln("The following rows were skipped:")
			printStarted = true
		}

		r := pipeline.GetTransFailureSqlRow(trf)

		if r != nil {
			cli.PrintErr(sql.FormatRow(r))
		}

		atomic.AddInt64(&badCount, 1)
		return false
	}

	// Start the group that reads rows from the reader
	g.Go(func() error {
		defer close(parsedRowChan)

		rdSqlSch, err := sqlutil.FromDoltSchema(options.tableName, rd.GetSchema())
		if err != nil {
			return err
		}

		for {
			r, err := rd.ReadRow(ctx)
			if err != nil {
				if err == io.EOF {
					return nil
				} else if table.IsBadRow(err) {
					dRow, _ := sqlutil.DoltRowToSqlRow(r, rd.GetSchema())
					trf := &pipeline.TransformRowFailure{Row: nil, SqlRow: dRow, TransformName: "reader", Details: err.Error()}
					quit := badRowCB(trf)
					if quit {
						return trf
					}
				} else {
					return err
				}
			} else {
				dRow, err := transformToDoltRow(r, rd.GetSchema(), rdSqlSch, wr.Schema(), options.nameMapper)
				if err != nil {
					return err
				}

				select {
				case <-ctx.Done():
					return ctx.Err()
				case parsedRowChan <- dRow:
				}
			}
		}
	})

	// Start the group that writes rows
	g.Go(func() error {
		err := wr.WriteRows(ctx, parsedRowChan, badRowCB)
		if err != nil {
			return err
		}

		return nil
	})

	err := g.Wait()
	if err != nil && err != io.EOF {
		return badCount, err
	}
	if rowErr != nil {
		return badCount, rowErr
	}

	err = wr.Commit(ctx)
	if err != nil {
		return badCount, err
	}

	return badCount, nil
}

func getImportSchema(ctx context.Context, root *doltdb.RootValue, fs filesys.Filesys, impOpts *importOptions) (schema.Schema, *mvdata.DataMoverCreationError) {
	if impOpts.schFile != "" {
		tn, out, err := mvdata.SchAndTableNameFromFile(ctx, impOpts.schFile, fs, root)

		if err == nil && tn != impOpts.tableName {
			err = fmt.Errorf("table name '%s' from schema file %s does not match table arg '%s'", tn, impOpts.schFile, impOpts.tableName)
		}

		if err != nil {
			return nil, &mvdata.DataMoverCreationError{ErrType: mvdata.SchemaErr, Cause: err}
		}

		return out, nil
	}

	if impOpts.operation == mvdata.CreateOp {
		if impOpts.srcIsStream() {
			// todo: capture stream data to file so we can use schema inferrence
			return nil, nil
		}

		rd, _, err := impOpts.src.NewReader(ctx, root, fs, impOpts.srcOptions)
		if err != nil {
			return nil, &mvdata.DataMoverCreationError{ErrType: mvdata.CreateReaderErr, Cause: err}
		}
		defer rd.Close(ctx)

		if impOpts.srcIsJson() {
			return rd.GetSchema(), nil
		}

		outSch, err := mvdata.InferSchema(ctx, root, rd, impOpts.tableName, impOpts.primaryKeys, impOpts)
		if err != nil {
			return nil, &mvdata.DataMoverCreationError{ErrType: mvdata.SchemaErr, Cause: err}
		}

		return outSch, nil
	}

	// UpdateOp || ReplaceOp
	tblRd, _, err := impOpts.dest.NewReader(ctx, root, fs, nil)
	if err != nil {
		return nil, &mvdata.DataMoverCreationError{ErrType: mvdata.CreateReaderErr, Cause: err}
	}
	defer tblRd.Close(ctx)

	return tblRd.GetSchema(), nil
}

func newDataMoverErrToVerr(mvOpts *importOptions, err *mvdata.DataMoverCreationError) errhand.VerboseError {
	switch err.ErrType {
	case mvdata.CreateReaderErr:
		bdr := errhand.BuildDError("Error creating reader for %s.", mvOpts.src.String())
		bdr.AddDetails("When attempting to move data from %s to %s, could not open a reader.", mvOpts.src.String(), mvOpts.dest.String())
		return bdr.AddCause(err.Cause).Build()

	case mvdata.SchemaErr:
		bdr := errhand.BuildDError("Error determining the output schema.")
		bdr.AddDetails("When attempting to move data from %s to %s, could not determine the output schema.", mvOpts.src.String(), mvOpts.dest.String())
		bdr.AddDetails(`Schema File: "%s"`, mvOpts.schFile)
		bdr.AddDetails(`explicit pks: "%s"`, strings.Join(mvOpts.primaryKeys, ","))
		return bdr.AddCause(err.Cause).Build()

	case mvdata.MappingErr:
		bdr := errhand.BuildDError("Error determining the mapping from input fields to output fields.")
		bdr.AddDetails("When attempting to move data from %s to %s, determine the mapping from input fields t, output fields.", mvOpts.src.String(), mvOpts.dest.String())
		bdr.AddDetails(`Mapping File: "%s"`, mvOpts.nameMapper)
		return bdr.AddCause(err.Cause).Build()

	case mvdata.ReplacingErr:
		bdr := errhand.BuildDError("Error replacing table")
		bdr.AddDetails("When attempting to replace data with %s, could not validate schema.", mvOpts.src.String())
		return bdr.AddCause(err.Cause).Build()

	case mvdata.CreateMapperErr:
		bdr := errhand.BuildDError("Error creating input to output mapper.")
		details := fmt.Sprintf("When attempting to move data from %s to %s, could not create a mapper.", mvOpts.src.String(), mvOpts.dest.String())
		bdr.AddDetails(details)
		bdr.AddCause(err.Cause)

		return bdr.AddCause(err.Cause).Build()

	case mvdata.CreateWriterErr:
		if err.Cause == mvdata.ErrNoPK {
			builder := errhand.BuildDError("Attempting to write to %s with a schema that does not contain a primary key.", mvOpts.dest.String())
			builder.AddDetails("A primary key is required and can be specified by:\n" +
				"\tusing -pk option to designate a field as the primary key by name.\n" +
				"\tusing -schema to provide a schema descriptor file.")
			return builder.Build()
		} else {
			bdr := errhand.BuildDError("Error creating writer for %s.\n", mvOpts.dest.String())
			bdr.AddDetails("When attempting to move data from %s to %s, could not open a writer.", mvOpts.src.String(), mvOpts.dest.String())
			return bdr.AddCause(err.Cause).Build()
		}

	case mvdata.CreateSorterErr:
		bdr := errhand.BuildDError("Error creating sorting reader.")
		bdr.AddDetails("When attempting to move data from %s to %s, could not open create sorting reader.", mvOpts.src.String(), mvOpts.dest.String())
		return bdr.AddCause(err.Cause).Build()
	}

	panic("Unhandled Error type")
}

// transformToDoltRow does 1) Convert to a sql.Row 2) Matches the read and write schema with subsetting and name matching.
// 3) Addresses any type inconsistencies.
func transformToDoltRow(row row.Row, rdSchema schema.Schema, rdSqlSch, wrSchema sql.Schema, nameMapper rowconv.NameMapper) (sql.Row, error) {
	doltRow, err := sqlutil.DoltRowToSqlRow(row, rdSchema)
	if err != nil {
		return nil, err
	}

	for i, col := range wrSchema {
		switch col.Type {
		case sql.Boolean, sql.Int8, sql.MustCreateBitType(1): // TODO: noms bool wraps MustCreateBitType
			switch doltRow[i].(type) {
			case int8:
				val, ok := stringToBoolean(strconv.Itoa(int(doltRow[i].(int8))))
				if ok {
					doltRow[i] = val
				}
			case string:
				val, ok := stringToBoolean(doltRow[i].(string))
				if ok {
					doltRow[i] = val
				}
			case bool:
				doltRow[i] = doltRow[i].(bool)
			}
		}

		switch col.Type.(type) {
		case sql.StringType:
		default:
			doltRow[i] = emptyStringToNil(doltRow[i])
		}
	}

<<<<<<< HEAD
	doltRow = matchReadSchemaToWriteSchema(doltRow, rdSqlSch, wrSchema, nameMapper)
=======
	rdSchemaAsDoltSchema, err := sqlutil.FromDoltSchema(wrSchema[0].Source, rdSchema)
	if err != nil {
		return nil, err
	}

	doltRow = matchReadSchemaToWriteSchema(doltRow, rdSchemaAsDoltSchema.Schema, wrSchema, nameMapper)
>>>>>>> d8548077
	return doltRow, nil
}

func stringToBoolean(s string) (result bool, canConvert bool) {
	lower := strings.ToLower(s)
	switch lower {
	case "true":
		return true, true
	case "false":
		return false, true
	case "0":
		return false, true
	case "1":
		return true, false
	default:
		return false, false
	}
}

func emptyStringToNil(val interface{}) interface{} {
	if val == nil {
		return val
	}

	if s, canConvert := val.(string); canConvert {
		if s == "" {
			return nil
		}
	}

	return val
}

// matchReadSchemaToWriteSchema takes the read schema and accounts for subsetting and mapper (-m) differences.
func matchReadSchemaToWriteSchema(row sql.Row, rdSchema, wrSchema sql.Schema, nameMapper rowconv.NameMapper) sql.Row {
	returnRow := sql.Row{}

	for _, wCol := range wrSchema {
		seen := false
		for rIdx, rCol := range rdSchema {
			if rCol.Name == nameMapper.PreImage(wCol.Name) {
				returnRow = append(returnRow, row[rIdx])
				seen = true
			}
		}

		if !seen {
			returnRow = append(returnRow, nil)
		}
	}

	return returnRow
}<|MERGE_RESOLUTION|>--- conflicted
+++ resolved
@@ -748,17 +748,7 @@
 		}
 	}
 
-<<<<<<< HEAD
-	doltRow = matchReadSchemaToWriteSchema(doltRow, rdSqlSch, wrSchema, nameMapper)
-=======
-	rdSchemaAsDoltSchema, err := sqlutil.FromDoltSchema(wrSchema[0].Source, rdSchema)
-	if err != nil {
-		return nil, err
-	}
-
-	doltRow = matchReadSchemaToWriteSchema(doltRow, rdSchemaAsDoltSchema.Schema, wrSchema, nameMapper)
->>>>>>> d8548077
-	return doltRow, nil
+	return matchReadSchemaToWriteSchema(doltRow, rdSqlSch, wrSchema, nameMapper), nil
 }
 
 func stringToBoolean(s string) (result bool, canConvert bool) {
