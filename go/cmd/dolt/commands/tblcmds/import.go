// Copyright 2019 Dolthub, Inc.
//
// Licensed under the Apache License, Version 2.0 (the "License");
// you may not use this file except in compliance with the License.
// You may obtain a copy of the License at
//
//     http://www.apache.org/licenses/LICENSE-2.0
//
// Unless required by applicable law or agreed to in writing, software
// distributed under the License is distributed on an "AS IS" BASIS,
// WITHOUT WARRANTIES OR CONDITIONS OF ANY KIND, either express or implied.
// See the License for the specific language governing permissions and
// limitations under the License.

package tblcmds

import (
	"context"
	"fmt"
	"io"
	"os"
	"strconv"
	"strings"
<<<<<<< HEAD
	"sync"
=======
	"sync/atomic"
>>>>>>> 5976e99c

	"github.com/dolthub/go-mysql-server/sql"
	"github.com/fatih/color"
	"golang.org/x/sync/errgroup"

	"github.com/dolthub/dolt/go/cmd/dolt/cli"
	"github.com/dolthub/dolt/go/cmd/dolt/commands"
	"github.com/dolthub/dolt/go/cmd/dolt/commands/schcmds"
	"github.com/dolthub/dolt/go/cmd/dolt/errhand"
	eventsapi "github.com/dolthub/dolt/go/gen/proto/dolt/services/eventsapi/v1alpha1"
	"github.com/dolthub/dolt/go/libraries/doltcore/doltdb"
	"github.com/dolthub/dolt/go/libraries/doltcore/env"
	"github.com/dolthub/dolt/go/libraries/doltcore/mvdata"
	"github.com/dolthub/dolt/go/libraries/doltcore/row"
	"github.com/dolthub/dolt/go/libraries/doltcore/rowconv"
	"github.com/dolthub/dolt/go/libraries/doltcore/schema"
	"github.com/dolthub/dolt/go/libraries/doltcore/sqle/sqlutil"
	"github.com/dolthub/dolt/go/libraries/doltcore/table"
	"github.com/dolthub/dolt/go/libraries/doltcore/table/pipeline"
	"github.com/dolthub/dolt/go/libraries/utils/argparser"
	"github.com/dolthub/dolt/go/libraries/utils/filesys"
	"github.com/dolthub/dolt/go/libraries/utils/funcitr"
	"github.com/dolthub/dolt/go/libraries/utils/iohelp"
	"github.com/dolthub/dolt/go/store/types"
)

const (
	createParam      = "create-table"
	updateParam      = "update-table"
	replaceParam     = "replace-table"
	tableParam       = "table"
	fileParam        = "file"
	schemaParam      = "schema"
	mappingFileParam = "map"
	forceParam       = "force"
	contOnErrParam   = "continue"
	primaryKeyParam  = "pk"
	fileTypeParam    = "file-type"
	delimParam       = "delim"
)

var importDocs = cli.CommandDocumentationContent{
	ShortDesc: `Imports data into a dolt table`,
	LongDesc: `If {{.EmphasisLeft}}--create-table | -c{{.EmphasisRight}} is given the operation will create {{.LessThan}}table{{.GreaterThan}} and import the contents of file into it.  If a table already exists at this location then the operation will fail, unless the {{.EmphasisLeft}}--force | -f{{.EmphasisRight}} flag is provided. The force flag forces the existing table to be overwritten.

The schema for the new table can be specified explicitly by providing a SQL schema definition file, or will be inferred from the imported file.  All schemas, inferred or explicitly defined must define a primary key.  If the file format being imported does not support defining a primary key, then the {{.EmphasisLeft}}--pk{{.EmphasisRight}} parameter must supply the name of the field that should be used as the primary key.

If {{.EmphasisLeft}}--update-table | -u{{.EmphasisRight}} is given the operation will update {{.LessThan}}table{{.GreaterThan}} with the contents of file. The table's existing schema will be used, and field names will be used to match file fields with table fields unless a mapping file is specified.

During import, if there is an error importing any row, the import will be aborted by default.  Use the {{.EmphasisLeft}}--continue{{.EmphasisRight}} flag to continue importing when an error is encountered.

If {{.EmphasisLeft}}--replace-table | -r{{.EmphasisRight}} is given the operation will replace {{.LessThan}}table{{.GreaterThan}} with the contents of the file. The table's existing schema will be used, and field names will be used to match file fields with table fields unless a mapping file is specified.

If the schema for the existing table does not match the schema for the new file, the import will be aborted by default. To overwrite both the table and the schema, use {{.EmphasisLeft}}-c -f{{.EmphasisRight}}.

A mapping file can be used to map fields between the file being imported and the table being written to. This can be used when creating a new table, or updating or replacing an existing table.

` + schcmds.MappingFileHelp +

		`
In create, update, and replace scenarios the file's extension is used to infer the type of the file.  If a file does not have the expected extension then the {{.EmphasisLeft}}--file-type{{.EmphasisRight}} parameter should be used to explicitly define the format of the file in one of the supported formats (csv, psv, json, xlsx).  For files separated by a delimiter other than a ',' (type csv) or a '|' (type psv), the --delim parameter can be used to specify a delimeter`,

	Synopsis: []string{
		"-c [-f] [--pk {{.LessThan}}field{{.GreaterThan}}] [--schema {{.LessThan}}file{{.GreaterThan}}] [--map {{.LessThan}}file{{.GreaterThan}}] [--continue] [--file-type {{.LessThan}}type{{.GreaterThan}}] {{.LessThan}}table{{.GreaterThan}} {{.LessThan}}file{{.GreaterThan}}",
		"-u [--map {{.LessThan}}file{{.GreaterThan}}] [--continue] [--file-type {{.LessThan}}type{{.GreaterThan}}] {{.LessThan}}table{{.GreaterThan}} {{.LessThan}}file{{.GreaterThan}}",
		"-r [--map {{.LessThan}}file{{.GreaterThan}}] [--file-type {{.LessThan}}type{{.GreaterThan}}] {{.LessThan}}table{{.GreaterThan}} {{.LessThan}}file{{.GreaterThan}}",
	},
}

type importOptions struct {
	operation   mvdata.TableImportOp
	tableName   string
	contOnErr   bool
	force       bool
	schFile     string
	primaryKeys []string
	nameMapper  rowconv.NameMapper
	src         mvdata.DataLocation
	dest        mvdata.TableDataLocation
	srcOptions  interface{}
}

func (m importOptions) WritesToTable() bool {
	return true
}

func (m importOptions) SrcName() string {
	if t, tblSrc := m.src.(mvdata.TableDataLocation); tblSrc {
		return t.Name
	}
	if f, fileSrc := m.src.(mvdata.FileDataLocation); fileSrc {
		return f.Path
	}
	return m.src.String()
}

func (m importOptions) DestName() string {
	return m.dest.Name
}

func (m importOptions) ColNameMapper() rowconv.NameMapper {
	return m.nameMapper
}

func (m importOptions) FloatThreshold() float64 {
	return 0.0
}

func (m importOptions) checkOverwrite(ctx context.Context, root *doltdb.RootValue, fs filesys.ReadableFS) (bool, error) {
	if !m.force && m.operation == mvdata.CreateOp {
		return m.dest.Exists(ctx, root, fs)
	}
	return false, nil
}

func (m importOptions) srcIsJson() bool {
	_, isJson := m.srcOptions.(mvdata.JSONOptions)
	return isJson
}

func (m importOptions) srcIsStream() bool {
	_, isStream := m.src.(mvdata.StreamDataLocation)
	return isStream
}

func getImportMoveOptions(ctx context.Context, apr *argparser.ArgParseResults, dEnv *env.DoltEnv) (*importOptions, errhand.VerboseError) {
	tableName := apr.Arg(0)

	path := ""
	if apr.NArg() > 1 {
		path = apr.Arg(1)
	}

	fType, _ := apr.GetValue(fileTypeParam)
	srcLoc := mvdata.NewDataLocation(path, fType)
	delim, hasDelim := apr.GetValue(delimParam)

	schemaFile, _ := apr.GetValue(schemaParam)
	force := apr.Contains(forceParam)
	contOnErr := apr.Contains(contOnErrParam)

	val, _ := apr.GetValue(primaryKeyParam)
	pks := funcitr.MapStrings(strings.Split(val, ","), strings.TrimSpace)
	pks = funcitr.FilterStrings(pks, func(s string) bool { return s != "" })

	mappingFile := apr.GetValueOrDefault(mappingFileParam, "")
	colMapper, err := rowconv.NameMapperFromFile(mappingFile, dEnv.FS)
	if err != nil {
		return nil, errhand.VerboseErrorFromError(err)
	}

	var srcOpts interface{}
	switch val := srcLoc.(type) {
	case mvdata.FileDataLocation:
		if hasDelim {
			if val.Format == mvdata.InvalidDataFormat {
				val = mvdata.FileDataLocation{Path: val.Path, Format: mvdata.CsvFile}
				srcLoc = val
			}

			srcOpts = mvdata.CsvOptions{Delim: delim}
		}

		if val.Format == mvdata.XlsxFile {
			// table name must match sheet name currently
			srcOpts = mvdata.XlsxOptions{SheetName: tableName}
		} else if val.Format == mvdata.JsonFile {
			srcOpts = mvdata.JSONOptions{TableName: tableName, SchFile: schemaFile}
		} else if val.Format == mvdata.ParquetFile {
			srcOpts = mvdata.ParquetOptions{TableName: tableName, SchFile: schemaFile}
		}

	case mvdata.StreamDataLocation:
		if val.Format == mvdata.InvalidDataFormat {
			val = mvdata.StreamDataLocation{Format: mvdata.CsvFile, Reader: os.Stdin, Writer: iohelp.NopWrCloser(cli.CliOut)}
			srcLoc = val
		}

		if hasDelim {
			srcOpts = mvdata.CsvOptions{Delim: delim}
		}
	}

	var moveOp mvdata.TableImportOp
	switch {
	case apr.Contains(createParam):
		moveOp = mvdata.CreateOp
	case apr.Contains(replaceParam):
		moveOp = mvdata.ReplaceOp
	default:
		moveOp = mvdata.UpdateOp
	}

	if moveOp != mvdata.CreateOp {
		root, err := dEnv.WorkingRoot(ctx)
		if err != nil {
			return nil, errhand.VerboseErrorFromError(err)
		}
		_, exists, err := root.GetTable(ctx, tableName)
		if err != nil {
			return nil, errhand.VerboseErrorFromError(err)
		}
		if !exists {
			return nil, errhand.BuildDError("The following table could not be found: %s", tableName).Build()
		}
	}

	tableLoc := mvdata.TableDataLocation{Name: tableName}

	return &importOptions{
		operation:   moveOp,
		tableName:   tableName,
		contOnErr:   contOnErr,
		force:       force,
		schFile:     schemaFile,
		nameMapper:  colMapper,
		primaryKeys: pks,
		src:         srcLoc,
		dest:        tableLoc,
		srcOptions:  srcOpts,
	}, nil

}

func validateImportArgs(apr *argparser.ArgParseResults) errhand.VerboseError {
	if apr.NArg() == 0 || apr.NArg() > 2 {
		return errhand.BuildDError("expected 1 or 2 arguments").SetPrintUsage().Build()
	}

	if apr.Contains(schemaParam) && apr.Contains(primaryKeyParam) {
		return errhand.BuildDError("parameters %s and %s are mutually exclusive", schemaParam, primaryKeyParam).Build()
	}

	if !apr.Contains(createParam) && !apr.Contains(updateParam) && !apr.Contains(replaceParam) {
		return errhand.BuildDError("Must include '-c' for initial table import or -u to update existing table or -r to replace existing table.").Build()
	}

	if apr.Contains(schemaParam) && !apr.Contains(createParam) {
		return errhand.BuildDError("fatal: " + schemaParam + " is not supported for update or replace operations").Build()
	}

	tableName := apr.Arg(0)
	if err := schcmds.ValidateTableNameForCreate(tableName); err != nil {
		return err
	}

	path := ""
	if apr.NArg() > 1 {
		path = apr.Arg(1)
	}

	fType, hasFileType := apr.GetValue(fileTypeParam)
	if hasFileType && mvdata.DFFromString(fType) == mvdata.InvalidDataFormat {
		return errhand.BuildDError("'%s' is not a valid file type.", fType).Build()
	}

	_, hasDelim := apr.GetValue(delimParam)
	srcLoc := mvdata.NewDataLocation(path, fType)

	switch val := srcLoc.(type) {
	case mvdata.FileDataLocation:
		if !hasDelim && val.Format == mvdata.InvalidDataFormat {
			return errhand.BuildDError("Could not infer type file '%s'\nFile extensions should match supported file types, or should be explicitly defined via the file-type parameter", path).Build()
		}

	case mvdata.TableDataLocation:
		if hasDelim {
			return errhand.BuildDError("delim is not a valid parameter for this type of file").Build()
		}
	}

	if srcFileLoc, isFileType := srcLoc.(mvdata.FileDataLocation); isFileType {
		if srcFileLoc.Format == mvdata.SqlFile {
			return errhand.BuildDError("For SQL import, please pipe SQL input files to `dolt sql`").Build()
		}

		_, hasSchema := apr.GetValue(schemaParam)
		if srcFileLoc.Format == mvdata.JsonFile && apr.Contains(createParam) && !hasSchema {
			return errhand.BuildDError("Please specify schema file for .json tables.").Build()
		} else if srcFileLoc.Format == mvdata.ParquetFile && apr.Contains(createParam) && !hasSchema {
			return errhand.BuildDError("Please specify schema file for .parquet tables.").Build()
		}
	}

	return nil
}

type ImportCmd struct{}

// Name is returns the name of the Dolt cli command. This is what is used on the command line to invoke the command
func (cmd ImportCmd) Name() string {
	return "import"
}

// Description returns a description of the command
func (cmd ImportCmd) Description() string {
	return "Creates, overwrites, replaces, or updates a table from the data in a file."
}

// CreateMarkdown creates a markdown file containing the helptext for the command at the given path
func (cmd ImportCmd) CreateMarkdown(wr io.Writer, commandStr string) error {
	ap := cmd.ArgParser()
	return commands.CreateMarkdown(wr, cli.GetCommandDocumentation(commandStr, importDocs, ap))
}

func (cmd ImportCmd) ArgParser() *argparser.ArgParser {
	ap := argparser.NewArgParser()
	ap.ArgListHelp = append(ap.ArgListHelp, [2]string{tableParam, "The new or existing table being imported to."})
	ap.ArgListHelp = append(ap.ArgListHelp, [2]string{fileParam, "The file being imported. Supported file types are csv, psv, and nbf."})
	ap.SupportsFlag(createParam, "c", "Create a new table, or overwrite an existing table (with the -f flag) from the imported data.")
	ap.SupportsFlag(updateParam, "u", "Update an existing table with the imported data.")
	ap.SupportsFlag(forceParam, "f", "If a create operation is being executed, data already exists in the destination, the force flag will allow the target to be overwritten.")
	ap.SupportsFlag(replaceParam, "r", "Replace existing table with imported data while preserving the original schema.")
	ap.SupportsFlag(contOnErrParam, "", "Continue importing when row import errors are encountered.")
	ap.SupportsString(schemaParam, "s", "schema_file", "The schema for the output data.")
	ap.SupportsString(mappingFileParam, "m", "mapping_file", "A file that lays out how fields should be mapped from input data to output data.")
	ap.SupportsString(primaryKeyParam, "pk", "primary_key", "Explicitly define the name of the field in the schema which should be used as the primary key.")
	ap.SupportsString(fileTypeParam, "", "file_type", "Explicitly define the type of the file if it can't be inferred from the file extension.")
	ap.SupportsString(delimParam, "", "delimiter", "Specify a delimeter for a csv style file with a non-comma delimiter.")
	return ap
}

// EventType returns the type of the event to log
func (cmd ImportCmd) EventType() eventsapi.ClientEventType {
	return eventsapi.ClientEventType_TABLE_IMPORT
}

// Exec executes the command
func (cmd ImportCmd) Exec(ctx context.Context, wg *sync.WaitGroup, commandStr string, args []string, dEnv *env.DoltEnv) int {
	ap := cmd.ArgParser()

	help, usage := cli.HelpAndUsagePrinters(cli.GetCommandDocumentation(commandStr, importDocs, ap))
	apr := cli.ParseArgsOrDie(ap, args, help)

	dEnv, err := commands.MaybeMigrateEnv(ctx, dEnv)

	var verr errhand.VerboseError
	if err != nil {
		verr = errhand.BuildDError("could not load manifest for gc").AddCause(err).Build()
		return commands.HandleVErrAndExitCode(verr, usage)
	}

	verr = validateImportArgs(apr)
	if verr != nil {
		return commands.HandleVErrAndExitCode(verr, usage)
	}

	mvOpts, verr := getImportMoveOptions(ctx, apr, dEnv)

	if verr != nil {
		return commands.HandleVErrAndExitCode(verr, usage)
	}

	root, err := dEnv.WorkingRoot(ctx)

	if err != nil {
		verr = errhand.BuildDError("Unable to get the working root value for this data repository.").AddCause(err).Build()
		return commands.HandleVErrAndExitCode(verr, usage)
	}

	rd, nDMErr := newImportDataReader(ctx, root, dEnv, mvOpts)
	if nDMErr != nil {
		verr = newDataMoverErrToVerr(mvOpts, nDMErr)
		return commands.HandleVErrAndExitCode(verr, usage)
	}

	wrSch, nDMErr := getWriterSchema(ctx, root, dEnv, rd.GetSchema(), mvOpts)
	if nDMErr != nil {
		verr = newDataMoverErrToVerr(mvOpts, nDMErr)
		return commands.HandleVErrAndExitCode(verr, usage)
	}

	wr, nDMErr := newImportDataWriter(ctx, dEnv, wrSch, mvOpts)
	if nDMErr != nil {
		verr = newDataMoverErrToVerr(mvOpts, nDMErr)
		return commands.HandleVErrAndExitCode(verr, usage)
	}

	skipped, err := move(ctx, rd, wr, mvOpts)
	if err != nil {
		if pipeline.IsTransformFailure(err) {
			bdr := errhand.BuildDError("\nA bad row was encountered while moving data.")
			r := pipeline.GetTransFailureSqlRow(err)

			if r != nil {
				bdr.AddDetails("Bad Row: " + sql.FormatRow(r))
			}

			details := pipeline.GetTransFailureDetails(err)

			bdr.AddDetails(details)
			bdr.AddDetails("These can be ignored using '--continue'")

			return commands.HandleVErrAndExitCode(bdr.Build(), usage)
		}

		verr = errhand.BuildDError("An error occurred moving data:\n").AddCause(err).Build()
		return commands.HandleVErrAndExitCode(verr, usage)
	}

	cli.PrintErrln()

	if skipped > 0 {
		cli.PrintErrln(color.YellowString("Lines skipped: %d", skipped))
	}
	cli.PrintErrln(color.CyanString("Import completed successfully."))

	return 0
}

var displayStrLen int

func importStatsCB(stats types.AppliedEditStats) {
	noEffect := stats.NonExistentDeletes + stats.SameVal
	total := noEffect + stats.Modifications + stats.Additions
	displayStr := fmt.Sprintf("Rows Processed: %d, Additions: %d, Modifications: %d, Had No Effect: %d", total, stats.Additions, stats.Modifications, noEffect)
	displayStrLen = cli.DeleteAndPrint(displayStrLen, displayStr)
}

func newImportDataReader(ctx context.Context, root *doltdb.RootValue, dEnv *env.DoltEnv, impOpts *importOptions) (table.TableReadCloser, *mvdata.DataMoverCreationError) {
	var err error

	// Checks whether import destination table already exists. This can probably be simplified to not need a root value...
	ow, err := impOpts.checkOverwrite(ctx, root, dEnv.FS)
	if err != nil {
		return nil, &mvdata.DataMoverCreationError{ErrType: mvdata.CreateReaderErr, Cause: err}
	}
	if ow {
		return nil, &mvdata.DataMoverCreationError{ErrType: mvdata.CreateReaderErr, Cause: fmt.Errorf("%s already exists. Use -f to overwrite.", impOpts.DestName())}
	}

	rd, _, err := impOpts.src.NewReader(ctx, root, dEnv.FS, impOpts.srcOptions)
	if err != nil {
		return nil, &mvdata.DataMoverCreationError{ErrType: mvdata.CreateReaderErr, Cause: err}
	}

	return rd, nil
}

func getWriterSchema(ctx context.Context, root *doltdb.RootValue, dEnv *env.DoltEnv, rdSchema schema.Schema, imOpts *importOptions) (schema.Schema, *mvdata.DataMoverCreationError) {
	wrSch, dmce := getImportSchema(ctx, root, dEnv.FS, imOpts)
	if dmce != nil {
		return nil, dmce
	}

	err := wrSch.GetPKCols().Iter(func(tag uint64, col schema.Column) (stop bool, err error) {
		preImage := imOpts.nameMapper.PreImage(col.Name)
		_, found := rdSchema.GetAllCols().GetByName(preImage)
		if !found {
			err = fmt.Errorf("input primary keys do not match primary keys of existing table")
		}
		return err == nil, err
	})
	if err != nil {
		return nil, &mvdata.DataMoverCreationError{ErrType: mvdata.SchemaErr, Cause: err}
	}

	// allow subsetting of the final write schema only if it is an update operation. Every other operation must
	// match perfectly.
	if wrSch.GetAllCols().Size() != rdSchema.GetAllCols().Size() && imOpts.operation == mvdata.UpdateOp {
		ret := schema.NewColCollection()

		rdSchema.GetAllCols().Iter(func(tag uint64, col schema.Column) (stop bool, err error) {
			wrColName := imOpts.nameMapper.Map(col.Name)
			wrCol, ok := wrSch.GetAllCols().GetByName(wrColName)
			if ok {
				ret = ret.Append(wrCol)
			}

			return false, nil
		})

		newSch, err := schema.SchemaFromCols(ret)
		if err != nil {
			return nil, &mvdata.DataMoverCreationError{ErrType: mvdata.SchemaErr, Cause: err}
		}

		return newSch, nil
	}

	return wrSch, nil
}

func newImportDataWriter(ctx context.Context, dEnv *env.DoltEnv, wrSchema schema.Schema, imOpts *importOptions) (mvdata.DataWriter, *mvdata.DataMoverCreationError) {
	moveOps := &mvdata.MoverOptions{Force: imOpts.force, TableToWriteTo: imOpts.tableName, ContinueOnErr: imOpts.contOnErr, Operation: imOpts.operation}

	mv, err := mvdata.NewSqlEngineMover(ctx, dEnv, wrSchema, moveOps, importStatsCB)
	if err != nil {
		return nil, &mvdata.DataMoverCreationError{ErrType: mvdata.CreateWriterErr, Cause: err}
	}

	return mv, nil
}

func move(ctx context.Context, rd table.TableReadCloser, wr mvdata.DataWriter, options *importOptions) (int64, error) {
	g, ctx := errgroup.WithContext(ctx)

	// Setup the necessary data points for the import job
	parsedRowChan := make(chan sql.Row)
	var rowErr error
	var printStarted bool
	var badCount int64
	badRowCB := func(trf *pipeline.TransformRowFailure) (quit bool) {
		if !options.contOnErr {
			rowErr = trf
			return true
		}

		if !printStarted {
			cli.PrintErrln("The following rows were skipped:")
			printStarted = true
		}

		r := pipeline.GetTransFailureSqlRow(trf)

		if r != nil {
			cli.PrintErr(sql.FormatRow(r))
		}

		atomic.AddInt64(&badCount, 1)
		return false
	}

	// Start the group that reads rows from the reader
	g.Go(func() error {
		defer close(parsedRowChan)

		for {
			r, err := rd.ReadRow(ctx)
			if err != nil {
				if err == io.EOF {
					return nil
				} else if table.IsBadRow(err) {
					dRow, _ := sqlutil.DoltRowToSqlRow(r, rd.GetSchema())
					trf := &pipeline.TransformRowFailure{Row: nil, SqlRow: dRow, TransformName: "reader", Details: err.Error()}
					quit := badRowCB(trf)
					if quit {
						return trf
					}
				} else {
					return err
				}
			} else {
				dRow, err := transformToDoltRow(r, rd.GetSchema(), wr.Schema(), options.nameMapper)
				if err != nil {
					return err
				}

				select {
				case <-ctx.Done():
					return ctx.Err()
				case parsedRowChan <- dRow:
				}
			}
		}
	})

	// Start the group that writes rows
	g.Go(func() error {
		err := wr.WriteRows(ctx, parsedRowChan, badRowCB)
		if err != nil {
			return err
		}

		return nil
	})

	err := g.Wait()
	if err != nil && err != io.EOF {
		return badCount, err
	}
	if rowErr != nil {
		return badCount, rowErr
	}

	err = wr.Commit(ctx)
	if err != nil {
		return badCount, err
	}

	return badCount, nil
}

func getImportSchema(ctx context.Context, root *doltdb.RootValue, fs filesys.Filesys, impOpts *importOptions) (schema.Schema, *mvdata.DataMoverCreationError) {
	if impOpts.schFile != "" {
		tn, out, err := mvdata.SchAndTableNameFromFile(ctx, impOpts.schFile, fs, root)

		if err == nil && tn != impOpts.tableName {
			err = fmt.Errorf("table name '%s' from schema file %s does not match table arg '%s'", tn, impOpts.schFile, impOpts.tableName)
		}

		if err != nil {
			return nil, &mvdata.DataMoverCreationError{ErrType: mvdata.SchemaErr, Cause: err}
		}

		return out, nil
	}

	if impOpts.operation == mvdata.CreateOp {
		if impOpts.srcIsStream() {
			// todo: capture stream data to file so we can use schema inferrence
			return nil, nil
		}

		rd, _, err := impOpts.src.NewReader(ctx, root, fs, impOpts.srcOptions)
		if err != nil {
			return nil, &mvdata.DataMoverCreationError{ErrType: mvdata.CreateReaderErr, Cause: err}
		}
		defer rd.Close(ctx)

		if impOpts.srcIsJson() {
			return rd.GetSchema(), nil
		}

		outSch, err := mvdata.InferSchema(ctx, root, rd, impOpts.tableName, impOpts.primaryKeys, impOpts)
		if err != nil {
			return nil, &mvdata.DataMoverCreationError{ErrType: mvdata.SchemaErr, Cause: err}
		}

		return outSch, nil
	}

	// UpdateOp || ReplaceOp
	tblRd, _, err := impOpts.dest.NewReader(ctx, root, fs, nil)
	if err != nil {
		return nil, &mvdata.DataMoverCreationError{ErrType: mvdata.CreateReaderErr, Cause: err}
	}
	defer tblRd.Close(ctx)

	return tblRd.GetSchema(), nil
}

func newDataMoverErrToVerr(mvOpts *importOptions, err *mvdata.DataMoverCreationError) errhand.VerboseError {
	switch err.ErrType {
	case mvdata.CreateReaderErr:
		bdr := errhand.BuildDError("Error creating reader for %s.", mvOpts.src.String())
		bdr.AddDetails("When attempting to move data from %s to %s, could not open a reader.", mvOpts.src.String(), mvOpts.dest.String())
		return bdr.AddCause(err.Cause).Build()

	case mvdata.SchemaErr:
		bdr := errhand.BuildDError("Error determining the output schema.")
		bdr.AddDetails("When attempting to move data from %s to %s, could not determine the output schema.", mvOpts.src.String(), mvOpts.dest.String())
		bdr.AddDetails(`Schema File: "%s"`, mvOpts.schFile)
		bdr.AddDetails(`explicit pks: "%s"`, strings.Join(mvOpts.primaryKeys, ","))
		return bdr.AddCause(err.Cause).Build()

	case mvdata.MappingErr:
		bdr := errhand.BuildDError("Error determining the mapping from input fields to output fields.")
		bdr.AddDetails("When attempting to move data from %s to %s, determine the mapping from input fields t, output fields.", mvOpts.src.String(), mvOpts.dest.String())
		bdr.AddDetails(`Mapping File: "%s"`, mvOpts.nameMapper)
		return bdr.AddCause(err.Cause).Build()

	case mvdata.ReplacingErr:
		bdr := errhand.BuildDError("Error replacing table")
		bdr.AddDetails("When attempting to replace data with %s, could not validate schema.", mvOpts.src.String())
		return bdr.AddCause(err.Cause).Build()

	case mvdata.CreateMapperErr:
		bdr := errhand.BuildDError("Error creating input to output mapper.")
		details := fmt.Sprintf("When attempting to move data from %s to %s, could not create a mapper.", mvOpts.src.String(), mvOpts.dest.String())
		bdr.AddDetails(details)
		bdr.AddCause(err.Cause)

		return bdr.AddCause(err.Cause).Build()

	case mvdata.CreateWriterErr:
		if err.Cause == mvdata.ErrNoPK {
			builder := errhand.BuildDError("Attempting to write to %s with a schema that does not contain a primary key.", mvOpts.dest.String())
			builder.AddDetails("A primary key is required and can be specified by:\n" +
				"\tusing -pk option to designate a field as the primary key by name.\n" +
				"\tusing -schema to provide a schema descriptor file.")
			return builder.Build()
		} else {
			bdr := errhand.BuildDError("Error creating writer for %s.\n", mvOpts.dest.String())
			bdr.AddDetails("When attempting to move data from %s to %s, could not open a writer.", mvOpts.src.String(), mvOpts.dest.String())
			return bdr.AddCause(err.Cause).Build()
		}

	case mvdata.CreateSorterErr:
		bdr := errhand.BuildDError("Error creating sorting reader.")
		bdr.AddDetails("When attempting to move data from %s to %s, could not open create sorting reader.", mvOpts.src.String(), mvOpts.dest.String())
		return bdr.AddCause(err.Cause).Build()
	}

	panic("Unhandled Error type")
}

// transformToDoltRow does 1) Convert to a sql.Row 2) Matches the read and write schema with subsetting and name matching.
// 3) Addresses any type inconsistencies.
func transformToDoltRow(row row.Row, rdSchema schema.Schema, wrSchema sql.Schema, nameMapper rowconv.NameMapper) (sql.Row, error) {
	doltRow, err := sqlutil.DoltRowToSqlRow(row, rdSchema)
	if err != nil {
		return nil, err
	}

	for i, col := range wrSchema {
		switch col.Type {
		case sql.Boolean, sql.Int8, sql.MustCreateBitType(1): // TODO: noms bool wraps MustCreateBitType
			switch doltRow[i].(type) {
			case int8:
				val, ok := stringToBoolean(strconv.Itoa(int(doltRow[i].(int8))))
				if ok {
					doltRow[i] = val
				}
			case string:
				val, ok := stringToBoolean(doltRow[i].(string))
				if ok {
					doltRow[i] = val
				}
			case bool:
				doltRow[i] = doltRow[i].(bool)
			}
		}

		switch col.Type.(type) {
		case sql.StringType:
		default:
			doltRow[i] = emptyStringToNil(doltRow[i])
		}
	}

	rdSchemaAsDoltSchema, err := sqlutil.FromDoltSchema(wrSchema[0].Source, rdSchema)
	if err != nil {
		return nil, err
	}

	doltRow = matchReadSchemaToWriteSchema(doltRow, rdSchemaAsDoltSchema.Schema, wrSchema, nameMapper)
	return doltRow, nil
}

func stringToBoolean(s string) (result bool, canConvert bool) {
	lower := strings.ToLower(s)
	switch lower {
	case "true":
		return true, true
	case "false":
		return false, true
	case "0":
		return false, true
	case "1":
		return true, false
	default:
		return false, false
	}
}

func emptyStringToNil(val interface{}) interface{} {
	if val == nil {
		return val
	}

	if s, canConvert := val.(string); canConvert {
		if s == "" {
			return nil
		}
	}

	return val
}

// matchReadSchemaToWriteSchema takes the read schema and accounts for subsetting and mapper (-m) differences.
func matchReadSchemaToWriteSchema(row sql.Row, rdSchema, wrSchema sql.Schema, nameMapper rowconv.NameMapper) sql.Row {
	returnRow := sql.Row{}

	for _, wCol := range wrSchema {
		seen := false
		for rIdx, rCol := range rdSchema {
			if rCol.Name == nameMapper.PreImage(wCol.Name) {
				returnRow = append(returnRow, row[rIdx])
				seen = true
			}
		}

		if !seen {
			returnRow = append(returnRow, nil)
		}
	}

	return returnRow
}<|MERGE_RESOLUTION|>--- conflicted
+++ resolved
@@ -21,11 +21,7 @@
 	"os"
 	"strconv"
 	"strings"
-<<<<<<< HEAD
-	"sync"
-=======
 	"sync/atomic"
->>>>>>> 5976e99c
 
 	"github.com/dolthub/go-mysql-server/sql"
 	"github.com/fatih/color"
@@ -354,7 +350,7 @@
 }
 
 // Exec executes the command
-func (cmd ImportCmd) Exec(ctx context.Context, wg *sync.WaitGroup, commandStr string, args []string, dEnv *env.DoltEnv) int {
+func (cmd ImportCmd) Exec(ctx context.Context, commandStr string, args []string, dEnv *env.DoltEnv) int {
 	ap := cmd.ArgParser()
 
 	help, usage := cli.HelpAndUsagePrinters(cli.GetCommandDocumentation(commandStr, importDocs, ap))
