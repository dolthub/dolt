--- conflicted
+++ resolved
@@ -463,7 +463,6 @@
 		return nil, &mvdata.DataMoverCreationError{ErrType: mvdata.CreateMapperErr, Cause: err}
 	}
 
-<<<<<<< HEAD
 	// read tags will be the tags of read rows which come from the imported data.  Being able to distinguish columns coming
 	// from the import data allows us to merge the data with existing rows
 	rdTags := make([]uint64, 0, len(fieldMapping.SrcToDest))
@@ -471,10 +470,9 @@
 		rdTags = append(rdTags, tag)
 	}
 
-=======
 	bulkTeaf := editor.NewBulkImportTEAFactory(root.VRW().Format(), root.VRW(), dEnv.TempTableFilesDir())
 	opts := editor.Options{Deaf: bulkTeaf}
->>>>>>> d47096bb
+
 	var wr table.TableWriteCloser
 	switch impOpts.operation {
 	case CreateOp:
@@ -482,11 +480,7 @@
 	case ReplaceOp:
 		wr, err = impOpts.dest.NewReplacingWriter(ctx, impOpts, dEnv, root, srcIsSorted, wrSch, statsCB, opts)
 	case UpdateOp:
-<<<<<<< HEAD
-		wr, err = impOpts.dest.NewUpdatingWriter(ctx, impOpts, dEnv, root, srcIsSorted, wrSch, statsCB, rdTags)
-=======
-		wr, err = impOpts.dest.NewUpdatingWriter(ctx, impOpts, dEnv, root, srcIsSorted, wrSch, statsCB, opts)
->>>>>>> d47096bb
+		wr, err = impOpts.dest.NewUpdatingWriter(ctx, impOpts, dEnv, root, srcIsSorted, wrSch, statsCB, rdTags, opts)
 	default:
 		err = errors.New("invalid move operation")
 	}
