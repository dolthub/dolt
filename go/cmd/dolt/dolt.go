// Copyright 2019 Dolthub, Inc.
//
// Licensed under the Apache License, Version 2.0 (the "License");
// you may not use this file except in compliance with the License.
// You may obtain a copy of the License at
//
//     http://www.apache.org/licenses/LICENSE-2.0
//
// Unless required by applicable law or agreed to in writing, software
// distributed under the License is distributed on an "AS IS" BASIS,
// WITHOUT WARRANTIES OR CONDITIONS OF ANY KIND, either express or implied.
// See the License for the specific language governing permissions and
// limitations under the License.

package main

import (
	"context"
	"net/http"
	_ "net/http/pprof"
	"os"
	"os/exec"
	"strconv"
	"strings"
	"time"

	"github.com/fatih/color"
	"github.com/opentracing/opentracing-go"
	"github.com/pkg/profile"
	"github.com/uber/jaeger-client-go"
	"github.com/uber/jaeger-client-go/transport"

	"github.com/dolthub/dolt/go/cmd/dolt/cli"
	"github.com/dolthub/dolt/go/cmd/dolt/commands"
	"github.com/dolthub/dolt/go/cmd/dolt/commands/cnfcmds"
	"github.com/dolthub/dolt/go/cmd/dolt/commands/credcmds"
	"github.com/dolthub/dolt/go/cmd/dolt/commands/cvcmds"
	"github.com/dolthub/dolt/go/cmd/dolt/commands/indexcmds"
	"github.com/dolthub/dolt/go/cmd/dolt/commands/schcmds"
	"github.com/dolthub/dolt/go/cmd/dolt/commands/sqlserver"
	"github.com/dolthub/dolt/go/cmd/dolt/commands/tblcmds"
	"github.com/dolthub/dolt/go/libraries/doltcore/dbfactory"
	"github.com/dolthub/dolt/go/libraries/doltcore/doltdb"
	"github.com/dolthub/dolt/go/libraries/doltcore/env"
	"github.com/dolthub/dolt/go/libraries/doltcore/sqle/dfunctions"
	"github.com/dolthub/dolt/go/libraries/events"
	"github.com/dolthub/dolt/go/libraries/utils/filesys"
	"github.com/dolthub/dolt/go/store/util/tempfiles"
)

const (
	Version = "0.32.2"
)

var dumpDocsCommand = &commands.DumpDocsCmd{}
var doltCommand = cli.NewSubCommandHandler("dolt", "it's git for data", []cli.Command{
	commands.InitCmd{},
	commands.StatusCmd{},
	commands.AddCmd{},
	commands.DiffCmd{},
	commands.ResetCmd{},
	commands.CommitCmd{},
	commands.SqlCmd{VersionStr: Version},
	sqlserver.SqlServerCmd{VersionStr: Version},
	sqlserver.SqlClientCmd{},
	commands.LogCmd{},
	commands.BranchCmd{},
	commands.CheckoutCmd{},
	commands.MergeCmd{},
	cnfcmds.Commands,
	commands.RevertCmd{},
	commands.CloneCmd{},
	commands.FetchCmd{},
	commands.PullCmd{},
	commands.PushCmd{},
	commands.ConfigCmd{},
	commands.RemoteCmd{},
	commands.BackupCmd{},
	commands.LoginCmd{},
	credcmds.Commands,
	commands.LsCmd{},
	schcmds.Commands,
	tblcmds.Commands,
	commands.TagCmd{},
	commands.BlameCmd{},
	cvcmds.Commands,
	commands.SendMetricsCmd{},
	dumpDocsCommand,
	commands.MigrateCmd{},
	indexcmds.Commands,
	commands.ReadTablesCmd{},
	commands.GarbageCollectionCmd{},
	commands.FilterBranchCmd{},
	commands.MergeBaseCmd{},
	commands.RootsCmd{},
<<<<<<< HEAD
	commands.DumpCmd{},
=======
	commands.VersionCmd{VersionStr: Version},
>>>>>>> ed325470
})

func init() {
	dumpDocsCommand.DoltCommand = doltCommand
	dfunctions.VersionString = Version
}

const pprofServerFlag = "--pprof-server"
const chdirFlag = "--chdir"
const jaegerFlag = "--jaeger"
const profFlag = "--prof"
const csMetricsFlag = "--csmetrics"
const stdInFlag = "--stdin"
const cpuProf = "cpu"
const memProf = "mem"
const blockingProf = "blocking"
const traceProf = "trace"

const featureVersionFlag = "--feature-version"

func main() {
	os.Exit(runMain())
}

func runMain() int {
	args := os.Args[1:]

	csMetrics := false
	if len(args) > 0 {
		var doneDebugFlags bool
		for !doneDebugFlags {
			switch args[0] {
			case profFlag:
				switch args[1] {
				case cpuProf:
					cli.Println("cpu profiling enabled.")
					defer profile.Start(profile.CPUProfile, profile.NoShutdownHook).Stop()
				case memProf:
					cli.Println("mem profiling enabled.")
					defer profile.Start(profile.MemProfile, profile.NoShutdownHook).Stop()
				case blockingProf:
					cli.Println("block profiling enabled")
					defer profile.Start(profile.BlockProfile, profile.NoShutdownHook).Stop()
				case traceProf:
					cli.Println("trace profiling enabled")
					defer profile.Start(profile.TraceProfile, profile.NoShutdownHook).Stop()
				default:
					panic("Unexpected prof flag: " + args[1])
				}
				args = args[2:]

			case pprofServerFlag:
				// serve the pprof endpoints setup in the init function run when "net/http/pprof" is imported
				go func() {
					cyanStar := color.CyanString("*")
					cli.Println(cyanStar, "Starting pprof server on port 6060.")
					cli.Println(cyanStar, "Go to", color.CyanString("http://localhost:6060/debug/pprof"), "in a browser to see supported endpoints.")
					cli.Println(cyanStar)
					cli.Println(cyanStar, "Known endpoints are:")
					cli.Println(cyanStar, "  /allocs: A sampling of all past memory allocations")
					cli.Println(cyanStar, "  /block: Stack traces that led to blocking on synchronization primitives")
					cli.Println(cyanStar, "  /cmdline: The command line invocation of the current program")
					cli.Println(cyanStar, "  /goroutine: Stack traces of all current goroutines")
					cli.Println(cyanStar, "  /heap: A sampling of memory allocations of live objects. You can specify the gc GET parameter to run GC before taking the heap sample.")
					cli.Println(cyanStar, "  /mutex: Stack traces of holders of contended mutexes")
					cli.Println(cyanStar, "  /profile: CPU profile. You can specify the duration in the seconds GET parameter. After you get the profile file, use the go tool pprof command to investigate the profile.")
					cli.Println(cyanStar, "  /threadcreate: Stack traces that led to the creation of new OS threads")
					cli.Println(cyanStar, "  /trace: A trace of execution of the current program. You can specify the duration in the seconds GET parameter. After you get the trace file, use the go tool trace command to investigate the trace.")
					cli.Println()

					err := http.ListenAndServe("localhost:6060", nil)

					if err != nil {
						cli.Println(color.YellowString("pprof server exited with error: %v", err))
					}
				}()
				args = args[1:]

			// Enable a global jaeger tracer for this run of Dolt,
			// emitting traces to a collector running at
			// localhost:14268. To visualize these traces, run:
			// docker run -d --name jaeger \
			//    -e COLLECTOR_ZIPKIN_HTTP_PORT=9411 \
			//    -p 5775:5775/udp \
			//    -p 6831:6831/udp \
			//    -p 6832:6832/udp \
			//    -p 5778:5778 \
			//    -p 16686:16686 \
			//    -p 14268:14268 \
			//    -p 14250:14250 \
			//    -p 9411:9411 \
			//    jaegertracing/all-in-one:1.21
			// and browse to http://localhost:16686
			case jaegerFlag:
				cli.Println("running with jaeger tracing reporting to localhost")
				transport := transport.NewHTTPTransport("http://localhost:14268/api/traces?format=jaeger.thrift", transport.HTTPBatchSize(128000))
				reporter := jaeger.NewRemoteReporter(transport)
				tracer, closer := jaeger.NewTracer("dolt", jaeger.NewConstSampler(true), reporter)
				opentracing.SetGlobalTracer(tracer)
				defer closer.Close()
				args = args[1:]

			// Currently goland doesn't support running with a different working directory when using go modules.
			// This is a hack that allows a different working directory to be set after the application starts using
			// chdir=<DIR>.  The syntax is not flexible and must match exactly this.
			case chdirFlag:
				err := os.Chdir(args[1])

				if err != nil {
					panic(err)
				}

				args = args[2:]

			case stdInFlag:
				stdInFile := args[1]
				cli.Println("Using file contents as stdin:", stdInFile)

				f, err := os.Open(stdInFile)

				if err != nil {
					panic(err)
				}

				os.Stdin = f
				args = args[2:]

			case csMetricsFlag:
				csMetrics = true
				args = args[1:]

			case featureVersionFlag:
				if featureVersion, err := strconv.Atoi(args[1]); err == nil {
					doltdb.DoltFeatureVersion = doltdb.FeatureVersion(featureVersion)
				} else {
					panic(err)
				}
				args = args[2:]

			default:
				doneDebugFlags = true
			}
		}
	}

	restoreIO := cli.InitIO()
	defer restoreIO()

	warnIfMaxFilesTooLow()

	ctx := context.Background()
	dEnv := env.Load(ctx, env.GetCurrentUserHomeDir, filesys.LocalFS, doltdb.LocalDirDoltDB, Version)

	if dEnv.DBLoadError == nil && commandNeedsMigrationCheck(args) {
		if commands.MigrationNeeded(ctx, dEnv, args) {
			return 1
		}
	}

	root, err := env.GetCurrentUserHomeDir()
	if err != nil {
		cli.PrintErrln(color.RedString("Failed to load the HOME directory: %v", err))
		return 1
	}

	emitter := events.NewFileEmitter(root, dbfactory.DoltDir)

	defer func() {
		ces := events.GlobalCollector.Close()
		// events.WriterEmitter{cli.CliOut}.LogEvents(Version, ces)

		metricsDisabled := dEnv.Config.GetStringOrDefault(env.MetricsDisabled, "false")

		disabled, err := strconv.ParseBool(metricsDisabled)
		if err != nil {
			// log.Print(err)
			return
		}

		if disabled {
			return
		}

		// write events
		_ = emitter.LogEvents(Version, ces)

		// flush events
		if err := processEventsDir(args, dEnv); err != nil {
			// log.Print(err)
		}
	}()

	if dEnv.CfgLoadErr != nil {
		cli.PrintErrln(color.RedString("Failed to load the global config. %v", dEnv.CfgLoadErr))
		return 1
	}

	err = reconfigIfTempFileMoveFails(dEnv)

	if err != nil {
		cli.PrintErrln(color.RedString("Failed to setup the temporary directory. %v`", err))
		return 1
	}

	defer tempfiles.MovableTempFileProvider.Clean()

	if dEnv.DoltDB != nil {
		dEnv.DoltDB.SetCommitHookLogger(ctx, cli.OutStream)
	}

	start := time.Now()
	res := doltCommand.Exec(ctx, "dolt", args, dEnv)

	if csMetrics && dEnv.DoltDB != nil {
		metricsSummary := dEnv.DoltDB.CSMetricsSummary()
		cli.Println("Command took", time.Since(start).Seconds())
		cli.PrintErrln(metricsSummary)
	}

	return res
}

// These subcommands cannot be performed if a migration is needed
func commandNeedsMigrationCheck(args []string) bool {
	if len(args) == 0 {
		return false
	}

	// special case for -h, --help
	for _, arg := range args {
		if arg == "-h" || arg == "--help" {
			return false
		}
	}

	subCommandStr := strings.ToLower(strings.TrimSpace(args[0]))
	for _, cmd := range []cli.Command{
		commands.ResetCmd{},
		commands.CommitCmd{},
		commands.RevertCmd{},
		commands.SqlCmd{},
		sqlserver.SqlServerCmd{},
		sqlserver.SqlClientCmd{},
		commands.DiffCmd{},
		commands.MergeCmd{},
		commands.BranchCmd{},
		commands.CheckoutCmd{},
		commands.RemoteCmd{},
		commands.BackupCmd{},
		commands.PushCmd{},
		commands.PullCmd{},
		commands.FetchCmd{},
		commands.CloneCmd{},
		schcmds.ImportCmd{},
		tblcmds.ImportCmd{},
		tblcmds.RmCmd{},
		tblcmds.MvCmd{},
		tblcmds.CpCmd{},
	} {
		if subCommandStr == strings.ToLower(cmd.Name()) {
			return true
		}
	}
	return false
}

// processEventsDir runs the dolt send-metrics command in a new process
func processEventsDir(args []string, dEnv *env.DoltEnv) error {
	if len(args) > 0 {
		ignoreCommands := map[string]struct{}{
			commands.SendMetricsCommand: {},
			"init":                      {},
			"config":                    {},
		}

		_, ok := ignoreCommands[args[0]]

		if ok {
			return nil
		}

		cmd := exec.Command("dolt", commands.SendMetricsCommand)

		if err := cmd.Start(); err != nil {
			// log.Print(err)
			return err
		}

		return nil
	}

	return nil
}<|MERGE_RESOLUTION|>--- conflicted
+++ resolved
@@ -93,11 +93,9 @@
 	commands.FilterBranchCmd{},
 	commands.MergeBaseCmd{},
 	commands.RootsCmd{},
-<<<<<<< HEAD
-	commands.DumpCmd{},
-=======
 	commands.VersionCmd{VersionStr: Version},
->>>>>>> ed325470
+  commands.DumpCmd{},
+
 })
 
 func init() {
