--- conflicted
+++ resolved
@@ -391,24 +391,4 @@
 	}
 
 	return nil
-<<<<<<< HEAD
-}
-
-func initPersistedSystemVars(dEnv *env.DoltEnv) error {
-	sql.InitSystemVariables()
-	var globals config.ReadWriteConfig
-	if localConf, ok := dEnv.Config.GetConfig(env.LocalConfig); !ok {
-		cli.Println("warning: multi-db mode does not support persistable sessions")
-		globals = config.NewMapConfig(make(map[string]string))
-	} else {
-		globals = config.NewPrefixConfig(localConf, env.SqlServerGlobalsPrefix)
-	}
-	persistedGlobalVars, err := dsess.NewPersistedSystemVariables(globals)
-	if err != nil {
-		return err
-	}
-	sql.SystemVariables.AddSystemVariables(persistedGlobalVars)
-	return nil
-=======
->>>>>>> cb780238
 }