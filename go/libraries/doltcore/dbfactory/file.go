--- conflicted
+++ resolved
@@ -42,13 +42,8 @@
 type FileFactory struct {
 }
 
-<<<<<<< HEAD
-// CreateDB creates a local filesys backed database
-func (fact FileFactory) CreateDB(ctx context.Context, nbf *types.NomsBinFormat, urlObj *url.URL, params map[string]string) (datas.Database, error) {
-=======
 // CreateDB creates an local filesys backed database
 func (fact FileFactory) CreateDB(ctx context.Context, nbf *types.NomsBinFormat, urlObj *url.URL, params map[string]interface{}) (datas.Database, error) {
->>>>>>> 72cd1109
 	path, err := url.PathUnescape(urlObj.Path)
 
 	if err != nil {
