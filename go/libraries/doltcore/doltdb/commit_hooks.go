// Copyright 2021 Dolthub, Inc.
//
// Licensed under the Apache License, Version 2.0 (the "License");
// you may not use this file except in compliance with the License.
// You may obtain a copy of the License at
//
//     http://www.apache.org/licenses/LICENSE-2.0
//
// Unless required by applicable law or agreed to in writing, software
// distributed under the License is distributed on an "AS IS" BASIS,
// WITHOUT WARRANTIES OR CONDITIONS OF ANY KIND, either express or implied.
// See the License for the specific language governing permissions and
// limitations under the License.

package doltdb

import (
	"context"
	"io"

	"github.com/dolthub/dolt/go/libraries/doltcore/ref"

	"github.com/dolthub/dolt/go/store/datas"
)

<<<<<<< HEAD
const (
	ReplicateToRemoteKey   = "dolt_replicate_to_remote"
	DoltReadReplicaKey     = "dolt_read_replica_remote"
	ReplicateHeadsStrategy = "dolt_replicate_heads_strategy"
)

const (
	ReplicateHeads_ONE  = "one"
	ReplicateHeads_MANY = "many"
)

type ReplicateHook struct {
=======
type PushOnWriteHook struct {
>>>>>>> 3fc4a8e7
	destDB datas.Database
	tmpDir string
	out    io.Writer
}

var _ datas.CommitHook = (*PushOnWriteHook)(nil)

// NewPushOnWriteHook creates a ReplicateHook, parameterizaed by the backup database
// and a local tempfile for pushing
func NewPushOnWriteHook(destDB *DoltDB, tmpDir string) *PushOnWriteHook {
	return &PushOnWriteHook{destDB: destDB.db, tmpDir: tmpDir}
}

// Execute implements datas.CommitHook, replicates head updates to the destDb field
func (rh *PushOnWriteHook) Execute(ctx context.Context, ds datas.Dataset, db datas.Database) error {
	return pushDataset(ctx, rh.destDB, db, rh.tmpDir, ds)
}

// HandleError implements datas.CommitHook
func (rh *PushOnWriteHook) HandleError(ctx context.Context, err error) error {
	if rh.out != nil {
		rh.out.Write([]byte(err.Error()))
	}
	return nil
}

// SetLogger implements datas.CommitHook
func (rh *PushOnWriteHook) SetLogger(ctx context.Context, wr io.Writer) error {
	rh.out = wr
	return nil
}

// replicate pushes a dataset from srcDB to destDB and force sets the destDB ref to the new dataset value
func pushDataset(ctx context.Context, destDB, srcDB datas.Database, tempTableDir string, ds datas.Dataset) error {
	stRef, ok, err := ds.MaybeHeadRef()
	if err != nil {
		return err
	}
	if !ok {
		// No head ref, return
		return nil
	}

	rf, err := ref.Parse(ds.ID())
	if err != nil {
		return err
	}

	puller, err := datas.NewPuller(ctx, tempTableDir, defaultChunksPerTF, srcDB, destDB, stRef.TargetHash(), nil)
	if err == datas.ErrDBUpToDate {
		return nil
	} else if err != nil {
		return err
	}

	err = puller.Pull(ctx)
	if err != nil {
		return err
	}

	ds, err = destDB.GetDataset(ctx, rf.String())
	if err != nil {
		return err
	}

	_, err = destDB.SetHead(ctx, ds, stRef)
	return err
}

type LogHook struct {
	msg []byte
	out io.Writer
}

var _ datas.CommitHook = (*LogHook)(nil)

// NewLogHook is a noop that logs to a writer when invoked
func NewLogHook(msg []byte) *LogHook {
	return &LogHook{msg: msg}
}

// Execute implements datas.CommitHook, writes message to log channel
func (lh *LogHook) Execute(ctx context.Context, ds datas.Dataset, db datas.Database) error {
	if lh.out != nil {
		_, err := lh.out.Write(lh.msg)
		return err
	}
	return nil
}

// HandleError implements datas.CommitHook
func (lh *LogHook) HandleError(ctx context.Context, err error) error {
	if lh.out != nil {
		lh.out.Write([]byte(err.Error()))
	}
	return nil
}

// SetLogger implements datas.CommitHook
func (lh *LogHook) SetLogger(ctx context.Context, wr io.Writer) error {
	lh.out = wr
	return nil
}<|MERGE_RESOLUTION|>--- conflicted
+++ resolved
@@ -23,22 +23,7 @@
 	"github.com/dolthub/dolt/go/store/datas"
 )
 
-<<<<<<< HEAD
-const (
-	ReplicateToRemoteKey   = "dolt_replicate_to_remote"
-	DoltReadReplicaKey     = "dolt_read_replica_remote"
-	ReplicateHeadsStrategy = "dolt_replicate_heads_strategy"
-)
-
-const (
-	ReplicateHeads_ONE  = "one"
-	ReplicateHeads_MANY = "many"
-)
-
-type ReplicateHook struct {
-=======
 type PushOnWriteHook struct {
->>>>>>> 3fc4a8e7
 	destDB datas.Database
 	tmpDir string
 	out    io.Writer
