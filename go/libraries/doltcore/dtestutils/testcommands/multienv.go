// Copyright 2020 Dolthub, Inc.
//
// Licensed under the Apache License, Version 2.0 (the "License");
// you may not use this file except in compliance with the License.
// You may obtain a copy of the License at
//
//     http://www.apache.org/licenses/LICENSE-2.0
//
// Unless required by applicable law or agreed to in writing, software
// distributed under the License is distributed on an "AS IS" BASIS,
// WITHOUT WARRANTIES OR CONDITIONS OF ANY KIND, either express or implied.
// See the License for the specific language governing permissions and
// limitations under the License.

package testcommands

import (
	"context"
	"fmt"
	"os"
	"path/filepath"

	"github.com/dolthub/dolt/go/cmd/dolt/cli"
	"github.com/dolthub/dolt/go/libraries/doltcore/doltdb"
	"github.com/dolthub/dolt/go/libraries/doltcore/dtestutils"
	"github.com/dolthub/dolt/go/libraries/doltcore/env"
	"github.com/dolthub/dolt/go/libraries/doltcore/env/actions"
	"github.com/dolthub/dolt/go/libraries/doltcore/row"
	"github.com/dolthub/dolt/go/libraries/doltcore/schema"
	"github.com/dolthub/dolt/go/libraries/doltcore/schema/encoding"
	"github.com/dolthub/dolt/go/libraries/doltcore/table"
	"github.com/dolthub/dolt/go/libraries/doltcore/table/editor"
	"github.com/dolthub/dolt/go/libraries/doltcore/table/typed/noms"
	"github.com/dolthub/dolt/go/libraries/utils/filesys"
	"github.com/dolthub/dolt/go/store/types"
)

const (
	repoPrefix   = "repo_*"
	remotePrefix = "remote_*"
	homePrefix   = "home"
)

type MultiRepoTestSetup struct {
	MrEnv   env.MultiRepoEnv
	Remote  string
	DoltDBs map[string]*doltdb.DoltDB
	DbNames []string
	Root    string
	DbPaths map[string]string
	Home    string
	Remotes map[string]env.Remote
	Errhand func(args ...interface{})
}

const (
	name          = "billy bob"
	email         = "bigbillieb@fake.horse"
	defaultBranch = "main"
)

// TODO this is not a proper builder, dbs need to be added before remotes
func NewMultiRepoTestSetup(errhand func(args ...interface{})) *MultiRepoTestSetup {
	dir, err := os.MkdirTemp("", "")
	if err != nil {
		errhand(err)
	}

	homeDir, err := os.MkdirTemp(dir, homePrefix)
	if err != nil {
		errhand(err)
	}

	return &MultiRepoTestSetup{
		MrEnv:   env.MultiRepoEnv{},
		Remotes: make(map[string]env.Remote),
		DoltDBs: make(map[string]*doltdb.DoltDB, 0),
		DbNames: make([]string, 0),
		Root:    dir,
		Home:    homeDir,
		DbPaths: make(map[string]string, 0),
		Errhand: errhand,
	}
}

func (mr *MultiRepoTestSetup) homeProv() (string, error) {
	return mr.Home, nil
}

func (mr *MultiRepoTestSetup) Cleanup(dbName string) {
	os.RemoveAll(mr.Root)
}

func (mr *MultiRepoTestSetup) NewDB(dbName string) {
	ctx := context.Background()

	repo := filepath.Join(mr.Root, dbName)
	os.Mkdir(repo, os.ModePerm)

	err := os.Chdir(repo)
	if err != nil {
		mr.Errhand(err)
	}

	// TODO sometimes tempfiles scrubber is racy with tempfolder deleter
	dEnv := env.Load(context.Background(), mr.homeProv, filesys.LocalFS, doltdb.LocalDirDoltDB, "test")
	if err != nil {
		mr.Errhand("Failed to initialize environment:" + err.Error())
	}
	cfg, _ := dEnv.Config.GetConfig(env.GlobalConfig)
	cfg.SetStrings(map[string]string{
<<<<<<< HEAD
		env.UserNameKey:         name,
		env.UserEmailKey:        email,
		doltdb.EngineModeKey: doltdb.PermissiveEngineMode,
=======
		env.UserNameKey:  name,
		env.UserEmailKey: email,
>>>>>>> cb780238
	})
	err = dEnv.InitRepo(context.Background(), types.Format_Default, name, email, defaultBranch)
	if err != nil {
		mr.Errhand("Failed to initialize environment:" + err.Error())
	}

	ddb, err := doltdb.LoadDoltDB(ctx, types.Format_Default, doltdb.LocalDirDoltDB, filesys.LocalFS)
	if err != nil {
		mr.Errhand("Failed to initialize environment:" + err.Error())
	}

	dEnv = env.Load(context.Background(), mr.homeProv, filesys.LocalFS, doltdb.LocalDirDoltDB, "test")

	mr.MrEnv.AddEnv(dbName, dEnv)
	mr.DoltDBs[dbName] = ddb
	mr.DbNames = append(mr.DbNames, dbName)
	mr.DbPaths[dbName] = repo
}

func (mr *MultiRepoTestSetup) NewRemote(remoteName string) {
	remote := filepath.Join(mr.Root, remoteName)
	os.Mkdir(remote, os.ModePerm)
	remotePath := fmt.Sprintf("file:///%s", remote)

	dEnv := mr.MrEnv[mr.DbNames[0]]
	rem := env.NewRemote(remoteName, remotePath, nil, dEnv)

	for _, dEnv := range mr.MrEnv {
		dEnv.RepoState.AddRemote(rem)
		dEnv.RepoState.Save(filesys.LocalFS)
	}

	mr.Remotes[remoteName] = rem
}

func (mr *MultiRepoTestSetup) CloneDB(fromRemote, dbName string) {
	ctx := context.Background()
	cloneDir := filepath.Join(mr.Root, dbName)

	r := mr.GetRemote(fromRemote)
	srcDB, err := r.GetRemoteDB(ctx, types.Format_Default)

	dEnv := env.Load(context.Background(), mr.homeProv, filesys.LocalFS, doltdb.LocalDirDoltDB, "test")
	dEnv, err = actions.EnvForClone(ctx, srcDB.Format(), r, cloneDir, dEnv.FS, dEnv.Version, mr.homeProv)
	if err != nil {
		mr.Errhand(err)
	}

	err = actions.CloneRemote(ctx, srcDB, r.Name, "", dEnv)
	if err != nil {
		mr.Errhand(err)
	}

	wd, err := os.Getwd()
	if err != nil {
		mr.Errhand(err)
	}
	os.Chdir(cloneDir)
	defer os.Chdir(wd)
	ddb, err := doltdb.LoadDoltDB(ctx, types.Format_Default, doltdb.LocalDirDoltDB, filesys.LocalFS)
	if err != nil {
		mr.Errhand("Failed to initialize environment:" + err.Error())
	}

	dEnv = env.Load(context.Background(), mr.homeProv, filesys.LocalFS, doltdb.LocalDirDoltDB, "test")

	mr.MrEnv.AddEnv(dbName, dEnv)
	mr.DoltDBs[dbName] = ddb
	mr.DbNames = append(mr.DbNames, dbName)
	mr.DbPaths[dbName] = cloneDir
}

func (mr *MultiRepoTestSetup) GetRemote(remoteName string) env.Remote {
	rem, ok := mr.Remotes[remoteName]
	if !ok {
		mr.Errhand("remote not found")
	}
	return rem
}

func (mr *MultiRepoTestSetup) GetDB(dbName string) *doltdb.DoltDB {
	db, ok := mr.DoltDBs[dbName]
	if !ok {
		mr.Errhand("db not found")
	}
	return db
}

func (mr *MultiRepoTestSetup) CommitWithWorkingSet(dbName string) *doltdb.Commit {
	ctx := context.Background()
	dEnv, ok := mr.MrEnv[dbName]
	if !ok {
		panic("database not found")
	}
	ws, err := dEnv.WorkingSet(ctx)
	if err != nil {
		panic("couldn't get working set: " + err.Error())
	}

	prevHash, err := ws.HashOf()
	if err != nil {
		panic("couldn't get working set: " + err.Error())
	}

	var mergeParentCommits []*doltdb.Commit
	if ws.MergeActive() {
		mergeParentCommits = []*doltdb.Commit{ws.MergeState().Commit()}
	}

	t := doltdb.CommitNowFunc()
	roots, err := dEnv.Roots(ctx)

	pendingCommit, err := actions.GetCommitStaged(ctx, roots, ws.MergeActive(), mergeParentCommits, dEnv.DbData(), actions.CommitStagedProps{
		Message:    "auto commit",
		Date:       t,
		AllowEmpty: true,
		Force:      false,
		Name:       name,
		Email:      email,
	})
	if err != nil {
		panic("pending commit error: " + err.Error())
	}

	commit, err := dEnv.DoltDB.CommitWithWorkingSet(
		ctx,
		dEnv.RepoStateReader().CWBHeadRef(),
		ws.Ref(),
		pendingCommit,
		ws.WithStagedRoot(pendingCommit.Roots.Staged).WithWorkingRoot(pendingCommit.Roots.Working).ClearMerge(),
		prevHash,
		doltdb.TodoWorkingSetMeta(),
	)
	if err != nil {
		panic("couldn't commit: " + err.Error())
	}
	return commit
}

func (mr *MultiRepoTestSetup) CreateTable(dbName, tblName string) {
	dEnv, ok := mr.MrEnv[dbName]
	if !ok {
		mr.Errhand(fmt.Sprintf("Failed to find db: %s", dbName))
	}

	imt, sch := dtestutils.CreateTestDataTable(true)
	rows := make([]row.Row, imt.NumRows())
	for i := 0; i < imt.NumRows(); i++ {
		r, err := imt.GetRow(i)
		if err != nil {
			mr.Errhand(fmt.Sprintf("Failed to create table: %s", err.Error()))
		}
		rows[i] = r
	}
	createTestTable(dEnv, tblName, sch, mr.Errhand, rows...)
}

func (mr *MultiRepoTestSetup) StageAll(dbName string) {
	dEnv, ok := mr.MrEnv[dbName]
	if !ok {
		mr.Errhand(fmt.Sprintf("Failed to find db: %s", dbName))
	}
	ctx := context.Background()
	roots, err := dEnv.Roots(ctx)
	if !ok {
		mr.Errhand(fmt.Sprintf("Failed to get roots: %s", dbName))
	}

	roots, err = actions.StageAllTables(ctx, roots, dEnv.Docs)
	err = dEnv.UpdateRoots(ctx, roots)
	if err != nil {
		mr.Errhand(fmt.Sprintf("Failed to update roots: %s", dbName))
	}
}

func (mr *MultiRepoTestSetup) PushToRemote(dbName, remoteName string) {
	ctx := context.Background()
	dEnv, ok := mr.MrEnv[dbName]
	if !ok {
		mr.Errhand(fmt.Sprintf("Failed to find db: %s", dbName))
	}

	ap := cli.CreatePushArgParser()
	apr, err := ap.Parse([]string{remoteName, defaultBranch})
	if err != nil {
		mr.Errhand(fmt.Sprintf("Failed to push remote: %s", err.Error()))
	}
	opts, err := env.NewParseOpts(ctx, apr, dEnv.RepoStateReader(), dEnv.DoltDB, false, false)
	if err != nil {
		mr.Errhand(fmt.Sprintf("Failed to push remote: %s", err.Error()))
	}
	err = actions.DoPush(ctx, dEnv.RepoStateReader(), dEnv.RepoStateWriter(), dEnv.DoltDB, dEnv.TempTableFilesDir(), opts, actions.NoopRunProgFuncs, actions.NoopStopProgFuncs)
	if err != nil {
		mr.Errhand(fmt.Sprintf("Failed to push remote: %s", err.Error()))
	}
}

// createTestTable creates a new test table with the name, schema, and rows given.
func createTestTable(dEnv *env.DoltEnv, tableName string, sch schema.Schema, errhand func(args ...interface{}), rs ...row.Row) {
	imt := table.NewInMemTable(sch)

	for _, r := range rs {
		_ = imt.AppendRow(r)
	}

	ctx := context.Background()
	vrw := dEnv.DoltDB.ValueReadWriter()
	rd := table.NewInMemTableReader(imt)
	wr := noms.NewNomsMapCreator(ctx, vrw, sch)

	_, _, err := table.PipeRows(ctx, rd, wr, false)
	if err != nil {
		errhand(err)
	}
	err = rd.Close(ctx)
	if err != nil {
		errhand(err)
	}
	err = wr.Close(ctx)
	if err != nil {
		errhand(err)
	}
	schVal, err := encoding.MarshalSchemaAsNomsValue(ctx, vrw, sch)
	if err != nil {
		errhand(err)
	}
	empty, err := types.NewMap(ctx, vrw)
	if err != nil {
		errhand(err)
	}
	tbl, err := doltdb.NewTable(ctx, vrw, schVal, wr.GetMap(), empty, nil)
	if err != nil {
		errhand(err)
	}
	tbl, err = editor.RebuildAllIndexes(ctx, tbl, editor.TestEditorOptions(vrw))
	if err != nil {
		errhand(err)
	}

	sch, err = tbl.GetSchema(ctx)
	if err != nil {
		errhand(err)
	}
	rows, err := tbl.GetRowData(ctx)
	if err != nil {
		errhand(err)
	}
	indexes, err := tbl.GetIndexData(ctx)
	if err != nil {
		errhand(err)
	}
	err = putTableToWorking(ctx, dEnv, sch, rows, indexes, tableName, nil)
	if err != nil {
		errhand(err)
	}
}

func putTableToWorking(ctx context.Context, dEnv *env.DoltEnv, sch schema.Schema, rows types.Map, indexData types.Map, tableName string, autoVal types.Value) error {
	root, err := dEnv.WorkingRoot(ctx)
	if err != nil {
		return doltdb.ErrNomsIO
	}

	vrw := dEnv.DoltDB.ValueReadWriter()
	schVal, err := encoding.MarshalSchemaAsNomsValue(ctx, vrw, sch)
	if err != nil {
		return env.ErrMarshallingSchema
	}

	tbl, err := doltdb.NewTable(ctx, vrw, schVal, rows, indexData, autoVal)
	if err != nil {
		return err
	}

	newRoot, err := root.PutTable(ctx, tableName, tbl)
	if err != nil {
		return err
	}

	rootHash, err := root.HashOf()
	if err != nil {
		return err
	}

	newRootHash, err := newRoot.HashOf()
	if err != nil {
		return err
	}
	if rootHash == newRootHash {
		return nil
	}

	return dEnv.UpdateWorkingRoot(ctx, newRoot)
}<|MERGE_RESOLUTION|>--- conflicted
+++ resolved
@@ -109,14 +109,8 @@
 	}
 	cfg, _ := dEnv.Config.GetConfig(env.GlobalConfig)
 	cfg.SetStrings(map[string]string{
-<<<<<<< HEAD
-		env.UserNameKey:         name,
-		env.UserEmailKey:        email,
-		doltdb.EngineModeKey: doltdb.PermissiveEngineMode,
-=======
 		env.UserNameKey:  name,
 		env.UserEmailKey: email,
->>>>>>> cb780238
 	})
 	err = dEnv.InitRepo(context.Background(), types.Format_Default, name, email, defaultBranch)
 	if err != nil {
