--- conflicted
+++ resolved
@@ -156,7 +156,6 @@
 	return ddb.DeleteBranch(ctx, dref)
 }
 
-<<<<<<< HEAD
 func CreateBranchWithStartPt(ctx context.Context, dbData env.DbData, newBranch, startPt string, force bool) error {
 	err := createBranch(ctx, dbData, newBranch, startPt, force)
 
@@ -175,13 +174,8 @@
 	return nil
 }
 
-func createBranch(ctx context.Context, DbData env.DbData, newBranch, startingPoint string, force bool) error {
-=======
 func CreateBranchOnDB(ctx context.Context, ddb *doltdb.DoltDB, newBranch, startingPoint string, force bool, headRef ref.DoltRef) error {
->>>>>>> d8b3cdd9
 	newRef := ref.NewBranchRef(newBranch)
-	ddb := DbData.Ddb
-
 	hasRef, err := ddb.HasRef(ctx, newRef)
 
 	if err != nil {
@@ -202,24 +196,17 @@
 		return err
 	}
 
-<<<<<<< HEAD
-	cm, err := ddb.Resolve(ctx, cs, DbData.Rsr.CWBHeadRef())
-=======
 	cm, err := ddb.Resolve(ctx, cs, headRef)
->>>>>>> d8b3cdd9
 
 	if err != nil {
 		return err
 	}
 
 	return ddb.NewBranchAtCommit(ctx, newRef, cm)
-<<<<<<< HEAD
-=======
-}
-
-func CreateBranch(ctx context.Context, dEnv *env.DoltEnv, newBranch, startingPoint string, force bool) error {
-	return CreateBranchOnDB(ctx, dEnv.DoltDB, newBranch, startingPoint, force, dEnv.RepoState.CWBHeadRef())
->>>>>>> d8b3cdd9
+}
+
+func createBranch(ctx context.Context, dbData env.DbData, newBranch, startingPoint string, force bool) error {
+	return CreateBranchOnDB(ctx, dbData.Ddb, newBranch, startingPoint, force, dbData.Rsr.CWBHeadRef())
 }
 
 func CheckoutBranch(ctx context.Context, dbData env.DbData, brName string) error {
@@ -433,15 +420,12 @@
 	return NewRootTypeSet(rootsWithTable...), nil
 }
 
-<<<<<<< HEAD
+
 func IsBranch(ctx context.Context, ddb *doltdb.DoltDB, str string) (bool, error) {
-=======
-func IsBranch(ctx context.Context, dEnv *env.DoltEnv, str string) (bool, error) {
-	return IsBranchOnDB(ctx, dEnv.DoltDB, str)
+	return IsBranchOnDB(ctx, ddb, str)
 }
 
 func IsBranchOnDB(ctx context.Context, ddb *doltdb.DoltDB, str string) (bool, error) {
->>>>>>> d8b3cdd9
 	dref := ref.NewBranchRef(str)
 	return ddb.HasRef(ctx, dref)
 }
