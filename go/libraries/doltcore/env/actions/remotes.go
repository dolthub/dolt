// Copyright 2019 Dolthub, Inc.
//
// Licensed under the Apache License, Version 2.0 (the "License");
// you may not use this file except in compliance with the License.
// You may obtain a copy of the License at
//
//     http://www.apache.org/licenses/LICENSE-2.0
//
// Unless required by applicable law or agreed to in writing, software
// distributed under the License is distributed on an "AS IS" BASIS,
// WITHOUT WARRANTIES OR CONDITIONS OF ANY KIND, either express or implied.
// See the License for the specific language governing permissions and
// limitations under the License.

package actions

import (
	"context"
	"errors"
	"fmt"
	"sync"

	"github.com/dolthub/dolt/go/libraries/doltcore/remotestorage"

	eventsapi "github.com/dolthub/dolt/go/gen/proto/dolt/services/eventsapi/v1alpha1"
	"github.com/dolthub/dolt/go/libraries/doltcore/doltdb"
	"github.com/dolthub/dolt/go/libraries/doltcore/env"
	"github.com/dolthub/dolt/go/libraries/doltcore/ref"
	"github.com/dolthub/dolt/go/libraries/events"
	"github.com/dolthub/dolt/go/libraries/utils/earl"
	"github.com/dolthub/dolt/go/store/datas"
)

var ErrCantFF = errors.New("can't fast forward merge")
var ErrInvalidPullArgs = errors.New("dolt pull takes at most one arg")
var ErrCannotPushRef = errors.New("cannot push ref")
var ErrFailedToSaveRepoState = errors.New("failed to save repo state")
var ErrFailedToDeleteRemote = errors.New("failed to delete remote")
var ErrFailedToGetRemoteDb = errors.New("failed to get remote db")
var ErrUnknownPushErr = errors.New("unknown push error")

type ProgStarter func(ctx context.Context) (*sync.WaitGroup, chan datas.PullProgress, chan datas.PullerEvent)
type ProgStopper func(cancel context.CancelFunc, wg *sync.WaitGroup, progChan chan datas.PullProgress, pullerEventCh chan datas.PullerEvent)

// Push will update a destination branch, in a given destination database if it can be done as a fast forward merge.
// This is accomplished first by verifying that the remote tracking reference for the source database can be updated to
// the given commit via a fast forward merge.  If this is the case, an attempt will be made to update the branch in the
// destination db to the given commit via fast forward move.  If that succeeds the tracking branch is updated in the
// source db.
func Push(ctx context.Context, tempTableDir string, mode ref.UpdateMode, destRef ref.BranchRef, remoteRef ref.RemoteRef, srcDB, destDB *doltdb.DoltDB, commit *doltdb.Commit, progChan chan datas.PullProgress, pullerEventCh chan datas.PullerEvent) error {
	var err error
	if mode == ref.FastForwardOnly {
		canFF, err := srcDB.CanFastForward(ctx, remoteRef, commit)

		if err != nil {
			return err
		} else if !canFF {
			return ErrCantFF
		}
	}

	rf, err := commit.GetStRef()

	if err != nil {
		return err
	}

	err = destDB.PushChunks(ctx, tempTableDir, srcDB, rf, progChan, pullerEventCh)

	if err != nil {
		return err
	}

	switch mode {
	case ref.ForceUpdate:
		err = destDB.SetHeadToCommit(ctx, destRef, commit)
		if err != nil {
			return err
		}
		err = srcDB.SetHeadToCommit(ctx, remoteRef, commit)
	case ref.FastForwardOnly:
		err = destDB.FastForward(ctx, destRef, commit)
		if err != nil {
			return err
		}
		err = srcDB.FastForward(ctx, remoteRef, commit)
	}

	return err
}

func DoPush(ctx context.Context, rsr env.RepoStateReader, rsw env.RepoStateWriter, srcDB *doltdb.DoltDB, tempTableDir string, opts *env.PushOpts, progStarter ProgStarter, progStopper ProgStopper) error {
	destDB, err := opts.Remote.GetRemoteDB(ctx, srcDB.ValueReadWriter().Format())

	if err != nil {
		if err == remotestorage.ErrInvalidDoltSpecPath {
			urlObj, _ := earl.Parse(opts.Remote.Url)
			path := urlObj.Path
			if path[0] == '/' {
				path = path[1:]
			}

			var detail = fmt.Sprintf("the remote: %s %s '%s' should be in the format 'organization/repo'", opts.Remote.Name, opts.Remote.Url, path)
			return fmt.Errorf("%w; %s; %s", ErrFailedToGetRemoteDb, detail, err.Error())
		}
		return err
	}

	switch opts.SrcRef.GetType() {
	case ref.BranchRefType:
		if opts.SrcRef == ref.EmptyBranchRef {
			err = deleteRemoteBranch(ctx, opts.DestRef, opts.RemoteRef, srcDB, destDB, opts.Remote)
		} else {
			err = PushToRemoteBranch(ctx, rsr, tempTableDir, opts.Mode, opts.SrcRef, opts.DestRef, opts.RemoteRef, srcDB, destDB, opts.Remote, progStarter, progStopper)
		}
	case ref.TagRefType:
		err = pushTagToRemote(ctx, tempTableDir, opts.SrcRef, opts.DestRef, srcDB, destDB, progStarter, progStopper)
	default:
		err = fmt.Errorf("%w: %s of type %s", ErrCannotPushRef, opts.SrcRef.String(), opts.SrcRef.GetType())
	}

	if err != nil {
		return err
	}

	if opts.SetUpstream {
		return rsw.UpdateBranch(opts.SrcRef.GetPath(), env.BranchConfig{
			Merge: ref.MarshalableRef{
				Ref: opts.DestRef,
			},
			Remote: opts.Remote.Name,
		})
	}

	return nil
}

// PushTag pushes a commit tag and all underlying data from a local source database to a remote destination database.
func PushTag(ctx context.Context, tempTableDir string, destRef ref.TagRef, srcDB, destDB *doltdb.DoltDB, tag *doltdb.Tag, progChan chan datas.PullProgress, pullerEventCh chan datas.PullerEvent) error {
	var err error

	rf, err := tag.GetStRef()

	if err != nil {
		return err
	}

	err = destDB.PushChunks(ctx, tempTableDir, srcDB, rf, progChan, pullerEventCh)

	if err != nil {
		return err
	}

	return destDB.SetHead(ctx, destRef, rf)
}

func deleteRemoteBranch(ctx context.Context, toDelete, remoteRef ref.DoltRef, localDB, remoteDB *doltdb.DoltDB, remote env.Remote) error {
	err := DeleteRemoteBranch(ctx, toDelete.(ref.BranchRef), remoteRef.(ref.RemoteRef), localDB, remoteDB)

	if err != nil {
		return fmt.Errorf("%w; '%s' from remote '%s'", ErrFailedToDeleteRemote, toDelete.String(), remote.Name)
		//return err
	}

	return nil
}

func PushToRemoteBranch(ctx context.Context, rsr env.RepoStateReader, tempTableDir string, mode ref.UpdateMode, srcRef, destRef, remoteRef ref.DoltRef, localDB, remoteDB *doltdb.DoltDB, remote env.Remote, progStarter ProgStarter, progStopper ProgStopper) error {
	evt := events.GetEventFromContext(ctx)

	u, err := earl.Parse(remote.Url)

	if err == nil {
		if u.Scheme != "" {
			evt.SetAttribute(eventsapi.AttributeID_REMOTE_URL_SCHEME, u.Scheme)
		}
	}

	cs, _ := doltdb.NewCommitSpec(srcRef.GetPath())
	cm, err := localDB.Resolve(ctx, cs, rsr.CWBHeadRef())

	if err != nil {
		return fmt.Errorf("%w; refspec not found: '%s'; %s", ref.ErrInvalidRefSpec, srcRef.GetPath(), err.Error())
	}

<<<<<<< HEAD
	wg, progChan, pullerEventCh := progStarter()
	err = Push(ctx, tempTableDir, mode, destRef.(ref.BranchRef), remoteRef.(ref.RemoteRef), localDB, remoteDB, cm, progChan, pullerEventCh)
	progStopper(wg, progChan, pullerEventCh)
=======
	newCtx, cancelFunc := context.WithCancel(ctx)
	wg, progChan, pullerEventCh := progStarter(newCtx)
	err = Push(ctx, dEnv, mode, destRef.(ref.BranchRef), remoteRef.(ref.RemoteRef), localDB, remoteDB, cm, progChan, pullerEventCh)
	progStopper(cancelFunc, wg, progChan, pullerEventCh)
>>>>>>> 72cd1109

	if err != nil {
		switch err {
		case doltdb.ErrUpToDate, doltdb.ErrIsAhead, ErrCantFF, datas.ErrMergeNeeded:
			return err
		default:
			return fmt.Errorf("%w; %s", ErrUnknownPushErr, err.Error())
		}
	}

	return nil
}

func pushTagToRemote(ctx context.Context, tempTableDir string, srcRef, destRef ref.DoltRef, localDB, remoteDB *doltdb.DoltDB, progStarter ProgStarter, progStopper ProgStopper) error {
	tg, err := localDB.ResolveTag(ctx, srcRef.(ref.TagRef))

	if err != nil {
		return err
	}

<<<<<<< HEAD
	wg, progChan, pullerEventCh := progStarter()

	err = PushTag(ctx, tempTableDir, destRef.(ref.TagRef), localDB, remoteDB, tg, progChan, pullerEventCh)

	progStopper(wg, progChan, pullerEventCh)
=======
	newCtx, cancelFunc := context.WithCancel(ctx)
	wg, progChan, pullerEventCh := progStarter(newCtx)
	err = PushTag(ctx, dEnv, destRef.(ref.TagRef), localDB, remoteDB, tg, progChan, pullerEventCh)
	progStopper(cancelFunc, wg, progChan, pullerEventCh)
>>>>>>> 72cd1109

	if err != nil {
		return err
	}

	return nil
}

// DeleteRemoteBranch validates targetRef is a branch on the remote database, and then deletes it, then deletes the
// remote tracking branch from the local database.
func DeleteRemoteBranch(ctx context.Context, targetRef ref.BranchRef, remoteRef ref.RemoteRef, localDB, remoteDB *doltdb.DoltDB) error {
	hasRef, err := remoteDB.HasRef(ctx, targetRef)

	if err != nil {
		return err
	}

	if hasRef {
		err = remoteDB.DeleteBranch(ctx, targetRef)
	}

	if err != nil {
		return err
	}

	err = localDB.DeleteBranch(ctx, remoteRef)

	if err != nil {
		return err
	}

	return nil
}

// FetchCommit takes a fetches a commit and all underlying data from a remote source database to the local destination database.
func FetchCommit(ctx context.Context, tempTablesDir string, srcDB, destDB *doltdb.DoltDB, srcDBCommit *doltdb.Commit, progChan chan datas.PullProgress, pullerEventCh chan datas.PullerEvent) error {
	stRef, err := srcDBCommit.GetStRef()

	if err != nil {
		return err
	}

	return destDB.PullChunks(ctx, tempTablesDir, srcDB, stRef, progChan, pullerEventCh)
}

// FetchCommit takes a fetches a commit tag and all underlying data from a remote source database to the local destination database.
func FetchTag(ctx context.Context, tempTableDir string, srcDB, destDB *doltdb.DoltDB, srcDBTag *doltdb.Tag, progChan chan datas.PullProgress, pullerEventCh chan datas.PullerEvent) error {
	stRef, err := srcDBTag.GetStRef()

	if err != nil {
		return err
	}

	return destDB.PullChunks(ctx, tempTableDir, srcDB, stRef, progChan, pullerEventCh)
}

// Clone pulls all data from a remote source database to a local destination database.
func Clone(ctx context.Context, srcDB, destDB *doltdb.DoltDB, eventCh chan<- datas.TableFileEvent) error {
	return srcDB.Clone(ctx, destDB, eventCh)
}

// fetchFollowTags fetches all tags from the source DB whose commits have already
// been fetched into the destination DB.
// todo: potentially too expensive to iterate over all srcDB tags
func FetchFollowTags(ctx context.Context, tempTableDir string, srcDB, destDB *doltdb.DoltDB, progStarter ProgStarter, progStopper ProgStopper) error {
	err := IterResolvedTags(ctx, srcDB, func(tag *doltdb.Tag) (stop bool, err error) {
		stRef, err := tag.GetStRef()
		if err != nil {
			return true, err
		}

		tagHash := stRef.TargetHash()

		tv, err := destDB.ValueReadWriter().ReadValue(ctx, tagHash)
		if err != nil {
			return true, err
		}
		if tv != nil {
			// tag is already fetched
			return false, nil
		}

		cmHash, err := tag.Commit.HashOf()
		if err != nil {
			return true, err
		}

		cv, err := destDB.ValueReadWriter().ReadValue(ctx, cmHash)
		if err != nil {
			return true, err
		}
		if cv == nil {
			// neither tag nor commit has been fetched
			return false, nil
		}

<<<<<<< HEAD
		wg, progChan, pullerEventCh := progStarter()
		err = FetchTag(ctx, tempTableDir, srcDB, destDB, tag, progChan, pullerEventCh)
		progStopper(wg, progChan, pullerEventCh)
=======
		newCtx, cancelFunc := context.WithCancel(ctx)
		wg, progChan, pullerEventCh := progStarter(newCtx)
		err = FetchTag(ctx, tempTableDir, srcDB, destDB, tag, progChan, pullerEventCh)
		progStopper(cancelFunc, wg, progChan, pullerEventCh)
>>>>>>> 72cd1109

		if err != nil {
			return true, err
		}

		err = destDB.SetHead(ctx, tag.GetDoltRef(), stRef)

		return false, err
	})

	if err != nil {
		return err
	}

	return nil
}

func FetchRemoteBranch(ctx context.Context, tempTablesDir string, rem env.Remote, srcDB, destDB *doltdb.DoltDB, srcRef, destRef ref.DoltRef, progStarter ProgStarter, progStopper ProgStopper) (*doltdb.Commit, error) {
	evt := events.GetEventFromContext(ctx)

	u, err := earl.Parse(rem.Url)

	if err == nil {
		if u.Scheme != "" {
			evt.SetAttribute(eventsapi.AttributeID_REMOTE_URL_SCHEME, u.Scheme)
		}
	}

	cs, _ := doltdb.NewCommitSpec(srcRef.String())
	srcDBCommit, err := srcDB.Resolve(ctx, cs, nil)

	if err != nil {
		return nil, fmt.Errorf("unable to find '%s' on '%s'; %w", srcRef.GetPath(), rem.Name, err)
	}

<<<<<<< HEAD
	wg, progChan, pullerEventCh := progStarter()
	err = FetchCommit(ctx, tempTablesDir, srcDB, destDB, srcDBCommit, progChan, pullerEventCh)
	progStopper(wg, progChan, pullerEventCh)
=======
	newCtx, cancelFunc := context.WithCancel(ctx)
	wg, progChan, pullerEventCh := progStarter(newCtx)
	err = FetchCommit(ctx, tempTablesDir, srcDB, destDB, srcDBCommit, progChan, pullerEventCh)
	progStopper(cancelFunc, wg, progChan, pullerEventCh)
>>>>>>> 72cd1109

	if err != nil {
		return nil, err
	}

	return srcDBCommit, nil
}<|MERGE_RESOLUTION|>--- conflicted
+++ resolved
@@ -183,16 +183,10 @@
 		return fmt.Errorf("%w; refspec not found: '%s'; %s", ref.ErrInvalidRefSpec, srcRef.GetPath(), err.Error())
 	}
 
-<<<<<<< HEAD
-	wg, progChan, pullerEventCh := progStarter()
-	err = Push(ctx, tempTableDir, mode, destRef.(ref.BranchRef), remoteRef.(ref.RemoteRef), localDB, remoteDB, cm, progChan, pullerEventCh)
-	progStopper(wg, progChan, pullerEventCh)
-=======
 	newCtx, cancelFunc := context.WithCancel(ctx)
 	wg, progChan, pullerEventCh := progStarter(newCtx)
-	err = Push(ctx, dEnv, mode, destRef.(ref.BranchRef), remoteRef.(ref.RemoteRef), localDB, remoteDB, cm, progChan, pullerEventCh)
+	err = Push(ctx, tempTableDir, mode, destRef.(ref.BranchRef), remoteRef.(ref.RemoteRef), localDB, remoteDB, cm, progChan, pullerEventCh)
 	progStopper(cancelFunc, wg, progChan, pullerEventCh)
->>>>>>> 72cd1109
 
 	if err != nil {
 		switch err {
@@ -213,18 +207,10 @@
 		return err
 	}
 
-<<<<<<< HEAD
-	wg, progChan, pullerEventCh := progStarter()
-
-	err = PushTag(ctx, tempTableDir, destRef.(ref.TagRef), localDB, remoteDB, tg, progChan, pullerEventCh)
-
-	progStopper(wg, progChan, pullerEventCh)
-=======
 	newCtx, cancelFunc := context.WithCancel(ctx)
 	wg, progChan, pullerEventCh := progStarter(newCtx)
-	err = PushTag(ctx, dEnv, destRef.(ref.TagRef), localDB, remoteDB, tg, progChan, pullerEventCh)
+	err = PushTag(ctx, tempTableDir, destRef.(ref.TagRef), localDB, remoteDB, tg, progChan, pullerEventCh)
 	progStopper(cancelFunc, wg, progChan, pullerEventCh)
->>>>>>> 72cd1109
 
 	if err != nil {
 		return err
@@ -321,16 +307,10 @@
 			return false, nil
 		}
 
-<<<<<<< HEAD
-		wg, progChan, pullerEventCh := progStarter()
-		err = FetchTag(ctx, tempTableDir, srcDB, destDB, tag, progChan, pullerEventCh)
-		progStopper(wg, progChan, pullerEventCh)
-=======
 		newCtx, cancelFunc := context.WithCancel(ctx)
 		wg, progChan, pullerEventCh := progStarter(newCtx)
 		err = FetchTag(ctx, tempTableDir, srcDB, destDB, tag, progChan, pullerEventCh)
 		progStopper(cancelFunc, wg, progChan, pullerEventCh)
->>>>>>> 72cd1109
 
 		if err != nil {
 			return true, err
@@ -366,16 +346,10 @@
 		return nil, fmt.Errorf("unable to find '%s' on '%s'; %w", srcRef.GetPath(), rem.Name, err)
 	}
 
-<<<<<<< HEAD
-	wg, progChan, pullerEventCh := progStarter()
-	err = FetchCommit(ctx, tempTablesDir, srcDB, destDB, srcDBCommit, progChan, pullerEventCh)
-	progStopper(wg, progChan, pullerEventCh)
-=======
 	newCtx, cancelFunc := context.WithCancel(ctx)
 	wg, progChan, pullerEventCh := progStarter(newCtx)
 	err = FetchCommit(ctx, tempTablesDir, srcDB, destDB, srcDBCommit, progChan, pullerEventCh)
 	progStopper(cancelFunc, wg, progChan, pullerEventCh)
->>>>>>> 72cd1109
 
 	if err != nil {
 		return nil, err
