// Copyright 2019 Dolthub, Inc.
//
// Licensed under the Apache License, Version 2.0 (the "License");
// you may not use this file except in compliance with the License.
// You may obtain a copy of the License at
//
//     http://www.apache.org/licenses/LICENSE-2.0
//
// Unless required by applicable law or agreed to in writing, software
// distributed under the License is distributed on an "AS IS" BASIS,
// WITHOUT WARRANTIES OR CONDITIONS OF ANY KIND, either express or implied.
// See the License for the specific language governing permissions and
// limitations under the License.

package actions

import (
	"context"
	"errors"
	"fmt"
	"sync"

	eventsapi "github.com/dolthub/dolt/go/gen/proto/dolt/services/eventsapi/v1alpha1"
	"github.com/dolthub/dolt/go/libraries/doltcore/doltdb"
	"github.com/dolthub/dolt/go/libraries/doltcore/env"
	"github.com/dolthub/dolt/go/libraries/doltcore/ref"
	"github.com/dolthub/dolt/go/libraries/doltcore/remotestorage"
	"github.com/dolthub/dolt/go/libraries/events"
	"github.com/dolthub/dolt/go/libraries/utils/earl"
	"github.com/dolthub/dolt/go/store/datas"
)

var ErrCantFF = errors.New("can't fast forward merge")
var ErrInvalidPullArgs = errors.New("dolt pull takes at most one arg")
var ErrCannotPushRef = errors.New("cannot push ref")
var ErrFailedToSaveRepoState = errors.New("failed to save repo state")
var ErrFailedToDeleteRemote = errors.New("failed to delete remote")
var ErrFailedToGetRemoteDb = errors.New("failed to get remote db")
var ErrFailedToDeleteBackup = errors.New("failed to delete backup")
var ErrFailedToGetBackupDb = errors.New("failed to get backup db")
var ErrUnknownPushErr = errors.New("unknown push error")

type ProgStarter func(ctx context.Context) (*sync.WaitGroup, chan datas.PullProgress, chan datas.PullerEvent)
type ProgStopper func(cancel context.CancelFunc, wg *sync.WaitGroup, progChan chan datas.PullProgress, pullerEventCh chan datas.PullerEvent)

// Push will update a destination branch, in a given destination database if it can be done as a fast forward merge.
// This is accomplished first by verifying that the remote tracking reference for the source database can be updated to
// the given commit via a fast forward merge.  If this is the case, an attempt will be made to update the branch in the
// destination db to the given commit via fast forward move.  If that succeeds the tracking branch is updated in the
// source db.
func Push(ctx context.Context, tempTableDir string, mode ref.UpdateMode, destRef ref.BranchRef, remoteRef ref.RemoteRef, srcDB, destDB *doltdb.DoltDB, commit *doltdb.Commit, progChan chan datas.PullProgress, pullerEventCh chan datas.PullerEvent) error {
	var err error
	if mode == ref.FastForwardOnly {
		canFF, err := srcDB.CanFastForward(ctx, remoteRef, commit)

		if err != nil {
			return err
		} else if !canFF {
			return ErrCantFF
		}
	}

	rf, err := commit.GetStRef()

	if err != nil {
		return err
	}

	err = destDB.PushChunks(ctx, tempTableDir, srcDB, rf, progChan, pullerEventCh)

	if err != nil {
		return err
	}

	switch mode {
	case ref.ForceUpdate:
		err = destDB.SetHeadToCommit(ctx, destRef, commit)
		if err != nil {
			return err
		}
		err = srcDB.SetHeadToCommit(ctx, remoteRef, commit)
	case ref.FastForwardOnly:
		err = destDB.FastForward(ctx, destRef, commit)
		if err != nil {
			return err
		}
		err = srcDB.FastForward(ctx, remoteRef, commit)
	}

	return err
}

func DoPush(ctx context.Context, rsr env.RepoStateReader, rsw env.RepoStateWriter, srcDB *doltdb.DoltDB, tempTableDir string, opts *env.PushOpts, progStarter ProgStarter, progStopper ProgStopper) error {
	destDB, err := opts.Remote.GetRemoteDB(ctx, srcDB.ValueReadWriter().Format())

	if err != nil {
		if err == remotestorage.ErrInvalidDoltSpecPath {
			urlObj, _ := earl.Parse(opts.Remote.Url)
			path := urlObj.Path
			if path[0] == '/' {
				path = path[1:]
			}

			var detail = fmt.Sprintf("the remote: %s %s '%s' should be in the format 'organization/repo'", opts.Remote.Name, opts.Remote.Url, path)
			return fmt.Errorf("%w; %s; %s", ErrFailedToGetRemoteDb, detail, err.Error())
		}
		return err
	}

	switch opts.SrcRef.GetType() {
	case ref.BranchRefType:
		if opts.SrcRef == ref.EmptyBranchRef {
			err = deleteRemoteBranch(ctx, opts.DestRef, opts.RemoteRef, srcDB, destDB, opts.Remote)
		} else {
			err = PushToRemoteBranch(ctx, rsr, tempTableDir, opts.Mode, opts.SrcRef, opts.DestRef, opts.RemoteRef, srcDB, destDB, opts.Remote, progStarter, progStopper)
		}
	case ref.TagRefType:
		err = pushTagToRemote(ctx, tempTableDir, opts.SrcRef, opts.DestRef, srcDB, destDB, progStarter, progStopper)
	default:
		err = fmt.Errorf("%w: %s of type %s", ErrCannotPushRef, opts.SrcRef.String(), opts.SrcRef.GetType())
	}

	if err != nil {
		return err
	}

	if opts.SetUpstream {
		return rsw.UpdateBranch(opts.SrcRef.GetPath(), env.BranchConfig{
			Merge: ref.MarshalableRef{
				Ref: opts.DestRef,
			},
			Remote: opts.Remote.Name,
		})
	}

	return nil
}

// PushTag pushes a commit tag and all underlying data from a local source database to a remote destination database.
func PushTag(ctx context.Context, tempTableDir string, destRef ref.TagRef, srcDB, destDB *doltdb.DoltDB, tag *doltdb.Tag, progChan chan datas.PullProgress, pullerEventCh chan datas.PullerEvent) error {
	var err error

	rf, err := tag.GetStRef()

	if err != nil {
		return err
	}

	err = destDB.PushChunks(ctx, tempTableDir, srcDB, rf, progChan, pullerEventCh)

	if err != nil {
		return err
	}

	return destDB.SetHead(ctx, destRef, rf)
}

func deleteRemoteBranch(ctx context.Context, toDelete, remoteRef ref.DoltRef, localDB, remoteDB *doltdb.DoltDB, remote env.Remote) error {
	err := DeleteRemoteBranch(ctx, toDelete.(ref.BranchRef), remoteRef.(ref.RemoteRef), localDB, remoteDB)

	if err != nil {
		return fmt.Errorf("%w; '%s' from remote '%s'", ErrFailedToDeleteRemote, toDelete.String(), remote.Name)
		//return err
	}

	return nil
}

func PushToRemoteBranch(ctx context.Context, rsr env.RepoStateReader, tempTableDir string, mode ref.UpdateMode, srcRef, destRef, remoteRef ref.DoltRef, localDB, remoteDB *doltdb.DoltDB, remote env.Remote, progStarter ProgStarter, progStopper ProgStopper) error {
	evt := events.GetEventFromContext(ctx)

	u, err := earl.Parse(remote.Url)

	// TODO: why is evt nil sometimes?
	if err == nil && evt != nil {
		if u.Scheme != "" {
			evt.SetAttribute(eventsapi.AttributeID_REMOTE_URL_SCHEME, u.Scheme)
		}
	}

	cs, _ := doltdb.NewCommitSpec(srcRef.GetPath())
	cm, err := localDB.Resolve(ctx, cs, rsr.CWBHeadRef())

	if err != nil {
		return fmt.Errorf("%w; refspec not found: '%s'; %s", ref.ErrInvalidRefSpec, srcRef.GetPath(), err.Error())
	}

	newCtx, cancelFunc := context.WithCancel(ctx)
	wg, progChan, pullerEventCh := progStarter(newCtx)
	err = Push(ctx, tempTableDir, mode, destRef.(ref.BranchRef), remoteRef.(ref.RemoteRef), localDB, remoteDB, cm, progChan, pullerEventCh)
	progStopper(cancelFunc, wg, progChan, pullerEventCh)

	if err != nil {
		switch err {
		case doltdb.ErrUpToDate, doltdb.ErrIsAhead, ErrCantFF, datas.ErrMergeNeeded:
			return err
		default:
			return fmt.Errorf("%w; %s", ErrUnknownPushErr, err.Error())
		}
	}

	return nil
}

func pushTagToRemote(ctx context.Context, tempTableDir string, srcRef, destRef ref.DoltRef, localDB, remoteDB *doltdb.DoltDB, progStarter ProgStarter, progStopper ProgStopper) error {
	tg, err := localDB.ResolveTag(ctx, srcRef.(ref.TagRef))

	if err != nil {
		return err
	}

	newCtx, cancelFunc := context.WithCancel(ctx)
	wg, progChan, pullerEventCh := progStarter(newCtx)
	err = PushTag(ctx, tempTableDir, destRef.(ref.TagRef), localDB, remoteDB, tg, progChan, pullerEventCh)
	progStopper(cancelFunc, wg, progChan, pullerEventCh)

	if err != nil {
		return err
	}

	return nil
}

// DeleteRemoteBranch validates targetRef is a branch on the remote database, and then deletes it, then deletes the
// remote tracking branch from the local database.
func DeleteRemoteBranch(ctx context.Context, targetRef ref.BranchRef, remoteRef ref.RemoteRef, localDB, remoteDB *doltdb.DoltDB) error {
	hasRef, err := remoteDB.HasRef(ctx, targetRef)

	if err != nil {
		return err
	}

	if hasRef {
		err = remoteDB.DeleteBranch(ctx, targetRef)
	}

	if err != nil {
		return err
	}

	err = localDB.DeleteBranch(ctx, remoteRef)

	if err != nil {
		return err
	}

	return nil
}

// FetchCommit takes a fetches a commit and all underlying data from a remote source database to the local destination database.
func FetchCommit(ctx context.Context, tempTablesDir string, srcDB, destDB *doltdb.DoltDB, srcDBCommit *doltdb.Commit, progChan chan datas.PullProgress, pullerEventCh chan datas.PullerEvent) error {
	stRef, err := srcDBCommit.GetStRef()

	if err != nil {
		return err
	}

	return destDB.PullChunks(ctx, tempTablesDir, srcDB, stRef, progChan, pullerEventCh)
}

// FetchCommit takes a fetches a commit tag and all underlying data from a remote source database to the local destination database.
func FetchTag(ctx context.Context, tempTableDir string, srcDB, destDB *doltdb.DoltDB, srcDBTag *doltdb.Tag, progChan chan datas.PullProgress, pullerEventCh chan datas.PullerEvent) error {
	stRef, err := srcDBTag.GetStRef()

	if err != nil {
		return err
	}

	return destDB.PullChunks(ctx, tempTableDir, srcDB, stRef, progChan, pullerEventCh)
}

// Clone pulls all data from a remote source database to a local destination database.
func Clone(ctx context.Context, srcDB, destDB *doltdb.DoltDB, eventCh chan<- datas.TableFileEvent) error {
	return srcDB.Clone(ctx, destDB, eventCh)
}

// fetchFollowTags fetches all tags from the source DB whose commits have already
// been fetched into the destination DB.
// todo: potentially too expensive to iterate over all srcDB tags
func FetchFollowTags(ctx context.Context, tempTableDir string, srcDB, destDB *doltdb.DoltDB, progStarter ProgStarter, progStopper ProgStopper) error {
	err := IterResolvedTags(ctx, srcDB, func(tag *doltdb.Tag) (stop bool, err error) {
		stRef, err := tag.GetStRef()
		if err != nil {
			return true, err
		}

		tagHash := stRef.TargetHash()

		tv, err := destDB.ValueReadWriter().ReadValue(ctx, tagHash)
		if err != nil {
			return true, err
		}
		if tv != nil {
			// tag is already fetched
			return false, nil
		}

		cmHash, err := tag.Commit.HashOf()
		if err != nil {
			return true, err
		}

		cv, err := destDB.ValueReadWriter().ReadValue(ctx, cmHash)
		if err != nil {
			return true, err
		}
		if cv == nil {
			// neither tag nor commit has been fetched
			return false, nil
		}

		newCtx, cancelFunc := context.WithCancel(ctx)
		wg, progChan, pullerEventCh := progStarter(newCtx)
		err = FetchTag(ctx, tempTableDir, srcDB, destDB, tag, progChan, pullerEventCh)
		progStopper(cancelFunc, wg, progChan, pullerEventCh)

		if err != nil {
			return true, err
		}

		err = destDB.SetHead(ctx, tag.GetDoltRef(), stRef)

		return false, err
	})

	if err != nil {
		return err
	}

	return nil
}

func FetchRemoteBranch(ctx context.Context, tempTablesDir string, rem env.Remote, srcDB, destDB *doltdb.DoltDB, srcRef, destRef ref.DoltRef, progStarter ProgStarter, progStopper ProgStopper) (*doltdb.Commit, error) {
	evt := events.GetEventFromContext(ctx)

	u, err := earl.Parse(rem.Url)

	if err == nil && evt != nil {
		if u.Scheme != "" {
			evt.SetAttribute(eventsapi.AttributeID_REMOTE_URL_SCHEME, u.Scheme)
		}
	}

	cs, _ := doltdb.NewCommitSpec(srcRef.String())
	srcDBCommit, err := srcDB.Resolve(ctx, cs, nil)

	if err != nil {
		return nil, fmt.Errorf("unable to find '%s' on '%s'; %w", srcRef.GetPath(), rem.Name, err)
	}

	newCtx, cancelFunc := context.WithCancel(ctx)
	wg, progChan, pullerEventCh := progStarter(newCtx)
	err = FetchCommit(ctx, tempTablesDir, srcDB, destDB, srcDBCommit, progChan, pullerEventCh)
	progStopper(cancelFunc, wg, progChan, pullerEventCh)

	if err != nil {
		return nil, err
	}

	return srcDBCommit, nil
}

// FetchRefSpecs is the common SQL and CLI entrypoint for fetching branches, tags, and heads from a remote.
func FetchRefSpecs(ctx context.Context, dbData env.DbData, refSpecs []ref.RemoteRefSpec, remote env.Remote, mode ref.UpdateMode, progStarter ProgStarter, progStopper ProgStopper) error {
	srcDB, err := remote.GetRemoteDBWithoutCaching(ctx, dbData.Ddb.ValueReadWriter().Format())
	if err != nil {
		return err
	}

	branchRefs, err := srcDB.GetHeadRefs(ctx)
	if err != nil {
		return env.ErrFailedToReadDb
	}

	for _, rs := range refSpecs {
		rsSeen := false

		for _, branchRef := range branchRefs {
			remoteTrackRef := rs.DestRef(branchRef)

			if remoteTrackRef != nil {
				rsSeen = true
				srcDBCommit, err := FetchRemoteBranch(ctx, dbData.Rsw.TempTableFilesDir(), remote, srcDB, dbData.Ddb, branchRef, remoteTrackRef, progStarter, progStopper)
				if err != nil {
					return err
				}

				switch mode {
				case ref.ForceUpdate:
					// TODO: can't be used safely in a SQL context
					err := dbData.Ddb.SetHeadToCommit(ctx, remoteTrackRef, srcDBCommit)
					if err != nil {
						return err
					}
				case ref.FastForwardOnly:
					ok, err := dbData.Ddb.CanFastForward(ctx, remoteTrackRef, srcDBCommit)
					if err != nil && !errors.Is(err, doltdb.ErrUpToDate) {
						return fmt.Errorf("%w: %s", ErrCantFF, err.Error())
					}
					if !ok {
						return ErrCantFF
					}

					switch err {
					case doltdb.ErrUpToDate:
					case doltdb.ErrIsAhead, nil:
						// TODO: can't be used safely in a SQL context
						err = dbData.Ddb.FastForward(ctx, remoteTrackRef, srcDBCommit)
						if err != nil && !errors.Is(err, doltdb.ErrUpToDate) {
							return fmt.Errorf("%w: %s", ErrCantFF, err.Error())
						}
					default:
						return fmt.Errorf("%w: %s", ErrCantFF, err.Error())
					}
				}
			}
		}
		if !rsSeen {
			return fmt.Errorf("%w: '%s'", ref.ErrInvalidRefSpec, rs.GetRemRefToLocal())
		}
	}

	err = FetchFollowTags(ctx, dbData.Rsw.TempTableFilesDir(), srcDB, dbData.Ddb, progStarter, progStopper)
	if err != nil {
		return err
	}

	return nil
}

<<<<<<< HEAD
// SyncRoots pushes every chunk in srcDb to destDb, and force overwrites destDb's manifest to mirror srcDb's
// TODO: this should read/write a backup lock file specific to the client who created the backup
// TODO     to prevent "restoring a remote", "cloning a backup", "syncing a remote" and "pushing
// TODO     a backup." SyncRoots has more destructive potential than push right now.
=======
// SyncRoots copies the entire chunkstore state from a src to a dest DoltDB. Used to streamline database backup and restores.
>>>>>>> 53fe456b
func SyncRoots(ctx context.Context, srcDb, destDb *doltdb.DoltDB, tempTableDir string, progStarter ProgStarter, progStopper ProgStopper) error {
	srcRoot, err := srcDb.NomsRoot(ctx)
	if err != nil {
		return nil
	}

	destRoot, err := destDb.NomsRoot(ctx)
	if err != nil {
		return err
	}

	if srcRoot == destRoot {
		return datas.ErrDBUpToDate
	}

	newCtx, cancelFunc := context.WithCancel(ctx)
	wg, progChan, pullerEventCh := progStarter(newCtx)
	defer progStopper(cancelFunc, wg, progChan, pullerEventCh)

	err = destDb.PushChunksForRefHash(ctx, tempTableDir, srcDb, srcRoot, pullerEventCh)
	if err != nil {
		return err
	}

	err = destDb.Rebase(ctx)
	if err != nil {
		return err
	}

	destDb.CommitRoot(ctx, srcRoot, destRoot)

	return nil
}<|MERGE_RESOLUTION|>--- conflicted
+++ resolved
@@ -428,14 +428,11 @@
 	return nil
 }
 
-<<<<<<< HEAD
-// SyncRoots pushes every chunk in srcDb to destDb, and force overwrites destDb's manifest to mirror srcDb's
+// SyncRoots copies the entire chunkstore from srcDb to destDb and rewrites the remote manifest. Used to
+// streamline database backup and restores.
 // TODO: this should read/write a backup lock file specific to the client who created the backup
 // TODO     to prevent "restoring a remote", "cloning a backup", "syncing a remote" and "pushing
 // TODO     a backup." SyncRoots has more destructive potential than push right now.
-=======
-// SyncRoots copies the entire chunkstore state from a src to a dest DoltDB. Used to streamline database backup and restores.
->>>>>>> 53fe456b
 func SyncRoots(ctx context.Context, srcDb, destDb *doltdb.DoltDB, tempTableDir string, progStarter ProgStarter, progStopper ProgStopper) error {
 	srcRoot, err := srcDb.NomsRoot(ctx)
 	if err != nil {
