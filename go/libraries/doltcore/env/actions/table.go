// Copyright 2019 Dolthub, Inc.
//
// Licensed under the Apache License, Version 2.0 (the "License");
// you may not use this file except in compliance with the License.
// You may obtain a copy of the License at
//
//     http://www.apache.org/licenses/LICENSE-2.0
//
// Unless required by applicable law or agreed to in writing, software
// distributed under the License is distributed on an "AS IS" BASIS,
// WITHOUT WARRANTIES OR CONDITIONS OF ANY KIND, either express or implied.
// See the License for the specific language governing permissions and
// limitations under the License.

package actions

import (
	"context"

	"github.com/dolthub/dolt/go/libraries/doltcore/ref"

	"github.com/dolthub/dolt/go/libraries/doltcore/diff"
	"github.com/dolthub/dolt/go/libraries/doltcore/doltdb"
	"github.com/dolthub/dolt/go/libraries/utils/set"
)

<<<<<<< HEAD
func CheckoutAllTables(ctx context.Context, dEnv *env.DoltEnv) error {
	roots, err := getRoots(ctx, dEnv.DoltDB, dEnv.RepoStateReader(), WorkingRoot, StagedRoot, HeadRoot)

	if err != nil {
		return err
	}

	tbls, err := doltdb.UnionTableNames(ctx, roots[WorkingRoot], roots[StagedRoot], roots[HeadRoot])

	if err != nil {
		return err
	}

	docs := doltdocs.SupportedDocs

	return checkoutTablesAndDocs(ctx, dEnv.DbData(), roots, tbls, docs)

}

func CheckoutTables(ctx context.Context, dbData env.DbData, tables []string) error {
	roots, err := getRoots(ctx, dbData.Ddb, dbData.Rsr, WorkingRoot, StagedRoot, HeadRoot)

	if err != nil {
		return err
	}

	return checkoutTables(ctx, dbData, roots, tables)
}

func CheckoutTablesAndDocs(ctx context.Context, dbData env.DbData, tables []string, docs doltdocs.Docs) error {
	roots, err := getRoots(ctx, dbData.Ddb, dbData.Rsr, WorkingRoot, StagedRoot, HeadRoot)

	if err != nil {
		return err
	}

	return checkoutTablesAndDocs(ctx, dbData, roots, tables, docs)
}

=======
>>>>>>> 7e08b4de
// MoveTablesBetweenRoots copies tables with names in tbls from the src RootValue to the dest RootValue.
// It matches tables between roots by column tags.
func MoveTablesBetweenRoots(ctx context.Context, tbls []string, src, dest *doltdb.RootValue) (*doltdb.RootValue, error) {
	tblSet := set.NewStrSet(tbls)

	stagedFKs, err := dest.GetForeignKeyCollection(ctx)
	if err != nil {
		return nil, err
	}

	tblDeltas, err := diff.GetTableDeltas(ctx, dest, src)
	if err != nil {
		return nil, err
	}

	tblsToDrop := set.NewStrSet(nil)

	for _, td := range tblDeltas {
		if td.IsDrop() {
			if !tblSet.Contains(td.FromName) {
				continue
			}

			tblsToDrop.Add(td.FromName)
		} else {
			if !tblSet.Contains(td.ToName) {
				continue
			}

			if td.IsRename() {
				// rename table before adding the new version so we don't have
				// two copies of the same table
				dest, err = dest.RenameTable(ctx, td.FromName, td.ToName)
				if err != nil {
					return nil, err
				}
			}

			dest, err = dest.PutTable(ctx, td.ToName, td.ToTable)
			if err != nil {
				return nil, err
			}

			stagedFKs.RemoveKeys(td.FromFks...)
			err = stagedFKs.AddKeys(td.ToFks...)
			if err != nil {
				return nil, err
			}

			ss, _, err := src.GetSuperSchema(ctx, td.ToName)
			if err != nil {
				return nil, err
			}

			dest, err = dest.PutSuperSchema(ctx, td.ToName, ss)
			if err != nil {
				return nil, err
			}
		}
	}

	dest, err = dest.PutForeignKeyCollection(ctx, stagedFKs)
	if err != nil {
		return nil, err
	}

	// RemoveTables also removes that table's ForeignKeys
	dest, err = dest.RemoveTables(ctx, tblsToDrop.AsSlice()...)
	if err != nil {
		return nil, err
	}

	return dest, nil
}

<<<<<<< HEAD
func checkoutTables(ctx context.Context, dbData env.DbData, roots map[RootType]*doltdb.RootValue, tbls []string) error {
	unknownTbls := []string{}

	currRoot := roots[WorkingRoot]
	staged := roots[StagedRoot]
	head := roots[HeadRoot]

	for _, tblName := range tbls {
		if tblName == doltdb.DocTableName {
			continue
		}
		tbl, ok, err := staged.GetTable(ctx, tblName)

		if err != nil {
			return err
		}

		if !ok {
			tbl, ok, err = head.GetTable(ctx, tblName)

			if err != nil {
				return err
			}

			if !ok {
				unknownTbls = append(unknownTbls, tblName)
				continue
			}
		}

		currRoot, err = currRoot.PutTable(ctx, tblName, tbl)

		if err != nil {
			return err
		}
	}

	if len(unknownTbls) > 0 {
		// Return table not exist error before RemoveTables, which fails silently if the table is not on the root.
		err := validateTablesExist(ctx, currRoot, unknownTbls)
		if err != nil {
			return err
		}

		currRoot, err = currRoot.RemoveTables(ctx, unknownTbls...)

		if err != nil {
			return err
		}
	}

	// update the working root with currRoot
	_, err := env.UpdateWorkingRoot(ctx, dbData.Ddb, dbData.Rsw, currRoot)

	return err
}

func checkoutDocs(ctx context.Context, dbData env.DbData, roots map[RootType]*doltdb.RootValue, docs doltdocs.Docs) error {
	currRoot := roots[WorkingRoot]
	staged := roots[StagedRoot]
	head := roots[HeadRoot]

	if len(docs) > 0 {
		currRootWithDocs, stagedWithDocs, updatedDocs, err := getUpdatedWorkingAndStagedWithDocs(ctx, currRoot, staged, head, docs)
		if err != nil {
			return err
		}
		currRoot = currRootWithDocs
		staged = stagedWithDocs
		docs = updatedDocs
	}

	_, err := env.UpdateWorkingRoot(ctx, dbData.Ddb, dbData.Rsw, currRoot)
	if err != nil {
		return err
	}

	return dbData.Drw.WriteDocsToDisk(docs)
}

func checkoutTablesAndDocs(ctx context.Context, dbData env.DbData, roots map[RootType]*doltdb.RootValue, tbls []string, docs doltdocs.Docs) error {
	err := checkoutTables(ctx, dbData, roots, tbls)

	if err != nil {
		return err
	}

	roots, err = getRoots(ctx, dbData.Ddb, dbData.Rsr, WorkingRoot, StagedRoot, HeadRoot)

	if err != nil {
		return err
	}

	return checkoutDocs(ctx, dbData, roots, docs)
}

=======
>>>>>>> 7e08b4de
func validateTablesExist(ctx context.Context, currRoot *doltdb.RootValue, unknown []string) error {
	notExist := []string{}
	for _, tbl := range unknown {
		if has, err := currRoot.HasTable(ctx, tbl); err != nil {
			return err
		} else if !has {
			notExist = append(notExist, tbl)
		}
	}

	if len(notExist) > 0 {
		return NewTblNotExistError(notExist)
	}

	return nil
}

// RemoveDocsTable takes a slice of table names and returns a new slice with DocTableName removed.
func RemoveDocsTable(tbls []string) []string {
	var result []string
	for _, tblName := range tbls {
		if tblName != doltdb.DocTableName {
			result = append(result, tblName)
		}
	}
	return result
}

<<<<<<< HEAD
// GetRemoteBranchRef returns the ref of a branch and ensures it matched with name
=======
// GetRemoteBranchRef returns the ref of a branch and ensures it matched with name. It will also return boolean value
// representing whether there is not match or not and an error if there is one.
>>>>>>> 7e08b4de
func GetRemoteBranchRef(ctx context.Context, ddb *doltdb.DoltDB, name string) (ref.DoltRef, bool, error) {
	remoteRefFilter := map[ref.RefType]struct{}{ref.RemoteRefType: {}}
	refs, err := ddb.GetRefsOfType(ctx, remoteRefFilter)

	if err != nil {
		return nil, false, err
	}

	for _, rf := range refs {
		if remRef, ok := rf.(ref.RemoteRef); ok && remRef.GetBranch() == name {
			return rf, true, nil
		}
	}

<<<<<<< HEAD
	return nil, false, err
=======
	return nil, false, nil
>>>>>>> 7e08b4de
}<|MERGE_RESOLUTION|>--- conflicted
+++ resolved
@@ -24,48 +24,6 @@
 	"github.com/dolthub/dolt/go/libraries/utils/set"
 )
 
-<<<<<<< HEAD
-func CheckoutAllTables(ctx context.Context, dEnv *env.DoltEnv) error {
-	roots, err := getRoots(ctx, dEnv.DoltDB, dEnv.RepoStateReader(), WorkingRoot, StagedRoot, HeadRoot)
-
-	if err != nil {
-		return err
-	}
-
-	tbls, err := doltdb.UnionTableNames(ctx, roots[WorkingRoot], roots[StagedRoot], roots[HeadRoot])
-
-	if err != nil {
-		return err
-	}
-
-	docs := doltdocs.SupportedDocs
-
-	return checkoutTablesAndDocs(ctx, dEnv.DbData(), roots, tbls, docs)
-
-}
-
-func CheckoutTables(ctx context.Context, dbData env.DbData, tables []string) error {
-	roots, err := getRoots(ctx, dbData.Ddb, dbData.Rsr, WorkingRoot, StagedRoot, HeadRoot)
-
-	if err != nil {
-		return err
-	}
-
-	return checkoutTables(ctx, dbData, roots, tables)
-}
-
-func CheckoutTablesAndDocs(ctx context.Context, dbData env.DbData, tables []string, docs doltdocs.Docs) error {
-	roots, err := getRoots(ctx, dbData.Ddb, dbData.Rsr, WorkingRoot, StagedRoot, HeadRoot)
-
-	if err != nil {
-		return err
-	}
-
-	return checkoutTablesAndDocs(ctx, dbData, roots, tables, docs)
-}
-
-=======
->>>>>>> 7e08b4de
 // MoveTablesBetweenRoots copies tables with names in tbls from the src RootValue to the dest RootValue.
 // It matches tables between roots by column tags.
 func MoveTablesBetweenRoots(ctx context.Context, tbls []string, src, dest *doltdb.RootValue) (*doltdb.RootValue, error) {
@@ -141,105 +99,6 @@
 	return dest, nil
 }
 
-<<<<<<< HEAD
-func checkoutTables(ctx context.Context, dbData env.DbData, roots map[RootType]*doltdb.RootValue, tbls []string) error {
-	unknownTbls := []string{}
-
-	currRoot := roots[WorkingRoot]
-	staged := roots[StagedRoot]
-	head := roots[HeadRoot]
-
-	for _, tblName := range tbls {
-		if tblName == doltdb.DocTableName {
-			continue
-		}
-		tbl, ok, err := staged.GetTable(ctx, tblName)
-
-		if err != nil {
-			return err
-		}
-
-		if !ok {
-			tbl, ok, err = head.GetTable(ctx, tblName)
-
-			if err != nil {
-				return err
-			}
-
-			if !ok {
-				unknownTbls = append(unknownTbls, tblName)
-				continue
-			}
-		}
-
-		currRoot, err = currRoot.PutTable(ctx, tblName, tbl)
-
-		if err != nil {
-			return err
-		}
-	}
-
-	if len(unknownTbls) > 0 {
-		// Return table not exist error before RemoveTables, which fails silently if the table is not on the root.
-		err := validateTablesExist(ctx, currRoot, unknownTbls)
-		if err != nil {
-			return err
-		}
-
-		currRoot, err = currRoot.RemoveTables(ctx, unknownTbls...)
-
-		if err != nil {
-			return err
-		}
-	}
-
-	// update the working root with currRoot
-	_, err := env.UpdateWorkingRoot(ctx, dbData.Ddb, dbData.Rsw, currRoot)
-
-	return err
-}
-
-func checkoutDocs(ctx context.Context, dbData env.DbData, roots map[RootType]*doltdb.RootValue, docs doltdocs.Docs) error {
-	currRoot := roots[WorkingRoot]
-	staged := roots[StagedRoot]
-	head := roots[HeadRoot]
-
-	if len(docs) > 0 {
-		currRootWithDocs, stagedWithDocs, updatedDocs, err := getUpdatedWorkingAndStagedWithDocs(ctx, currRoot, staged, head, docs)
-		if err != nil {
-			return err
-		}
-		currRoot = currRootWithDocs
-		staged = stagedWithDocs
-		docs = updatedDocs
-	}
-
-	_, err := env.UpdateWorkingRoot(ctx, dbData.Ddb, dbData.Rsw, currRoot)
-	if err != nil {
-		return err
-	}
-
-	return dbData.Drw.WriteDocsToDisk(docs)
-}
-
-func checkoutTablesAndDocs(ctx context.Context, dbData env.DbData, roots map[RootType]*doltdb.RootValue, tbls []string, docs doltdocs.Docs) error {
-	err := checkoutTables(ctx, dbData, roots, tbls)
-
-	if err != nil {
-		return err
-	}
-
-	roots, err = getRoots(ctx, dbData.Ddb, dbData.Rsr, WorkingRoot, StagedRoot, HeadRoot)
-
-	if err != nil {
-		return err
-	}
-
-	return checkoutDocs(ctx, dbData, roots, docs)
-}
-
-=======
->>>>>>> 7e08b4de
 func validateTablesExist(ctx context.Context, currRoot *doltdb.RootValue, unknown []string) error {
 	notExist := []string{}
 	for _, tbl := range unknown {
@@ -268,12 +127,8 @@
 	return result
 }
 
-<<<<<<< HEAD
-// GetRemoteBranchRef returns the ref of a branch and ensures it matched with name
-=======
 // GetRemoteBranchRef returns the ref of a branch and ensures it matched with name. It will also return boolean value
 // representing whether there is not match or not and an error if there is one.
->>>>>>> 7e08b4de
 func GetRemoteBranchRef(ctx context.Context, ddb *doltdb.DoltDB, name string) (ref.DoltRef, bool, error) {
 	remoteRefFilter := map[ref.RefType]struct{}{ref.RemoteRefType: {}}
 	refs, err := ddb.GetRefsOfType(ctx, remoteRefFilter)
@@ -288,9 +143,5 @@
 		}
 	}
 
-<<<<<<< HEAD
-	return nil, false, err
-=======
 	return nil, false, nil
->>>>>>> 7e08b4de
 }