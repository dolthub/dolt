// Copyright 2019 Dolthub, Inc.
//
// Licensed under the Apache License, Version 2.0 (the "License");
// you may not use this file except in compliance with the License.
// You may obtain a copy of the License at
//
//     http://www.apache.org/licenses/LICENSE-2.0
//
// Unless required by applicable law or agreed to in writing, software
// distributed under the License is distributed on an "AS IS" BASIS,
// WITHOUT WARRANTIES OR CONDITIONS OF ANY KIND, either express or implied.
// See the License for the specific language governing permissions and
// limitations under the License.

package env

import (
	"errors"
	"path/filepath"
	"strings"

	"github.com/dolthub/dolt/go/libraries/doltcore/dbfactory"
	"github.com/dolthub/dolt/go/libraries/utils/config"
	"github.com/dolthub/dolt/go/libraries/utils/filesys"
	"github.com/dolthub/dolt/go/store/datas"
)

const (
	localConfigName  = "local"
	globalConfigName = "global"

	// should be able to have remote specific creds?

)

// ConfigScope is an enum representing the elements that make up the ConfigHierarchy
type ConfigScope int

const (
	// LocalConfig is the repository's local config portion of the ConfigHierarchy
	LocalConfig ConfigScope = iota

	// GlobalConfig is the user's global config portion of the ConfigHierarchy
	GlobalConfig
)

const (
	// SqlServerGlobalsPrefix is config namespace accessible by the SQL engine (ex: sqlserver.global.key)
	SqlServerGlobalsPrefix = "sqlserver.global"
)

// String gives the string name of an element that was used when it was added to the ConfigHierarchy, which is the
// same name that is used to retrieve that element of the string hierarchy.
func (ce ConfigScope) String() string {
	switch ce {
	case LocalConfig:
		return localConfigName
	case GlobalConfig:
		return globalConfigName
	}

	return ""
}

// DoltCliConfig is the config for the cli
type DoltCliConfig struct {
	config.ReadableConfig

	ch *config.ConfigHierarchy
	fs filesys.ReadWriteFS
}

var _ config.ReadableConfig = &DoltCliConfig{}

func LoadDoltCliConfig(hdp HomeDirProvider, fs filesys.ReadWriteFS) (*DoltCliConfig, error) {
	ch := config.NewConfigHierarchy()

	lPath := getLocalConfigPath()
	if exists, _ := fs.Exists(lPath); exists {
		lCfg, err := config.FromFile(lPath, fs)

		if err == nil {
			ch.AddConfig(localConfigName, lCfg)
		}
	}

	gPath, err := getGlobalCfgPath(hdp)
	if err != nil {
		return nil, err
	}

	gCfg, err := ensureGlobalConfig(gPath, fs)
	if err != nil {
		return nil, err
	}

	ch.AddConfig(globalConfigName, gCfg)

	return &DoltCliConfig{ch, ch, fs}, nil
}

func ensureGlobalConfig(path string, fs filesys.ReadWriteFS) (config.ReadWriteConfig, error) {
	if exists, isDir := fs.Exists(path); exists {
		if isDir {
			return nil, errors.New("A directory exists where this file should be. path: " + path)
		}

		return config.FromFile(path, fs)
	}

	return config.NewFileConfig(path, fs, map[string]string{})
}

<<<<<<< HEAD
// TODO: Should just pass in a path?

// CreateLocalConfig creates a new repository local config file with the values from |val|
// at the root of |fs|. The |fs| root directory must have already been initialized
// as a data repository before a local config can be created.
func (dcc *DoltCliConfig) CreateLocalConfig(fs filesys.Filesys, vals map[string]string) error {
	configDir, err := fs.Abs(".")
	if err != nil {
		return err
	}
	return dcc.createLocalConfigAt(configDir, vals)
=======
// CreateLocalConfig creates a new repository local config file with the values from |val|
// at the directory |dir|. The |dir| directory must have already been initialized
// as a data repository before a local config can be created.
func (dcc *DoltCliConfig) CreateLocalConfig(dir string, vals map[string]string) error {
	return dcc.createLocalConfigAt(dir, vals)
>>>>>>> 2933f44e
}

func (dcc *DoltCliConfig) createLocalConfigAt(dir string, vals map[string]string) error {
	doltDir := filepath.Join(dir, dbfactory.DoltDir)
	if exists, isDir := dcc.fs.Exists(doltDir); !exists {
		return errors.New(dbfactory.DoltDir + " directory not found. Is the current directory a repository directory?")
	} else if !isDir {
		return errors.New("A file exists with the name \"" + dbfactory.DoltDir + "\". This is not a valid file within a data repository directory.")
	}

	path := filepath.Join(dir, getLocalConfigPath())
	cfg, err := config.NewFileConfig(path, dcc.fs, vals)

	if err != nil {
		return err
	}

	dcc.ch.AddConfig(localConfigName, cfg)

	return nil
}

// GetConfig retrieves a specific element of the config hierarchy.
func (dcc *DoltCliConfig) GetConfig(element ConfigScope) (config.ReadWriteConfig, bool) {
	switch element {
	case LocalConfig, GlobalConfig:
		return dcc.ch.GetConfig(element.String())
	default:
		return nil, false
	}
}

// GetStringOrDefault retrieves a string from the config hierarchy and returns it if available.  Otherwise it returns
// the default string value
func (dcc *DoltCliConfig) GetStringOrDefault(key, defStr string) string {
	return GetStringOrDefault(dcc.ch, key, defStr)
}

// IfEmptyUseConfig looks at a strings value and if it is an empty string will try to return a value from the config
// hierarchy.  If it is missing in the config a pointer to an empty string will be returned.
func (dcc *DoltCliConfig) IfEmptyUseConfig(val, key string) string {
	if len(strings.TrimSpace(val)) > 0 {
		return val
	}

	cfgVal, err := dcc.ch.GetString(key)

	if err != nil {
		s := ""
		return s
	}

	return cfgVal
}

func GetStringOrDefault(cfg config.ReadableConfig, key, defStr string) string {
	if cfg == nil {
		return defStr
	}
	val, err := cfg.GetString(key)
	if err != nil {
		return defStr
	}
	return val
}

// GetNameAndEmail returns the name and email from the supplied config
func GetNameAndEmail(cfg config.ReadableConfig) (string, string, error) {
	name, err := cfg.GetString(config.UserNameKey)

	if err == config.ErrConfigParamNotFound {
		return "", "", datas.ErrNameNotConfigured
	} else if err != nil {
		return "", "", err
	}

	email, err := cfg.GetString(config.UserEmailKey)

	if err == config.ErrConfigParamNotFound {
		return "", "", datas.ErrEmailNotConfigured
	} else if err != nil {
		return "", "", err
	}

	return name, email, nil
}

// writeableLocalDoltCliConfig is an extension to DoltCliConfig that reads values from the hierarchy but writes to
// local config.
type writeableLocalDoltCliConfig struct {
	*DoltCliConfig
}

// WriteableConfig returns a ReadWriteConfig reading from this config hierarchy. The config will read from the hierarchy
// and write to the local config if it's available, or the global config otherwise.
func (dcc *DoltCliConfig) WriteableConfig() config.ReadWriteConfig {
	return writeableLocalDoltCliConfig{dcc}
}

// SetFailsafes sets the config values given as failsafes, i.e. values that will be returned as a last resort if they
// are not found elsewhere in the config hierarchy. The "failsafe" config can be written to in order to conform to the
// interface of ConfigHierarchy, but values will not persist beyond this session.
// Calling SetFailsafes more than once will overwrite any previous values.
// Should only be called after primary configuration of the config hierarchy has been completed.
func (dcc DoltCliConfig) SetFailsafes(cfg map[string]string) {
	existing, ok := dcc.ch.GetConfig("failsafe")
	if !ok {
		existing = config.NewEmptyMapConfig()
		dcc.ch.AddConfig("failsafe", existing)
	}

	_ = existing.SetStrings(cfg)
}

const (
	DefaultEmail = "doltuser@dolthub.com"
	DefaultName  = "Dolt System Account"
)

var DefaultFailsafeConfig = map[string]string{
	config.UserEmailKey: DefaultEmail,
	config.UserNameKey:  DefaultName,
}

func (w writeableLocalDoltCliConfig) SetStrings(updates map[string]string) error {
	cfg, ok := w.GetConfig(LocalConfig)
	if !ok {
		cfg, ok = w.GetConfig(GlobalConfig)
		if !ok {
			return errors.New("no local or global config found")
		}
	}

	return cfg.SetStrings(updates)
}

func (w writeableLocalDoltCliConfig) Unset(params []string) error {
	cfg, ok := w.GetConfig(LocalConfig)
	if !ok {
		cfg, ok = w.GetConfig(GlobalConfig)
		if !ok {
			return errors.New("no local or global config found")
		}
	}

	return cfg.Unset(params)
}<|MERGE_RESOLUTION|>--- conflicted
+++ resolved
@@ -111,25 +111,11 @@
 	return config.NewFileConfig(path, fs, map[string]string{})
 }
 
-<<<<<<< HEAD
-// TODO: Should just pass in a path?
-
-// CreateLocalConfig creates a new repository local config file with the values from |val|
-// at the root of |fs|. The |fs| root directory must have already been initialized
-// as a data repository before a local config can be created.
-func (dcc *DoltCliConfig) CreateLocalConfig(fs filesys.Filesys, vals map[string]string) error {
-	configDir, err := fs.Abs(".")
-	if err != nil {
-		return err
-	}
-	return dcc.createLocalConfigAt(configDir, vals)
-=======
 // CreateLocalConfig creates a new repository local config file with the values from |val|
 // at the directory |dir|. The |dir| directory must have already been initialized
 // as a data repository before a local config can be created.
 func (dcc *DoltCliConfig) CreateLocalConfig(dir string, vals map[string]string) error {
 	return dcc.createLocalConfigAt(dir, vals)
->>>>>>> 2933f44e
 }
 
 func (dcc *DoltCliConfig) createLocalConfigAt(dir string, vals map[string]string) error {
