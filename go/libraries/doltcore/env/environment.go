--- conflicted
+++ resolved
@@ -58,36 +58,6 @@
 	tempTablesDir = "temptf"
 )
 
-<<<<<<< HEAD
-func GetCommitHooks(ctx context.Context, dEnv *DoltEnv) ([]datas.CommitHook, error) {
-	postCommitHooks := make([]datas.CommitHook, 0)
-	if _, val, ok := sql.SystemVariables.GetGlobal(doltdb.ReplicateToRemoteKey); ok && val != "" {
-		backupName, ok := val.(string)
-		if !ok {
-			return nil, sql.ErrInvalidSystemVariableValue.New(val)
-		}
-
-		remotes, err := dEnv.GetRemotes()
-		if err != nil {
-			return nil, err
-		}
-		rem, ok := remotes[backupName]
-		if !ok {
-			return nil, ErrRemoteNotFound
-		}
-		ddb, err := rem.GetRemoteDB(ctx, types.Format_Default)
-		if err != nil {
-			return nil, err
-		}
-		replicateHook := doltdb.NewReplicateHook(ddb, dEnv.TempTableFilesDir())
-		postCommitHooks = append(postCommitHooks, replicateHook)
-	}
-
-	return postCommitHooks, nil
-}
-
-=======
->>>>>>> 3fc4a8e7
 var zeroHashStr = (hash.Hash{}).String()
 
 var ErrPreexistingDoltDir = errors.New(".dolt dir already exists")
@@ -1359,4 +1329,31 @@
 	}
 
 	return postCommitHooks, nil
-}+}
+
+//func GetCommitHooks(ctx context.Context, dEnv *DoltEnv) ([]datas.CommitHook, error) {
+//	postCommitHooks := make([]datas.CommitHook, 0)
+//	if _, val, ok := sql.SystemVariables.GetGlobal(doltdb.ReplicateToRemoteKey); ok && val != "" {
+//		backupName, ok := val.(string)
+//		if !ok {
+//			return nil, sql.ErrInvalidSystemVariableValue.New(val)
+//		}
+//
+//		remotes, err := dEnv.GetRemotes()
+//		if err != nil {
+//			return nil, err
+//		}
+//		rem, ok := remotes[backupName]
+//		if !ok {
+//			return nil, ErrRemoteNotFound
+//		}
+//		ddb, err := rem.GetRemoteDB(ctx, types.Format_Default)
+//		if err != nil {
+//			return nil, err
+//		}
+//		replicateHook := doltdb.NewReplicateHook(ddb, dEnv.TempTableFilesDir())
+//		postCommitHooks = append(postCommitHooks, replicateHook)
+//	}
+//
+//	return postCommitHooks, nil
+//}