// Copyright 2019-2020 Dolthub, Inc.
//
// Licensed under the Apache License, Version 2.0 (the "License");
// you may not use this file except in compliance with the License.
// You may obtain a copy of the License at
//
//     http://www.apache.org/licenses/LICENSE-2.0
//
// Unless required by applicable law or agreed to in writing, software
// distributed under the License is distributed on an "AS IS" BASIS,
// WITHOUT WARRANTIES OR CONDITIONS OF ANY KIND, either express or implied.
// See the License for the specific language governing permissions and
// limitations under the License.

package env

import (
	"context"
	"crypto/tls"
	"errors"
	"fmt"
	"path/filepath"
	"runtime"
	"strings"
	"time"
	"unicode"

	"google.golang.org/grpc"
	"google.golang.org/grpc/credentials"

	"github.com/dolthub/dolt/go/cmd/dolt/errhand"
	"github.com/dolthub/dolt/go/libraries/doltcore/creds"
	"github.com/dolthub/dolt/go/libraries/doltcore/dbfactory"
	"github.com/dolthub/dolt/go/libraries/doltcore/doltdb"
	"github.com/dolthub/dolt/go/libraries/doltcore/doltdocs"
	"github.com/dolthub/dolt/go/libraries/doltcore/grpcendpoint"
	"github.com/dolthub/dolt/go/libraries/doltcore/ref"
	"github.com/dolthub/dolt/go/libraries/doltcore/table/editor"
	"github.com/dolthub/dolt/go/libraries/utils/config"
	"github.com/dolthub/dolt/go/libraries/utils/filesys"
	"github.com/dolthub/dolt/go/store/datas"
	"github.com/dolthub/dolt/go/store/hash"
	"github.com/dolthub/dolt/go/store/types"
)

const (
	DefaultInitBranch = "main"

	DefaultLoginUrl = "https://dolthub.com/settings/credentials"

	DefaultMetricsHost = "eventsapi.dolthub.com"
	DefaultMetricsPort = "443"

	DefaultRemotesApiHost = "doltremoteapi.dolthub.com"
	DefaultRemotesApiPort = "443"

	tempTablesDir = "temptf"
)

func getCommitHooks(ctx context.Context, dEnv *DoltEnv) ([]datas.CommitHook, error) {
	postCommitHooks := make([]datas.CommitHook, 0)

	backupName := dEnv.Config.GetStringOrDefault(doltdb.BackupToRemoteKey, "")
	if backupName != "" {
		remotes, err := dEnv.GetRemotes()
		if err != nil {
			return nil, err
		}
		rem, ok := remotes[backupName]
		if !ok {
			return nil, ErrRemoteNotFound
		}
		ddb, err := rem.GetRemoteDB(ctx, types.Format_Default)

		if err != nil {
			return nil, err
		}
		replicateHook := doltdb.NewReplicateHook(ddb, dEnv.TempTableFilesDir())
		if err != nil {
			return nil, err
		}
		postCommitHooks = append(postCommitHooks, replicateHook)
	}

	return postCommitHooks, nil
}

var zeroHashStr = (hash.Hash{}).String()

var ErrPreexistingDoltDir = errors.New(".dolt dir already exists")
var ErrStateUpdate = errors.New("error updating local data repo state")
var ErrMarshallingSchema = errors.New("error marshalling schema")
var ErrInvalidCredsFile = errors.New("invalid creds file")
var ErrRemoteAlreadyExists = errors.New("remote already exists")
var ErrInvalidRemoteURL = errors.New("remote URL invalid")
var ErrRemoteNotFound = errors.New("remote not found")
var ErrInvalidRemoteName = errors.New("remote name invalid")
var ErrFailedToReadFromDb = errors.New("failed to read from db")
var ErrFailedToDeleteRemote = errors.New("failed to delete remote")
var ErrFailedToWriteRepoState = errors.New("failed to write repo state")

// DoltEnv holds the state of the current environment used by the cli.
type DoltEnv struct {
	Version string

	Config     *DoltCliConfig
	CfgLoadErr error

	RepoState *RepoState
	RSLoadErr error

	Docs        doltdocs.Docs
	DocsLoadErr error

	DoltDB      *doltdb.DoltDB
	DBLoadError error

	FS     filesys.Filesys
	urlStr string
	hdp    HomeDirProvider
}

// Load loads the DoltEnv for the current directory of the cli
func Load(ctx context.Context, hdp HomeDirProvider, fs filesys.Filesys, urlStr, version string) *DoltEnv {
	config, cfgErr := loadDoltCliConfig(hdp, fs)
	repoState, rsErr := LoadRepoState(fs)

	docs, docsErr := doltdocs.LoadDocs(fs)
	ddb, dbLoadErr := doltdb.LoadDoltDB(ctx, types.Format_Default, urlStr, fs)

	dEnv := &DoltEnv{
		Version:     version,
		Config:      config,
		CfgLoadErr:  cfgErr,
		RepoState:   repoState,
		RSLoadErr:   rsErr,
		Docs:        docs,
		DocsLoadErr: docsErr,
		DoltDB:      ddb,
		DBLoadError: dbLoadErr,
		FS:          fs,
		urlStr:      urlStr,
		hdp:         hdp,
	}
	if dEnv.RepoState != nil {
		remotes := make(map[string]Remote, len(dEnv.RepoState.Remotes))
		for n, r := range dEnv.RepoState.Remotes {
			r.dialer = dEnv
			remotes[n] = r
		}
		dEnv.RepoState.Remotes = remotes
	}

	if dbLoadErr == nil && dEnv.HasDoltDir() {
		if !dEnv.HasDoltTempTableDir() {
			err := dEnv.FS.MkDirs(dEnv.TempTableFilesDir())
			dEnv.DBLoadError = err
		} else {
			// fire and forget cleanup routine.  Will delete as many old temp files as it can during the main commands execution.
			// The process will not wait for this to finish so this may not always complete.
			go func() {
				// TODO dEnv.HasDoltTempTableDir() true but dEnv.TempTableFileDir() panics
<<<<<<< HEAD
				tmpTableDir, err := dEnv.FS.Abs(filepath.Join(dEnv.urlStr, dbfactory.DoltDir, tempTablesDir))
=======
				tmpTableDir, err := dEnv.FS.Abs(filepath.Join(dEnv.urlStr, dEnv.GetDoltDir(), tempTablesDir))
>>>>>>> a0f6799a
				if err != nil {
					return
				}
				_ = fs.Iter(tmpTableDir, true, func(path string, size int64, isDir bool) (stop bool) {
					if !isDir {
						lm, exists := fs.LastModified(path)

						if exists && time.Now().Sub(lm) > (time.Hour*24) {
							_ = fs.DeleteFile(path)
						}
					}

					return false
				})
			}()
		}
	}

	if rsErr == nil && dbLoadErr == nil {
		// If the working set isn't present in the DB, create it from the repo state. This step can be removed post 1.0.
		_, err := dEnv.WorkingSet(ctx)
		if err == doltdb.ErrWorkingSetNotFound {
			err := dEnv.initWorkingSetFromRepoState(ctx)
			if err != nil {
				dEnv.RSLoadErr = err
			}
		} else if err != nil {
			dEnv.RSLoadErr = err
		}
	}

	if dbLoadErr == nil {
		postCommitHooks, dbLoadErr := getCommitHooks(ctx, dEnv)
		if dbLoadErr != nil {
			dEnv.DBLoadError = dbLoadErr
		} else {
			dEnv.DoltDB.SetCommitHooks(ctx, postCommitHooks)
		}
	}

	return dEnv
}

func GetDefaultInitBranch(cfg config.ReadableConfig) string {
	return GetStringOrDefault(cfg, InitBranchName, DefaultInitBranch)
}

// initWorkingSetFromRepoState sets the working set for the env's head to mirror the contents of the repo state file.
// This is only necessary to migrate repos written before this method was introduced, and can be removed after 1.0
func (dEnv *DoltEnv) initWorkingSetFromRepoState(ctx context.Context) error {
	headRef := dEnv.RepoStateReader().CWBHeadRef()
	wsRef, err := ref.WorkingSetRefForHead(headRef)
	if err != nil {
		return err
	}

	headRoot, err := dEnv.HeadRoot(ctx)
	if err != nil {
		return err
	}

	stagedRoot := headRoot
	if len(dEnv.RepoState.staged) != 0 && dEnv.RepoState.staged != zeroHashStr {
		stagedHash, ok := hash.MaybeParse(dEnv.RepoState.staged)
		if !ok {
			return fmt.Errorf("Corrupt repo, invalid staged hash %s", stagedHash)
		}

		stagedRoot, err = dEnv.DoltDB.ReadRootValue(ctx, stagedHash)
		if err != nil {
			return err
		}
	}

	workingRoot := stagedRoot
	if len(dEnv.RepoState.working) != 0 && dEnv.RepoState.working != zeroHashStr {
		workingHash, ok := hash.MaybeParse(dEnv.RepoState.working)
		if !ok {
			return fmt.Errorf("Corrupt repo, invalid working hash %s", workingHash)
		}

		workingRoot, err = dEnv.DoltDB.ReadRootValue(ctx, workingHash)
		if err != nil {
			return err
		}
	}

	mergeState, err := mergeStateToMergeState(ctx, dEnv.RepoState.merge, dEnv.DoltDB)
	if err != nil {
		return err
	}

	ws := doltdb.EmptyWorkingSet(wsRef).WithWorkingRoot(workingRoot).WithStagedRoot(stagedRoot).WithMergeState(mergeState)
	return dEnv.UpdateWorkingSet(ctx, ws)
}

func mergeStateToMergeState(ctx context.Context, mergeState *mergeState, db *doltdb.DoltDB) (*doltdb.MergeState, error) {
	if mergeState == nil {
		return nil, nil
	}

	cs, err := doltdb.NewCommitSpec(mergeState.Commit)
	if err != nil {
		panic("Corrupted repostate. Active merge state is not valid.")
	}

	commit, err := db.Resolve(ctx, cs, nil)
	if err != nil {
		return nil, err
	}

	pmwh := hash.Parse(mergeState.PreMergeWorking)
	pmwr, err := db.ReadRootValue(ctx, pmwh)
	if err != nil {
		return nil, err
	}

	return doltdb.MergeStateFromCommitAndWorking(commit, pmwr), nil
}

// HasDoltDir returns true if the .dolt directory exists and is a valid directory
func (dEnv *DoltEnv) HasDoltDir() bool {
	return dEnv.hasDoltDir("./")
}

func (dEnv *DoltEnv) HasDoltDataDir() bool {
	exists, isDir := dEnv.FS.Exists(dbfactory.DoltDataDir)
	return exists && isDir
}

func (dEnv *DoltEnv) HasDoltTempTableDir() bool {
	ex, _ := dEnv.FS.Exists(dEnv.TempTableFilesDir())

	return ex
}

func mustAbs(dEnv *DoltEnv, path ...string) string {
	absPath, err := dEnv.FS.Abs(filepath.Join(path...))

	if err != nil {
		panic(err)
	}

	return absPath
}

// GetDoltDir returns the path to the .dolt directory
func (dEnv *DoltEnv) GetDoltDir() string {
	if !dEnv.HasDoltDataDir() {
		panic("No dolt dir")
	}

	return mustAbs(dEnv, dbfactory.DoltDir)
}

func (dEnv *DoltEnv) hasDoltDir(path string) bool {
	exists, isDir := dEnv.FS.Exists(mustAbs(dEnv, dbfactory.DoltDir))
	return exists && isDir
}

// HasLocalConfig returns true if a repository local config file
func (dEnv *DoltEnv) HasLocalConfig() bool {
	_, ok := dEnv.Config.GetConfig(LocalConfig)

	return ok
}

func (dEnv *DoltEnv) bestEffortDeleteAll(dir string) {
	fileToIsDir := make(map[string]bool)
	dEnv.FS.Iter(dir, false, func(path string, size int64, isDir bool) (stop bool) {
		fileToIsDir[path] = isDir
		return false
	})

	for path, isDir := range fileToIsDir {
		if isDir {
			dEnv.FS.Delete(path, true)
		} else {
			dEnv.FS.DeleteFile(path)
		}
	}
}

// InitRepo takes an empty directory and initializes it with a .dolt directory containing repo state, uncommitted license and readme, and creates a noms
// database with dolt structure.
func (dEnv *DoltEnv) InitRepo(ctx context.Context, nbf *types.NomsBinFormat, name, email, branchName string) error { // should remove name and email args
	return dEnv.InitRepoWithTime(ctx, nbf, name, email, branchName, doltdb.CommitNowFunc())
}

func (dEnv *DoltEnv) InitRepoWithTime(ctx context.Context, nbf *types.NomsBinFormat, name, email, branchName string, t time.Time) error { // should remove name and email args
	doltDir, err := dEnv.createDirectories(".")

	if err != nil {
		return err
	}

	err = dEnv.configureRepo(doltDir)

	if err == nil {
		err = dEnv.InitDBAndRepoState(ctx, nbf, name, email, branchName, t)
	}

	if err != nil {
		dEnv.bestEffortDeleteAll(dbfactory.DoltDir)
	}

	return err
}

func (dEnv *DoltEnv) InitRepoWithNoData(ctx context.Context, nbf *types.NomsBinFormat) error {
	doltDir, err := dEnv.createDirectories(".")

	if err != nil {
		return err
	}

	err = dEnv.configureRepo(doltDir)

	if err != nil {
		dEnv.bestEffortDeleteAll(dbfactory.DoltDir)
		return err
	}

	dEnv.DoltDB, err = doltdb.LoadDoltDB(ctx, nbf, dEnv.urlStr, filesys.LocalFS)

	return err
}

func (dEnv *DoltEnv) createDirectories(dir string) (string, error) {
	absPath, err := dEnv.FS.Abs(dir)

	if err != nil {
		return "", err
	}

	exists, isDir := dEnv.FS.Exists(absPath)

	if !exists {
		return "", fmt.Errorf("'%s' does not exist so could not create '%s", absPath, dbfactory.DoltDataDir)
	} else if !isDir {
		return "", fmt.Errorf("'%s' exists but it's a file not a directory", absPath)
	}

	if dEnv.hasDoltDir(dir) {
		return "", ErrPreexistingDoltDir
	}

	absDataDir := filepath.Join(absPath, dbfactory.DoltDataDir)
	err = dEnv.FS.MkDirs(absDataDir)

	if err != nil {
		return "", fmt.Errorf("unable to make directory '%s', cause: %s", absDataDir, err.Error())
	}

	err = dEnv.FS.MkDirs(dEnv.TempTableFilesDir())

	if err != nil {
		return "", fmt.Errorf("unable to make directory '%s', cause: %s", dEnv.TempTableFilesDir(), err.Error())
	}

	return filepath.Join(absPath, dbfactory.DoltDir), nil
}

func (dEnv *DoltEnv) configureRepo(doltDir string) error {
	err := dEnv.Config.CreateLocalConfig(map[string]string{})

	if err != nil {
		return fmt.Errorf("failed creating file %s", getLocalConfigPath())
	}

	return nil
}

// Inits the dolt DB of this environment with an empty commit at the time given and writes default docs to disk.
// Writes new repo state with a main branch and current root hash.
func (dEnv *DoltEnv) InitDBAndRepoState(ctx context.Context, nbf *types.NomsBinFormat, name, email, branchName string, t time.Time) error {
	err := dEnv.InitDBWithTime(ctx, nbf, name, email, branchName, t)
	if err != nil {
		return err
	}

	return dEnv.InitializeRepoState(ctx, branchName)
}

// Inits the dolt DB of this environment with an empty commit at the time given and writes default docs to disk.
// Does not update repo state.
func (dEnv *DoltEnv) InitDBWithTime(ctx context.Context, nbf *types.NomsBinFormat, name, email, branchName string, t time.Time) error {
	var err error
	dEnv.DoltDB, err = doltdb.LoadDoltDB(ctx, nbf, dEnv.urlStr, dEnv.FS)
	if err != nil {
		return err
	}

	err = dEnv.DoltDB.WriteEmptyRepoWithCommitTime(ctx, branchName, name, email, t)
	if err != nil {
		return doltdb.ErrNomsIO
	}

	return nil
}

// InitializeRepoState writes a default repo state to disk, consisting of a main branch and current root hash value.
func (dEnv *DoltEnv) InitializeRepoState(ctx context.Context, branchName string) error {
	commit, err := dEnv.DoltDB.ResolveCommitRef(ctx, ref.NewBranchRef(branchName))
	if err != nil {
		return err
	}

	root, err := commit.GetRootValue()
	if err != nil {
		return err
	}

	dEnv.RepoState, err = CreateRepoState(dEnv.FS, branchName)
	if err != nil {
		return ErrStateUpdate
	}

	// TODO: combine into one update
	err = dEnv.UpdateWorkingRoot(ctx, root)
	if err != nil {
		return err
	}

	err = dEnv.UpdateStagedRoot(ctx, root)
	if err != nil {
		return err
	}

	dEnv.RSLoadErr = nil
	return nil
}

type RootsProvider interface {
	GetRoots(ctx context.Context) (doltdb.Roots, error)
}

// Roots returns the roots for this environment
func (dEnv *DoltEnv) Roots(ctx context.Context) (doltdb.Roots, error) {
	ws, err := dEnv.WorkingSet(ctx)
	if err != nil {
		return doltdb.Roots{}, err
	}

	headRoot, err := dEnv.HeadRoot(ctx)
	if err != nil {
		return doltdb.Roots{}, err
	}

	return doltdb.Roots{
		Head:    headRoot,
		Working: ws.WorkingRoot(),
		Staged:  ws.StagedRoot(),
	}, nil
}

// UpdateRoots updates the working and staged roots for this environment
func (dEnv *DoltEnv) UpdateRoots(ctx context.Context, roots doltdb.Roots) error {
	ws, err := dEnv.WorkingSet(ctx)
	if err == doltdb.ErrWorkingSetNotFound {
		// first time updating roots
		wsRef, err := ref.WorkingSetRefForHead(dEnv.RepoState.CWBHeadRef())
		if err != nil {
			return err
		}
		ws = doltdb.EmptyWorkingSet(wsRef)
	} else if err != nil {
		return err
	}

	return dEnv.UpdateWorkingSet(ctx, ws.WithWorkingRoot(roots.Working).WithStagedRoot(roots.Staged))
}

// WorkingRoot returns the working root for the current working branch
func (dEnv *DoltEnv) WorkingRoot(ctx context.Context) (*doltdb.RootValue, error) {
	workingSet, err := dEnv.WorkingSet(ctx)
	if err != nil {
		return nil, err
	}

	return workingSet.WorkingRoot(), nil
}

func (dEnv *DoltEnv) WorkingSet(ctx context.Context) (*doltdb.WorkingSet, error) {
	return WorkingSet(ctx, dEnv.DoltDB, dEnv.RepoStateReader())
}

func WorkingSet(ctx context.Context, ddb *doltdb.DoltDB, rsr RepoStateReader) (*doltdb.WorkingSet, error) {
	workingSetRef, err := ref.WorkingSetRefForHead(rsr.CWBHeadRef())
	if err != nil {
		return nil, err
	}

	workingSet, err := ddb.ResolveWorkingSet(ctx, workingSetRef)
	if err != nil {
		return nil, err
	}

	return workingSet, nil
}

// UpdateWorkingRoot updates the working root for the current working branch to the root value given.
// This method can fail if another client updates the working root at the same time.
func (dEnv *DoltEnv) UpdateWorkingRoot(ctx context.Context, newRoot *doltdb.RootValue) error {
	var h hash.Hash
	var wsRef ref.WorkingSetRef

	ws, err := dEnv.WorkingSet(ctx)
	if err == doltdb.ErrWorkingSetNotFound {
		// first time updating root
		wsRef, err = ref.WorkingSetRefForHead(dEnv.RepoState.CWBHeadRef())
		if err != nil {
			return err
		}
		ws = doltdb.EmptyWorkingSet(wsRef).WithWorkingRoot(newRoot).WithStagedRoot(newRoot)
	} else if err != nil {
		return err
	} else {
		h, err = ws.HashOf()
		if err != nil {
			return err
		}

		wsRef = ws.Ref()
	}

	// TODO: add actual trace logging here
	// logrus.Infof("Updating working root to %s", newRoot.DebugString(context.Background(), true))

	return dEnv.DoltDB.UpdateWorkingSet(ctx, wsRef, ws.WithWorkingRoot(newRoot), h, dEnv.workingSetMeta())
}

// UpdateWorkingSet updates the working set for the current working branch to the value given.
// This method can fail if another client updates the working set at the same time.
func (dEnv *DoltEnv) UpdateWorkingSet(ctx context.Context, ws *doltdb.WorkingSet) error {
	h, err := ws.HashOf()
	if err != nil {
		return err
	}

	return dEnv.DoltDB.UpdateWorkingSet(ctx, ws.Ref(), ws, h, dEnv.workingSetMeta())
}

type repoStateReader struct {
	*DoltEnv
}

func (r *repoStateReader) CWBHeadRef() ref.DoltRef {
	return r.RepoState.CWBHeadRef()
}

func (r *repoStateReader) CWBHeadSpec() *doltdb.CommitSpec {
	return r.RepoState.CWBHeadSpec()
}

func (dEnv *DoltEnv) RepoStateReader() RepoStateReader {
	return &repoStateReader{dEnv}
}

type repoStateWriter struct {
	*DoltEnv
}

func (r *repoStateWriter) SetCWBHeadRef(ctx context.Context, marshalableRef ref.MarshalableRef) error {
	r.RepoState.Head = marshalableRef
	err := r.RepoState.Save(r.FS)

	if err != nil {
		return ErrStateUpdate
	}

	return nil
}

func (r *repoStateWriter) AddRemote(name string, url string, fetchSpecs []string, params map[string]string) error {
	return r.DoltEnv.AddRemote(name, url, fetchSpecs, params)
}

func (r *repoStateWriter) RemoveRemote(ctx context.Context, name string) error {
	return r.DoltEnv.RemoveRemote(ctx, name)
}

func (dEnv *DoltEnv) RepoStateWriter() RepoStateWriter {
	return &repoStateWriter{dEnv}
}

type docsReadWriter struct {
	FS filesys.Filesys
}

// GetDocsOnDisk reads the filesystem and returns all docs.
func (d *docsReadWriter) GetDocsOnDisk(docNames ...string) (doltdocs.Docs, error) {
	if docNames != nil {
		ret := make(doltdocs.Docs, len(docNames))

		for i, name := range docNames {
			doc, err := doltdocs.GetDoc(d.FS, name)
			if err != nil {
				return nil, err
			}
			ret[i] = doc
		}

		return ret, nil
	}

	return doltdocs.GetSupportedDocs(d.FS)
}

// WriteDocsToDisk creates or updates the dolt_docs table with docs.
func (d *docsReadWriter) WriteDocsToDisk(docs doltdocs.Docs) error {
	return docs.Save(d.FS)
}

func (dEnv *DoltEnv) DocsReadWriter() DocsReadWriter {
	return &docsReadWriter{dEnv.FS}
}

func (dEnv *DoltEnv) HeadRoot(ctx context.Context) (*doltdb.RootValue, error) {
	commit, err := dEnv.DoltDB.ResolveCommitRef(ctx, dEnv.RepoState.CWBHeadRef())

	if err != nil {
		return nil, err
	}

	return commit.GetRootValue()
}

func (dEnv *DoltEnv) DbData() DbData {
	return DbData{
		Ddb: dEnv.DoltDB,
		Rsw: dEnv.RepoStateWriter(),
		Rsr: dEnv.RepoStateReader(),
		Drw: dEnv.DocsReadWriter(),
	}
}

// StagedRoot returns the staged root value in the current working set
func (dEnv *DoltEnv) StagedRoot(ctx context.Context) (*doltdb.RootValue, error) {
	workingSet, err := dEnv.WorkingSet(ctx)
	if err != nil {
		return nil, err
	}

	return workingSet.StagedRoot(), nil
}

// UpdateStagedRoot updates the staged root for the current working branch. This can fail if multiple clients attempt
// to update at the same time.
func (dEnv *DoltEnv) UpdateStagedRoot(ctx context.Context, newRoot *doltdb.RootValue) error {
	var h hash.Hash
	var wsRef ref.WorkingSetRef

	ws, err := dEnv.WorkingSet(ctx)
	if err == doltdb.ErrWorkingSetNotFound {
		// first time updating root
		wsRef, err = ref.WorkingSetRefForHead(dEnv.RepoState.CWBHeadRef())
		if err != nil {
			return err
		}
		ws = doltdb.EmptyWorkingSet(wsRef).WithWorkingRoot(newRoot).WithStagedRoot(newRoot)
	} else if err != nil {
		return err
	} else {
		h, err = ws.HashOf()
		if err != nil {
			return err
		}

		wsRef = ws.Ref()
	}

	return dEnv.DoltDB.UpdateWorkingSet(ctx, wsRef, ws.WithStagedRoot(newRoot), h, dEnv.workingSetMeta())
}

func (dEnv *DoltEnv) AbortMerge(ctx context.Context) error {
	ws, err := dEnv.WorkingSet(ctx)
	if err != nil {
		return err
	}

	h, err := ws.HashOf()
	if err != nil {
		return err
	}

	return dEnv.DoltDB.UpdateWorkingSet(ctx, ws.Ref(), ws.AbortMerge(), h, dEnv.workingSetMeta())
}

func (dEnv *DoltEnv) workingSetMeta() *doltdb.WorkingSetMeta {
	return dEnv.NewWorkingSetMeta("updated from dolt environment")
}

func (dEnv *DoltEnv) NewWorkingSetMeta(message string) *doltdb.WorkingSetMeta {
	return &doltdb.WorkingSetMeta{
		User:        dEnv.Config.GetStringOrDefault(UserNameKey, ""),
		Email:       dEnv.Config.GetStringOrDefault(UserEmailKey, ""),
		Timestamp:   uint64(time.Now().Unix()),
		Description: message,
	}
}

func (dEnv *DoltEnv) ClearMerge(ctx context.Context) error {
	ws, err := dEnv.WorkingSet(ctx)
	if err != nil {
		return err
	}

	h, err := ws.HashOf()
	if err != nil {
		return err
	}

	return dEnv.DoltDB.UpdateWorkingSet(ctx, ws.Ref(), ws.ClearMerge(), h, dEnv.workingSetMeta())
}

func (dEnv *DoltEnv) StartMerge(ctx context.Context, commit *doltdb.Commit) error {
	ws, err := dEnv.WorkingSet(ctx)
	if err != nil {
		return err
	}

	h, err := ws.HashOf()
	if err != nil {
		return err
	}

	return dEnv.DoltDB.UpdateWorkingSet(ctx, ws.Ref(), ws.StartMerge(commit), h, dEnv.workingSetMeta())
}

func (dEnv *DoltEnv) IsMergeActive(ctx context.Context) (bool, error) {
	ws, err := dEnv.WorkingSet(ctx)
	if err != nil {
		return false, err
	}

	return ws.MergeActive(), nil
}

func (dEnv *DoltEnv) GetTablesWithConflicts(ctx context.Context) ([]string, error) {
	root, err := dEnv.WorkingRoot(ctx)

	if err != nil {
		return nil, err
	}

	return root.TablesInConflict(ctx)
}

func (dEnv *DoltEnv) CredsDir() (string, error) {
	return getCredsDir(dEnv.hdp)
}

func (dEnv *DoltEnv) UserRPCCreds() (creds.DoltCreds, bool, error) {
	kid, err := dEnv.Config.GetString(UserCreds)

	if err == nil && kid != "" {
		dir, err := dEnv.CredsDir()

		if err != nil {
			// not sure why you wouldn't be able to get the creds dir.
			panic(err)
		}

		c, err := creds.JWKCredsReadFromFile(dEnv.FS, filepath.Join(dir, kid+".jwk"))
		return c, c.IsPrivKeyValid() && c.IsPubKeyValid(), err
	}

	return creds.EmptyCreds, false, nil
}

func (dEnv *DoltEnv) getRPCCreds() (credentials.PerRPCCredentials, error) {
	dCreds, valid, err := dEnv.UserRPCCreds()
	if err != nil {
		return nil, ErrInvalidCredsFile
	}
	if !valid {
		return nil, nil
	}
	return dCreds, nil
}

func (dEnv *DoltEnv) getUserAgentString() string {
	tokens := []string{
		"dolt_cli",
		dEnv.Version,
		runtime.GOOS,
		runtime.GOARCH,
	}

	for i, t := range tokens {
		tokens[i] = strings.Map(func(r rune) rune {
			if unicode.IsSpace(r) {
				return '_'
			}

			return r
		}, strings.TrimSpace(t))
	}

	return strings.Join(tokens, " ")
}

func (dEnv *DoltEnv) GetGRPCDialParams(config grpcendpoint.Config) (string, []grpc.DialOption, error) {
	endpoint := config.Endpoint
	if strings.IndexRune(endpoint, ':') == -1 {
		if config.Insecure {
			endpoint += ":80"
		} else {
			endpoint += ":443"
		}
	}

	var opts []grpc.DialOption
	if config.Insecure {
		opts = append(opts, grpc.WithInsecure())
	} else {
		tc := credentials.NewTLS(&tls.Config{})
		opts = append(opts, grpc.WithTransportCredentials(tc))
	}

	opts = append(opts, grpc.WithDefaultCallOptions(grpc.MaxCallRecvMsgSize(128*1024*1024)))
	opts = append(opts, grpc.WithUserAgent(dEnv.getUserAgentString()))

	if config.Creds != nil {
		opts = append(opts, grpc.WithPerRPCCredentials(config.Creds))
	} else if config.WithEnvCreds {
		rpcCreds, err := dEnv.getRPCCreds()
		if err != nil {
			return "", nil, err
		}
		if rpcCreds != nil {
			opts = append(opts, grpc.WithPerRPCCredentials(rpcCreds))
		}
	}

	return endpoint, opts, nil
}

func (dEnv *DoltEnv) GetRemotes() (map[string]Remote, error) {
	if dEnv.RSLoadErr != nil {
		return nil, dEnv.RSLoadErr
	}

	return dEnv.RepoState.Remotes, nil
}

func (dEnv *DoltEnv) AddRemote(name string, url string, fetchSpecs []string, params map[string]string) error {
	if _, ok := dEnv.RepoState.Remotes[name]; ok {
		return ErrRemoteAlreadyExists
	}

	if strings.IndexAny(name, " \t\n\r./\\!@#$%^&*(){}[],.<>'\"?=+|") != -1 {
		return ErrInvalidRemoteName
	}

	_, absRemoteUrl, err := GetAbsRemoteUrl(dEnv.FS, dEnv.Config, url)
	if err != nil {
		return fmt.Errorf("%w; %s", ErrInvalidRemoteURL, err.Error())
	}

	r := Remote{name, absRemoteUrl, fetchSpecs, params, dEnv}
	dEnv.RepoState.AddRemote(r)
	err = dEnv.RepoState.Save(dEnv.FS)
	if err != nil {
		return err
	}
	return nil
}

func (dEnv *DoltEnv) RemoveRemote(ctx context.Context, name string) error {
	remote, ok := dEnv.RepoState.Remotes[name]
	if !ok {
		return ErrRemoteNotFound
	}

	ddb := dEnv.DoltDB
	refs, err := ddb.GetRemoteRefs(ctx)
	if err != nil {
		return ErrFailedToReadFromDb
	}

	for _, r := range refs {
		rr := r.(ref.RemoteRef)

		if rr.GetRemote() == remote.Name {
			err = ddb.DeleteBranch(ctx, rr)

			if err != nil {
				return fmt.Errorf("%w; failed to delete remote tracking ref '%s'; %s", ErrFailedToDeleteRemote, rr.String(), err.Error())
			}
		}
	}

	dEnv.RepoState.RemoveRemote(remote)
	err = dEnv.RepoState.Save(dEnv.FS)
	if err != nil {
		return ErrFailedToWriteRepoState
	}

	return nil
}

func (dEnv *DoltEnv) GetBranches() (map[string]BranchConfig, error) {
	if dEnv.RSLoadErr != nil {
		return nil, dEnv.RSLoadErr
	}

	return dEnv.RepoState.Branches, nil
}

func (dEnv *DoltEnv) UpdateBranch(name string, new BranchConfig) error {
	if dEnv.RSLoadErr != nil {
		return dEnv.RSLoadErr
	}

	dEnv.RepoState.Branches[name] = new
	return nil
}

var ErrNotACred = errors.New("not a valid credential key id or public key")

func (dEnv *DoltEnv) FindCreds(credsDir, pubKeyOrId string) (string, error) {
	if !creds.B32CredsByteSet.ContainsAll([]byte(pubKeyOrId)) {
		return "", creds.ErrBadB32CredsEncoding
	}

	if len(pubKeyOrId) == creds.B32EncodedPubKeyLen {
		pubKeyOrId, _ = creds.PubKeyStrToKIDStr(pubKeyOrId)
	}

	if len(pubKeyOrId) != creds.B32EncodedKeyIdLen {
		return "", ErrNotACred
	}

	path := mustAbs(dEnv, credsDir, pubKeyOrId+creds.JWKFileExtension)
	exists, isDir := dEnv.FS.Exists(path)

	if isDir {
		return path, filesys.ErrIsDir
	} else if !exists {
		return "", creds.ErrCredsNotFound
	} else {
		return path, nil
	}
}

func (dEnv *DoltEnv) FindRef(ctx context.Context, refStr string) (ref.DoltRef, error) {
	localRef := ref.NewBranchRef(refStr)
	if hasRef, err := dEnv.DoltDB.HasRef(ctx, localRef); err != nil {
		return nil, err
	} else if hasRef {
		return localRef, nil
	} else {
		if strings.HasPrefix(refStr, "remotes/") {
			refStr = refStr[len("remotes/"):]
		}

		slashIdx := strings.IndexRune(refStr, '/')
		if slashIdx > 0 {
			remoteName := refStr[:slashIdx]
			if _, ok := dEnv.RepoState.Remotes[remoteName]; ok {
				remoteRef, err := ref.NewRemoteRefFromPathStr(refStr)

				if err != nil {
					return nil, err
				}

				if hasRef, err = dEnv.DoltDB.HasRef(ctx, remoteRef); err != nil {
					return nil, err
				} else if hasRef {
					return remoteRef, nil
				}
			}
		}
	}

	return nil, doltdb.ErrBranchNotFound
}

// GetRefSpecs takes an optional remoteName and returns all refspecs associated with that remote.  If "" is passed as
// the remoteName then the default remote is used.
func GetRefSpecs(rsr RepoStateReader, remoteName string) ([]ref.RemoteRefSpec, error) {
	var remote Remote
	var err error

	remotes, err := rsr.GetRemotes()
	if err != nil {
		return nil, err
	}
	if remoteName == "" {
		remote, err = GetDefaultRemote(rsr)
	} else if r, ok := remotes[remoteName]; ok {
		remote = r
	} else {
		err = ErrUnknownRemote
	}

	if err != nil {
		return nil, err
	}

	var refSpecs []ref.RemoteRefSpec
	for _, fs := range remote.FetchSpecs {
		rs, err := ref.ParseRefSpecForRemote(remote.Name, fs)

		if err != nil {
			return nil, errhand.BuildDError("error: for '%s', '%s' is not a valid refspec.", remote.Name, fs).Build()
		}

		if rrs, ok := rs.(ref.RemoteRefSpec); !ok {
			return nil, fmt.Errorf("%w; '%s' is not a valid refspec referring to a remote tracking branch", ref.ErrInvalidRefSpec, remote.Name)
		} else if rrs.GetRemote() != remote.Name {
			return nil, ErrInvalidRefSpecRemote
		} else {
			refSpecs = append(refSpecs, rrs)
		}
	}

	return refSpecs, nil
}

var ErrInvalidRefSpecRemote = errors.New("refspec refers to different remote")
var ErrNoRemote = errors.New("no remote")
var ErrUnknownRemote = errors.New("unknown remote")
var ErrCantDetermineDefault = errors.New("unable to determine the default remote")

// GetDefaultRemote gets the default remote for the environment.  Not fully implemented yet.  Needs to support multiple
// repos and a configurable default.
func GetDefaultRemote(rsr RepoStateReader) (Remote, error) {
	remotes, err := rsr.GetRemotes()
	if err != nil {
		return NoRemote, err
	}

	if len(remotes) == 0 {
		return NoRemote, ErrNoRemote
	} else if len(remotes) == 1 {
		for _, v := range remotes {
			return v, nil
		}
	}

	if remote, ok := remotes["origin"]; ok {
		return remote, nil
	}

	return NoRemote, ErrCantDetermineDefault
}

// GetUserHomeDir returns the user's home dir
// based on current filesys
func (dEnv *DoltEnv) GetUserHomeDir() (string, error) {
	return getHomeDir(dEnv.hdp)
}

func (dEnv *DoltEnv) TempTableFilesDir() string {
	return mustAbs(dEnv, dEnv.GetDoltDir(), tempTablesDir)
}

// GetGCKeepers returns the hashes of all the objects in the environment provided that should be perserved during GC.
// TODO: this should be unnecessary since we now store the working set in a noms dataset, remove it
func GetGCKeepers(ctx context.Context, env *DoltEnv) ([]hash.Hash, error) {
	workingRoot, err := env.WorkingRoot(ctx)
	if err != nil {
		return nil, err
	}

	workingHash, err := workingRoot.HashOf()
	if err != nil {
		return nil, err
	}

	stagedRoot, err := env.StagedRoot(ctx)
	if err != nil {
		return nil, err
	}

	stagedHash, err := stagedRoot.HashOf()
	if err != nil {
		return nil, err
	}

	keepers := []hash.Hash{
		workingHash,
		stagedHash,
	}

	mergeActive, err := env.IsMergeActive(ctx)
	if err != nil {
		return nil, err
	}

	if mergeActive {
		ws, err := env.WorkingSet(ctx)
		if err != nil {
			return nil, err
		}

		cm := ws.MergeState().Commit()
		ch, err := cm.HashOf()
		if err != nil {
			return nil, err
		}

		pmw := ws.MergeState().PreMergeWorkingRoot()
		pmwh, err := pmw.HashOf()
		if err != nil {
			return nil, err
		}

		keepers = append(keepers, ch, pmwh)
	}

	return keepers, nil
}

func (dEnv *DoltEnv) DbEaFactory() editor.DbEaFactory {
	return editor.NewDbEaFactory(dEnv.TempTableFilesDir(), dEnv.DoltDB.ValueReadWriter())
}

func (dEnv *DoltEnv) BulkDbEaFactory() editor.DbEaFactory {
	return editor.NewBulkImportTEAFactory(dEnv.DoltDB.Format(), dEnv.DoltDB.ValueReadWriter(), dEnv.TempTableFilesDir())
}<|MERGE_RESOLUTION|>--- conflicted
+++ resolved
@@ -160,11 +160,7 @@
 			// The process will not wait for this to finish so this may not always complete.
 			go func() {
 				// TODO dEnv.HasDoltTempTableDir() true but dEnv.TempTableFileDir() panics
-<<<<<<< HEAD
 				tmpTableDir, err := dEnv.FS.Abs(filepath.Join(dEnv.urlStr, dbfactory.DoltDir, tempTablesDir))
-=======
-				tmpTableDir, err := dEnv.FS.Abs(filepath.Join(dEnv.urlStr, dEnv.GetDoltDir(), tempTablesDir))
->>>>>>> a0f6799a
 				if err != nil {
 					return
 				}
