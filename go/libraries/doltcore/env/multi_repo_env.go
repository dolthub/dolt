// Copyright 2020 Dolthub, Inc.
//
// Licensed under the Apache License, Version 2.0 (the "License");
// you may not use this file except in compliance with the License.
// You may obtain a copy of the License at
//
//     http://www.apache.org/licenses/LICENSE-2.0
//
// Unless required by applicable law or agreed to in writing, software
// distributed under the License is distributed on an "AS IS" BASIS,
// WITHOUT WARRANTIES OR CONDITIONS OF ANY KIND, either express or implied.
// See the License for the specific language governing permissions and
// limitations under the License.

package env

import (
	"context"
	"fmt"
<<<<<<< HEAD
	"github.com/dolthub/dolt/go/store/types"
	"github.com/sirupsen/logrus"
=======
>>>>>>> cc0a0f85
	"os"
	"path/filepath"
	"strings"
	"unicode"

	"github.com/sirupsen/logrus"
	"gopkg.in/src-d/go-errors.v1"

	"github.com/dolthub/dolt/go/libraries/doltcore/dbfactory"
	"github.com/dolthub/dolt/go/libraries/doltcore/doltdb"
	"github.com/dolthub/dolt/go/libraries/utils/config"
	"github.com/dolthub/dolt/go/libraries/utils/earl"
	"github.com/dolthub/dolt/go/libraries/utils/filesys"
)

var ErrActiveServerLock = errors.NewKind("database locked by another sql-server; either clone the database to run a second server, or delete the '%s' if no other sql-servers are active")

// EnvNameAndPath is a simple tuple of the name of an environment and the path to where it is on disk
type EnvNameAndPath struct {
	// Name is the name of the environment and is used as the identifier when accessing a given environment
	Name string
	// Path is the path on disk to where the environment lives
	Path string
}

// MultiRepoEnv is a type used to store multiple environments which can be retrieved by name
type MultiRepoEnv struct {
	envs           []NamedEnv
	fs             filesys.Filesys
	cfg            config.ReadWriteConfig
	ignoreLockFile bool
}

type NamedEnv struct {
	name string
	env  *DoltEnv
}

func (mrEnv *MultiRepoEnv) FileSystem() filesys.Filesys {
	return mrEnv.fs
}

func (mrEnv *MultiRepoEnv) RemoteDialProvider() dbfactory.GRPCDialProvider {
	for _, env := range mrEnv.envs {
		return env.env
	}
	return nil
}

func (mrEnv *MultiRepoEnv) Config() config.ReadWriteConfig {
	return mrEnv.cfg
}

// TODO: un export
// AddEnv adds an environment to the MultiRepoEnv by name
func (mrEnv *MultiRepoEnv) AddEnv(name string, dEnv *DoltEnv) {
	mrEnv.envs = append(mrEnv.envs, NamedEnv{
		name: name,
		env:  dEnv,
	})
}

// AddOrReplaceEnvs adds the specified DoltEnv to this MultiRepoEnv, replacing
// any existing environment in the MultiRepoEnv with the same name.
func (mrEnv *MultiRepoEnv) AddOrReplaceEnv(name string, dEnv *DoltEnv) {
	// TODO: Modeling NamedEnvs as a map could probably simplify this file
	newNamedEnvs := make([]NamedEnv, 0, len(mrEnv.envs))
	for _, namedEnv := range mrEnv.envs {
		if namedEnv.name != name {
			newNamedEnvs = append(newNamedEnvs, namedEnv)
		}
	}
	newNamedEnvs = append(newNamedEnvs, NamedEnv{name: name, env: dEnv})

	mrEnv.envs = newNamedEnvs
}

// GetEnv returns the env with the name given, or nil if no such env exists
func (mrEnv *MultiRepoEnv) GetEnv(name string) *DoltEnv {
	var found *DoltEnv
	mrEnv.Iter(func(n string, dEnv *DoltEnv) (stop bool, err error) {
		if n == name {
			found = dEnv
			return true, nil
		}
		return false, nil
	})
	return found
}

// Iter iterates over all environments in the MultiRepoEnv
func (mrEnv *MultiRepoEnv) Iter(cb func(name string, dEnv *DoltEnv) (stop bool, err error)) error {
	for _, e := range mrEnv.envs {
		stop, err := cb(e.name, e.env)

		if err != nil {
			return err
		}

		if stop {
			break
		}
	}

	return nil
}

// GetWorkingRoots returns a map with entries for each environment name with a value equal to the working root
// for that environment
func (mrEnv *MultiRepoEnv) GetWorkingRoots(ctx context.Context) (map[string]*doltdb.RootValue, error) {
	roots := make(map[string]*doltdb.RootValue)
	err := mrEnv.Iter(func(name string, dEnv *DoltEnv) (stop bool, err error) {
		root, err := dEnv.WorkingRoot(ctx)

		if err != nil {
			return true, err
		}

		roots[name] = root
		return false, nil
	})

	if err != nil {
		return nil, err
	}

	return roots, err
}

// IsLocked returns true if any env is locked
func (mrEnv *MultiRepoEnv) IsLocked() (bool, string) {
	if mrEnv.ignoreLockFile {
		return false, ""
	}

	for _, e := range mrEnv.envs {
		if e.env.IsLocked() {
			return true, e.env.LockFile()
		}
	}
	return false, ""
}

// Lock locks all child envs. If an error is returned, all
// child envs will be returned with their initial lock state.
func (mrEnv *MultiRepoEnv) Lock() error {
	if mrEnv.ignoreLockFile {
		return nil
	}

	if ok, f := mrEnv.IsLocked(); ok {
		return ErrActiveServerLock.New(f)
	}

	var err error
	for _, e := range mrEnv.envs {
		err = e.env.Lock()
		if err != nil {
			mrEnv.Unlock()
			return err
		}
	}
	return nil
}

// Unlock unlocks all child envs.
func (mrEnv *MultiRepoEnv) Unlock() error {
	if mrEnv.ignoreLockFile {
		return nil
	}

	var err, retErr error
	for _, e := range mrEnv.envs {
		err = e.env.Unlock()
		if err != nil && retErr == nil {
			retErr = err
		}
	}
	return retErr
}

func getRepoRootDir(path, pathSeparator string) string {
	if pathSeparator != "/" {
		path = strings.ReplaceAll(path, pathSeparator, "/")
	}

	// filepath.Clean does not work with cross platform paths.  So can't test a windows path on a mac
	tokens := strings.Split(path, "/")

	for i := len(tokens) - 1; i >= 0; i-- {
		if tokens[i] == "" {
			tokens = append(tokens[:i], tokens[i+1:]...)
		}
	}

	if len(tokens) == 0 {
		return ""
	}

	if tokens[len(tokens)-1] == dbfactory.DataDir && tokens[len(tokens)-2] == dbfactory.DoltDir {
		tokens = tokens[:len(tokens)-2]
	}

	if len(tokens) == 0 {
		return ""
	}

	name := tokens[len(tokens)-1]

	// handles drive letters. fine with a folder containing a colon having the default name
	if strings.IndexRune(name, ':') != -1 {
		return ""
	}

	return name
}

// MultiEnvForDirectory returns a MultiRepoEnv for the directory rooted at the file system given
func MultiEnvForDirectory(
	ctx context.Context,
	config config.ReadWriteConfig,
	fs filesys.Filesys,
	version string,
	ignoreLockFile bool,
	oldDEnv *DoltEnv, // TODO: eventually get rid of this
) (*MultiRepoEnv, error) {
	mrEnv := &MultiRepoEnv{
		envs:           make([]NamedEnv, 0),
		fs:             fs,
		cfg:            config,
		ignoreLockFile: ignoreLockFile,
	}

	// Load current fs and put into mr env
	var dEnv *DoltEnv
	var dbName string
	// Only directly copy the oldDEnv for in-memory filesystems; something is wrong with loading them
	if _, ok := fs.(*filesys.InMemFS); ok {
		dbName = "dolt"
		dEnv = oldDEnv
	} else {
		path, err := fs.Abs("")
		if err != nil {
			return nil, err
		}
		envName := getRepoRootDir(path, string(os.PathSeparator))
		dbName = dirToDBName(envName)
		dEnv = oldDEnv
		// TODO: idk how or why, but this breaks docs.bats
		//dEnv = Load(ctx, GetCurrentUserHomeDir, fs, doltdb.LocalDirDoltDB, version)
	}

	var binFormat *types.NomsBinFormat
	if dEnv.Valid() {
		binFormat = dEnv.DoltDB.Format()
		mrEnv.AddEnv(dbName, dEnv)
	}

	// If there are other directories in the directory, try to load them as additional databases
	fs.Iter(".", false, func(path string, size int64, isDir bool) (stop bool) {
		if !isDir {
			return false
		}

		dir := filepath.Base(path)

		newFs, err := fs.WithWorkingDir(dir)
		if err != nil {
			return false
		}

		newEnv := loadWithFormat(ctx, GetCurrentUserHomeDir, newFs, doltdb.LocalDirDoltDB, dEnv.Version, binFormat)
		if newEnv.Valid() {
			mrEnv.AddEnv(dirToDBName(dir), newEnv)
			if binFormat == nil {
				binFormat = newEnv.DoltDB.Format()
			}
		}
		if newEnv.DbFormatError != nil {
			logrus.Infof("incompatible format for database '%s'; expected '%s', found '%s'", dir, binFormat.VersionString(), newEnv.DoltDB.Format().VersionString())
		}

		return false
	})

	return mrEnv, nil
}

// MultiEnvForPaths takes a variable list of EnvNameAndPath objects loads each of the environments, and returns a new
// MultiRepoEnv
func MultiEnvForPaths(
	ctx context.Context,
	hdp HomeDirProvider,
	cfg config.ReadWriteConfig,
	fs filesys.Filesys,
	version string,
	ignoreLockFile bool,
	envNamesAndPaths ...EnvNameAndPath,
) (*MultiRepoEnv, error) {
	nameToPath := make(map[string]string)
	for _, nameAndPath := range envNamesAndPaths {
		existingPath, ok := nameToPath[nameAndPath.Name]

		if ok {
			if existingPath == nameAndPath.Path {
				continue
			}

			return nil, fmt.Errorf("databases at paths '%s' and '%s' both attempted to load with the name '%s'", existingPath, nameAndPath.Path, nameAndPath.Name)
		}

		nameToPath[nameAndPath.Name] = nameAndPath.Path
	}

	mrEnv := &MultiRepoEnv{
		envs:           make([]NamedEnv, 0),
		fs:             fs,
		cfg:            cfg,
		ignoreLockFile: ignoreLockFile,
	}

	for name, path := range nameToPath {
		absPath, err := fs.Abs(path)

		if err != nil {
			return nil, err
		}

		fsForEnv, err := filesys.LocalFilesysWithWorkingDir(absPath)

		if err != nil {
			return nil, err
		}

		urlStr := earl.FileUrlFromPath(filepath.Join(absPath, dbfactory.DoltDataDir), os.PathSeparator)
		dEnv := Load(ctx, hdp, fsForEnv, urlStr, version)

		if dEnv.RSLoadErr != nil {
			return nil, fmt.Errorf("error loading environment '%s' at path '%s': %s", name, absPath, dEnv.RSLoadErr.Error())
		} else if dEnv.DBLoadError != nil {
			return nil, fmt.Errorf("error loading environment '%s' at path '%s': %s", name, absPath, dEnv.DBLoadError.Error())
		} else if dEnv.CfgLoadErr != nil {
			return nil, fmt.Errorf("error loading environment '%s' at path '%s': %s", name, absPath, dEnv.CfgLoadErr.Error())
		}

		mrEnv.AddEnv(name, dEnv)
	}

	return mrEnv, nil
}

func DBNamesAndPathsFromDir(fs filesys.Filesys, path string) ([]EnvNameAndPath, error) {
	var envNamesAndPaths []EnvNameAndPath
	err := fs.Iter(path, false, func(path string, size int64, isDir bool) (stop bool) {
		if isDir {
			dirName := filepath.Base(path)
			if dirName[0] == '.' {
				return false
			}

			name := dirToDBName(dirName)
			envNamesAndPaths = append(envNamesAndPaths, EnvNameAndPath{Name: name, Path: path})
		}

		return false
	})

	if err != nil {
		return nil, err
	}

	return envNamesAndPaths, nil
}

func dirToDBName(dirName string) string {
	dbName := strings.TrimSpace(dirName)
	dbName = strings.Map(func(r rune) rune {
		if unicode.IsSpace(r) || r == '-' {
			return '_'
		}
		return r
	}, dbName)

	newDBName := strings.ReplaceAll(dbName, "__", "_")

	for dbName != newDBName {
		dbName = newDBName
		newDBName = strings.ReplaceAll(dbName, "__", "_")
	}

	return dbName
}<|MERGE_RESOLUTION|>--- conflicted
+++ resolved
@@ -17,11 +17,6 @@
 import (
 	"context"
 	"fmt"
-<<<<<<< HEAD
-	"github.com/dolthub/dolt/go/store/types"
-	"github.com/sirupsen/logrus"
-=======
->>>>>>> cc0a0f85
 	"os"
 	"path/filepath"
 	"strings"
@@ -35,6 +30,7 @@
 	"github.com/dolthub/dolt/go/libraries/utils/config"
 	"github.com/dolthub/dolt/go/libraries/utils/earl"
 	"github.com/dolthub/dolt/go/libraries/utils/filesys"
+	"github.com/dolthub/dolt/go/store/types"
 )
 
 var ErrActiveServerLock = errors.NewKind("database locked by another sql-server; either clone the database to run a second server, or delete the '%s' if no other sql-servers are active")
