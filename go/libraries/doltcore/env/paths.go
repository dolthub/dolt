--- conflicted
+++ resolved
@@ -43,37 +43,22 @@
 func GetCurrentUserHomeDir() (string, error) {
 	var home string
 	if doltRootPath, ok := os.LookupEnv(doltRootPathEnvVar); ok && doltRootPath != "" {
-<<<<<<< HEAD
-		home = doltRootPath
-	} else if homeEnvPath, ok := os.LookupEnv(homeEnvVar); ok && homeEnvPath != "" {
-=======
 		return doltRootPath, nil
 	}
 
 	var home string
 	if homeEnvPath, ok := os.LookupEnv(homeEnvVar); ok && homeEnvPath != "" {
->>>>>>> 47a4640e
 		home = homeEnvPath
 	} else if usr, err := user.Current(); err != nil {
 		return "", err
 	} else {
 		home = usr.HomeDir
-<<<<<<< HEAD
 	}
 
 	_, err := os.Stat(home)
 	if err != nil {
 		return "", err
 	}
-
-=======
-	}
-
-	_, err := os.Stat(home)
-	if err != nil {
-		return "", err
-	}
->>>>>>> 47a4640e
 	return home, nil
 }
 
