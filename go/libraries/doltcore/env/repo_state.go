// Copyright 2019 Dolthub, Inc.
//
// Licensed under the Apache License, Version 2.0 (the "License");
// you may not use this file except in compliance with the License.
// You may obtain a copy of the License at
//
//     http://www.apache.org/licenses/LICENSE-2.0
//
// Unless required by applicable law or agreed to in writing, software
// distributed under the License is distributed on an "AS IS" BASIS,
// WITHOUT WARRANTIES OR CONDITIONS OF ANY KIND, either express or implied.
// See the License for the specific language governing permissions and
// limitations under the License.

package env

import (
	"context"
	"encoding/json"

	"github.com/dolthub/dolt/go/cmd/dolt/errhand"
	"github.com/dolthub/dolt/go/libraries/doltcore/doltdb"
	"github.com/dolthub/dolt/go/libraries/doltcore/doltdocs"
	"github.com/dolthub/dolt/go/libraries/doltcore/ref"
	"github.com/dolthub/dolt/go/libraries/utils/filesys"
	"github.com/dolthub/dolt/go/store/hash"
)

type RepoStateReader interface {
	CWBHeadRef() ref.DoltRef
	CWBHeadSpec() *doltdb.CommitSpec
	CWBHeadHash(ctx context.Context) (hash.Hash, error)
	WorkingHash() hash.Hash
	StagedHash() hash.Hash
	IsMergeActive() bool
	GetMergeCommit() string
}

type RepoStateWriter interface {
	// SetCWBHeadSpec(context.Context, *doltdb.CommitSpec) error
<<<<<<< HEAD
	SetStagedHash(hash.Hash) error
	SetWorkingHash(hash.Hash) error
	SetCWBHeadRef(ref.MarshalableRef) error
=======
	SetStagedHash(context.Context, hash.Hash) error
	SetWorkingHash(context.Context, hash.Hash) error
	SetCWBHeadRef(context.Context, ref.MarshalableRef) error
>>>>>>> 7e08b4de
	ClearMerge() error
	StartMerge(commit string) error
}

type DocsReadWriter interface {
	// GetDocsOnDisk returns the docs in the filesytem optionally filtered by docNames.
	GetDocsOnDisk(docNames ...string) (doltdocs.Docs, error)
	// WriteDocsToDisk updates the documents stored in the filesystem with the contents in docs.
	WriteDocsToDisk(docs doltdocs.Docs) error
}

type DbData struct {
	Ddb *doltdb.DoltDB
	Rsw RepoStateWriter
	Rsr RepoStateReader
	Drw DocsReadWriter
}

type BranchConfig struct {
	Merge  ref.MarshalableRef `json:"head"`
	Remote string             `json:"remote"`
}

type MergeState struct {
	Commit          string `json:"commit"`
	PreMergeWorking string `json:"working_pre_merge"`
}

type RepoState struct {
	Head     ref.MarshalableRef      `json:"head"`
	Staged   string                  `json:"staged"`
	Working  string                  `json:"working"`
	Merge    *MergeState             `json:"merge"`
	Remotes  map[string]Remote       `json:"remotes"`
	Branches map[string]BranchConfig `json:"branches"`
}

func LoadRepoState(fs filesys.ReadWriteFS) (*RepoState, error) {
	path := getRepoStateFile()
	data, err := fs.ReadFile(path)

	if err != nil {
		return nil, err
	}

	var repoState RepoState
	err = json.Unmarshal(data, &repoState)

	if err != nil {
		return nil, err
	}

	return &repoState, nil
}

func CloneRepoState(fs filesys.ReadWriteFS, r Remote) (*RepoState, error) {
	h := hash.Hash{}
	hashStr := h.String()
	rs := &RepoState{ref.MarshalableRef{
		Ref: ref.NewBranchRef("master")},
		hashStr,
		hashStr,
		nil,
		map[string]Remote{r.Name: r},
		make(map[string]BranchConfig),
	}

	err := rs.Save(fs)

	if err != nil {
		return nil, err
	}

	return rs, nil
}

func CreateRepoState(fs filesys.ReadWriteFS, br string, rootHash hash.Hash) (*RepoState, error) {
	hashStr := rootHash.String()
	headRef, err := ref.Parse(br)

	if err != nil {
		return nil, err
	}

	rs := &RepoState{
		ref.MarshalableRef{Ref: headRef},
		hashStr,
		hashStr,
		nil,
		make(map[string]Remote),
		make(map[string]BranchConfig),
	}

	err = rs.Save(fs)

	if err != nil {
		return nil, err
	}

	return rs, nil
}

func (rs *RepoState) Save(fs filesys.ReadWriteFS) error {
	data, err := json.MarshalIndent(rs, "", "  ")

	if err != nil {
		return err
	}

	path := getRepoStateFile()

	return fs.WriteFile(path, data)
}

func (rs *RepoState) CWBHeadRef() ref.DoltRef {
	return rs.Head.Ref
}

func (rs *RepoState) CWBHeadSpec() *doltdb.CommitSpec {
	spec, _ := doltdb.NewCommitSpec("HEAD")
	return spec
}

func (rs *RepoState) StartMerge(commit string, fs filesys.Filesys) error {
	rs.Merge = &MergeState{commit, rs.Working}
	return rs.Save(fs)
}

func (rs *RepoState) AbortMerge(fs filesys.Filesys) error {
	rs.Working = rs.Merge.PreMergeWorking
	return rs.ClearMerge(fs)
}

func (rs *RepoState) ClearMerge(fs filesys.Filesys) error {
	rs.Merge = nil
	return rs.Save(fs)
}

func (rs *RepoState) AddRemote(r Remote) {
	rs.Remotes[r.Name] = r
}

func (rs *RepoState) WorkingHash() hash.Hash {
	return hash.Parse(rs.Working)
}

func (rs *RepoState) StagedHash() hash.Hash {
	return hash.Parse(rs.Staged)
}

func (rs *RepoState) IsMergeActive() bool {
	return rs.Merge != nil
}

func (rs *RepoState) GetMergeCommit() string {
	return rs.Merge.Commit
}

// Returns the working root.
func WorkingRoot(ctx context.Context, ddb *doltdb.DoltDB, rsr RepoStateReader) (*doltdb.RootValue, error) {
	return ddb.ReadRootValue(ctx, rsr.WorkingHash())
}

// Updates the working root.
func UpdateWorkingRoot(ctx context.Context, ddb *doltdb.DoltDB, rsw RepoStateWriter, newRoot *doltdb.RootValue) (hash.Hash, error) {
	h, err := ddb.WriteRootValue(ctx, newRoot)

	if err != nil {
		return hash.Hash{}, doltdb.ErrNomsIO
	}

	err = rsw.SetWorkingHash(h)

	if err != nil {
		return hash.Hash{}, ErrStateUpdate
	}

	return h, nil
}

// Returns the head root.
func HeadRoot(ctx context.Context, ddb *doltdb.DoltDB, rsr RepoStateReader) (*doltdb.RootValue, error) {
	commit, err := ddb.ResolveRef(ctx, rsr.CWBHeadRef())

	if err != nil {
		return nil, err
	}

	return commit.GetRootValue()
}

// Returns the staged root.
func StagedRoot(ctx context.Context, ddb *doltdb.DoltDB, rsr RepoStateReader) (*doltdb.RootValue, error) {
	return ddb.ReadRootValue(ctx, rsr.StagedHash())
}

// Updates the staged root.
func UpdateStagedRoot(ctx context.Context, ddb *doltdb.DoltDB, rsw RepoStateWriter, newRoot *doltdb.RootValue) (hash.Hash, error) {
	h, err := ddb.WriteRootValue(ctx, newRoot)

	if err != nil {
		return hash.Hash{}, doltdb.ErrNomsIO
	}

	err = rsw.SetStagedHash(h)

	if err != nil {
		return hash.Hash{}, ErrStateUpdate
	}

	return h, nil
}

func UpdateStagedRootWithVErr(ddb *doltdb.DoltDB, rsw RepoStateWriter, updatedRoot *doltdb.RootValue) errhand.VerboseError {
	_, err := UpdateStagedRoot(context.Background(), ddb, rsw, updatedRoot)

	switch err {
	case doltdb.ErrNomsIO:
		return errhand.BuildDError("fatal: failed to write value").Build()
	case ErrStateUpdate:
		return errhand.BuildDError("fatal: failed to update the staged root state").Build()
	}

	return nil
}

func GetRoots(ctx context.Context, ddb *doltdb.DoltDB, rsr RepoStateReader) (working *doltdb.RootValue, staged *doltdb.RootValue, head *doltdb.RootValue, err error) {
	working, err = WorkingRoot(ctx, ddb, rsr)

	if err != nil {
		return nil, nil, nil, err
	}

	staged, err = StagedRoot(ctx, ddb, rsr)

	if err != nil {
		return nil, nil, nil, err
	}

	head, err = HeadRoot(ctx, ddb, rsr)

	if err != nil {
		return nil, nil, nil, err
	}

	return working, staged, head, nil
}<|MERGE_RESOLUTION|>--- conflicted
+++ resolved
@@ -38,17 +38,10 @@
 
 type RepoStateWriter interface {
 	// SetCWBHeadSpec(context.Context, *doltdb.CommitSpec) error
-<<<<<<< HEAD
-	SetStagedHash(hash.Hash) error
-	SetWorkingHash(hash.Hash) error
-	SetCWBHeadRef(ref.MarshalableRef) error
-=======
 	SetStagedHash(context.Context, hash.Hash) error
 	SetWorkingHash(context.Context, hash.Hash) error
 	SetCWBHeadRef(context.Context, ref.MarshalableRef) error
->>>>>>> 7e08b4de
 	ClearMerge() error
-	StartMerge(commit string) error
 }
 
 type DocsReadWriter interface {
@@ -218,7 +211,7 @@
 		return hash.Hash{}, doltdb.ErrNomsIO
 	}
 
-	err = rsw.SetWorkingHash(h)
+	err = rsw.SetWorkingHash(ctx, h)
 
 	if err != nil {
 		return hash.Hash{}, ErrStateUpdate
@@ -251,7 +244,7 @@
 		return hash.Hash{}, doltdb.ErrNomsIO
 	}
 
-	err = rsw.SetStagedHash(h)
+	err = rsw.SetStagedHash(ctx, h)
 
 	if err != nil {
 		return hash.Hash{}, ErrStateUpdate
