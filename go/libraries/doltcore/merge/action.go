--- conflicted
+++ resolved
@@ -51,11 +51,7 @@
 	Date         time.Time
 }
 
-<<<<<<< HEAD
-func ParseMergeSpec(ctx context.Context, rsr env.RepoStateReader, ddb *doltdb.DoltDB, roots doltdb.Roots, name, email, msg string, commitSpecStr string, squash bool, noff bool, force bool, date time.Time) (*MergeSpec, bool, error) {
-=======
 func NewMergeSpec(ctx context.Context, rsr env.RepoStateReader, ddb *doltdb.DoltDB, roots doltdb.Roots, name, email, msg string, commitSpecStr string, squash bool, noff bool, force bool, date time.Time) (*MergeSpec, bool, error) {
->>>>>>> 72cd1109
 	cs1, err := doltdb.NewCommitSpec("HEAD")
 	if err != nil {
 		return nil, false, err
