// Copyright 2021 Dolthub, Inc.
//
// Licensed under the Apache License, Version 2.0 (the "License");
// you may not use this file except in compliance with the License.
// You may obtain a copy of the License at
//
//     http://www.apache.org/licenses/LICENSE-2.0
//
// Unless required by applicable law or agreed to in writing, software
// distributed under the License is distributed on an "AS IS" BASIS,
// WITHOUT WARRANTIES OR CONDITIONS OF ANY KIND, either express or implied.
// See the License for the specific language governing permissions and
// limitations under the License.

package merge

import (
	"context"
	"errors"
	"fmt"
	"time"

	"github.com/dolthub/dolt/go/libraries/doltcore/table/editor"

	"github.com/dolthub/dolt/go/libraries/doltcore/doltdb"
	"github.com/dolthub/dolt/go/libraries/doltcore/env"
	"github.com/dolthub/dolt/go/libraries/doltcore/env/actions"
	"github.com/dolthub/dolt/go/store/hash"
)

var ErrFailedToDetermineUnstagedDocs = errors.New("failed to determine unstaged docs")
var ErrFailedToReadDatabase = errors.New("failed to read database")
var ErrMergeFailedToUpdateDocs = errors.New("failed to update docs to the new working root")
var ErrMergeFailedToUpdateRepoState = errors.New("unable to execute repo state update")
var ErrFailedToDetermineMergeability = errors.New("failed to determine mergeability")

type MergeSpec struct {
	HeadH        hash.Hash
	MergeH       hash.Hash
	HeadC        *doltdb.Commit
	MergeC       *doltdb.Commit
	TblNames     []string
	WorkingDiffs map[string]hash.Hash
	Squash       bool
	Msg          string
	Noff         bool
	Force        bool
	AllowEmpty   bool
	Email        string
	Name         string
	Date         time.Time
}

func NewMergeSpec(ctx context.Context, rsr env.RepoStateReader, ddb *doltdb.DoltDB, roots doltdb.Roots, name, email, msg string, commitSpecStr string, squash bool, noff bool, force bool, date time.Time) (*MergeSpec, bool, error) {
	cs1, err := doltdb.NewCommitSpec("HEAD")
	if err != nil {
		return nil, false, err
	}

	cm1, err := ddb.Resolve(context.TODO(), cs1, rsr.CWBHeadRef())
	if err != nil {
		return nil, false, err
	}

	cs2, err := doltdb.NewCommitSpec(commitSpecStr)
	if err != nil {
		return nil, false, err
	}

	cm2, err := ddb.Resolve(context.TODO(), cs2, rsr.CWBHeadRef())
	if err != nil {
		return nil, false, err
	}

	h1, err := cm1.HashOf()
	if err != nil {
		return nil, false, err
	}

	h2, err := cm2.HashOf()
	if err != nil {
		return nil, false, err

	}

	tblNames, workingDiffs, err := MergeWouldStompChanges(ctx, roots, cm2)
	if err != nil {
		return nil, false, fmt.Errorf("%w; %s", ErrFailedToDetermineMergeability, err.Error())
	}

	return &MergeSpec{
		HeadH:        h1,
		MergeH:       h2,
		HeadC:        cm1,
		MergeC:       cm2,
		TblNames:     tblNames,
		WorkingDiffs: workingDiffs,
		Squash:       squash,
		Msg:          msg,
		Noff:         noff,
		Force:        force,
		Email:        email,
		Name:         name,
		Date:         date,
	}, true, nil
}

func MergeCommitSpec(ctx context.Context, dEnv *env.DoltEnv, spec *MergeSpec) (map[string]*MergeStats, error) {
	if ok, err := spec.HeadC.CanFastForwardTo(ctx, spec.MergeC); ok {
		ancRoot, err := spec.HeadC.GetRootValue()
		if err != nil {
			return nil, err
		}
		mergedRoot, err := spec.MergeC.GetRootValue()
		if err != nil {
			return nil, err
		}
		if cvPossible, err := MayHaveConstraintViolations(ctx, ancRoot, mergedRoot); err != nil {
			return nil, err
		} else if cvPossible {
			return ExecuteMerge(ctx, dEnv, spec)
		}
		if spec.Noff {
			return ExecNoFFMerge(ctx, dEnv, spec)
		} else {
			return nil, ExecuteFFMerge(ctx, dEnv, spec)
		}
	} else if err == doltdb.ErrUpToDate || err == doltdb.ErrIsAhead {
		return nil, err
	} else {
		return ExecuteMerge(ctx, dEnv, spec)
	}
}

func ExecNoFFMerge(ctx context.Context, dEnv *env.DoltEnv, spec *MergeSpec) (map[string]*MergeStats, error) {
	mergedRoot, err := spec.MergeC.GetRootValue()

	if err != nil {
		return nil, ErrFailedToReadDatabase
	}

	tblToStats := make(map[string]*MergeStats)
	err = mergedRootToWorking(ctx, false, dEnv, mergedRoot, spec.WorkingDiffs, spec.MergeC, tblToStats)

	if err != nil {
		return tblToStats, err
	}

	// Reload roots since the above method writes new values to the working set
	roots, err := dEnv.Roots(ctx)
	if err != nil {
		return tblToStats, err
	}

	ws, err := dEnv.WorkingSet(ctx)
	if err != nil {
		return tblToStats, err
	}

	var mergeParentCommits []*doltdb.Commit
	if ws.MergeActive() {
		mergeParentCommits = []*doltdb.Commit{ws.MergeState().Commit()}
	}

	_, err = actions.CommitStaged(ctx, roots, ws.MergeActive(), mergeParentCommits, dEnv.DbData(), actions.CommitStagedProps{
		Message:    spec.Msg,
		Date:       spec.Date,
		AllowEmpty: spec.AllowEmpty,
		Force:      spec.Force,
		Name:       spec.Name,
		Email:      spec.Email,
	})

	if err != nil {
		return tblToStats, fmt.Errorf("%w; failed to commit", err)
	}

	err = dEnv.ClearMerge(ctx)
	if err != nil {
		return tblToStats, err
	}

	return tblToStats, err
}

func applyChanges(ctx context.Context, root *doltdb.RootValue, workingDiffs map[string]hash.Hash) (*doltdb.RootValue, error) {
	var err error
	for tblName, h := range workingDiffs {
		root, err = root.SetTableHash(ctx, tblName, h)

		if err != nil {
			return nil, fmt.Errorf("failed to update table; %w", err)
		}
	}

	return root, nil
}

func ExecuteFFMerge(
	ctx context.Context,
	dEnv *env.DoltEnv,
	spec *MergeSpec,
) error {
	stagedRoot, err := spec.MergeC.GetRootValue()
	if err != nil {
		return err
	}

	workingRoot := stagedRoot
	if len(spec.WorkingDiffs) > 0 {
		workingRoot, err = applyChanges(ctx, stagedRoot, spec.WorkingDiffs)

		if err != nil {
			//return errhand.BuildDError("Failed to re-apply working changes.").AddCause(err).Build()
			return err
		}
	}

	unstagedDocs, err := actions.GetUnstagedDocs(ctx, dEnv)
	if err != nil {
		return err
	}

	if !spec.Squash {
		err = dEnv.DoltDB.FastForward(ctx, dEnv.RepoStateReader().CWBHeadRef(), spec.MergeC)

		if err != nil {
			return err
		}
	}

	workingSet, err := dEnv.WorkingSet(ctx)
	if err != nil {
		return err
	}

	err = dEnv.UpdateWorkingSet(ctx, workingSet.WithWorkingRoot(workingRoot).WithStagedRoot(stagedRoot))
	if err != nil {
		return ErrMergeFailedToUpdateRepoState
	}

	err = actions.SaveDocsFromWorkingExcludingFSChanges(ctx, dEnv, unstagedDocs)
	if err != nil {
		return ErrMergeFailedToUpdateDocs
	}

	return nil
}

<<<<<<< HEAD
func ExecuteMerge(ctx context.Context, dEnv *env.DoltEnv, spec *MergeSpec) (map[string]*MergeStats, error) {
	mergedRoot, tblToStats, err := MergeCommits(ctx, spec.HeadC, spec.MergeC)
=======
func ExecuteMerge(ctx context.Context, dEnv *env.DoltEnv, mergeSpec *MergeSpec) (map[string]*MergeStats, error) {
	opts := editor.Options{Deaf: dEnv.DbEaFactory()}
	mergedRoot, tblToStats, err := MergeCommits(ctx, mergeSpec.Cm1, mergeSpec.Cm2, opts)
>>>>>>> 775ac0af
	if err != nil {
		switch err {
		case doltdb.ErrUpToDate:
			return tblToStats, fmt.Errorf("already up to date; %w", err)
		case ErrFastForward:
			panic("fast forward merge")
		}
		return tblToStats, err
	}

	return tblToStats, mergedRootToWorking(ctx, spec.Squash, dEnv, mergedRoot, spec.WorkingDiffs, spec.MergeC, tblToStats)
}

// TODO: change this to be functional and not write to repo state
func mergedRootToWorking(
	ctx context.Context,
	squash bool,
	dEnv *env.DoltEnv,
	mergedRoot *doltdb.RootValue,
	workingDiffs map[string]hash.Hash,
	cm2 *doltdb.Commit,
	tblToStats map[string]*MergeStats,
) error {
	var err error

	workingRoot := mergedRoot
	if len(workingDiffs) > 0 {
		workingRoot, err = applyChanges(ctx, mergedRoot, workingDiffs)

		if err != nil {
			return err
		}
	}

	if !squash {
		err = dEnv.StartMerge(ctx, cm2)

		if err != nil {
			return actions.ErrFailedToSaveRepoState
		}
	}

	unstagedDocs, err := actions.GetUnstagedDocs(ctx, dEnv)
	if err != nil {
		return ErrFailedToDetermineUnstagedDocs
	}

	err = dEnv.UpdateWorkingRoot(context.Background(), workingRoot)
	if err != nil {
		return err
	}

	conflicts, constraintViolations := conflictsAndViolations(tblToStats)
	if len(conflicts) > 0 || len(constraintViolations) > 0 {
		return err
	}

	if err = actions.SaveDocsFromWorkingExcludingFSChanges(ctx, dEnv, unstagedDocs); err != nil {
		return err
	}

	if err = dEnv.UpdateStagedRoot(context.Background(), mergedRoot); err != nil {
		return err
	}

	return nil
}

func conflictsAndViolations(tblToStats map[string]*MergeStats) (conflicts []string, constraintViolations []string) {
	for tblName, stats := range tblToStats {
		if stats.Operation == TableModified && (stats.Conflicts > 0 || stats.ConstraintViolations > 0) {
			if stats.Conflicts > 0 {
				conflicts = append(conflicts, tblName)
			}
			if stats.ConstraintViolations > 0 {
				constraintViolations = append(constraintViolations, tblName)
			}
		}
	}
	return
}<|MERGE_RESOLUTION|>--- conflicted
+++ resolved
@@ -247,14 +247,9 @@
 	return nil
 }
 
-<<<<<<< HEAD
 func ExecuteMerge(ctx context.Context, dEnv *env.DoltEnv, spec *MergeSpec) (map[string]*MergeStats, error) {
-	mergedRoot, tblToStats, err := MergeCommits(ctx, spec.HeadC, spec.MergeC)
-=======
-func ExecuteMerge(ctx context.Context, dEnv *env.DoltEnv, mergeSpec *MergeSpec) (map[string]*MergeStats, error) {
 	opts := editor.Options{Deaf: dEnv.DbEaFactory()}
-	mergedRoot, tblToStats, err := MergeCommits(ctx, mergeSpec.Cm1, mergeSpec.Cm2, opts)
->>>>>>> 775ac0af
+	mergedRoot, tblToStats, err := MergeCommits(ctx, spec.HeadC, spec.MergeC, opts)
 	if err != nil {
 		switch err {
 		case doltdb.ErrUpToDate:
