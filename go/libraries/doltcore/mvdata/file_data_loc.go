--- conflicted
+++ resolved
@@ -164,11 +164,7 @@
 
 // NewUpdatingWriter will create a TableWriteCloser for a DataLocation that will update and append rows based on
 // their primary key.
-<<<<<<< HEAD
-func (dl FileDataLocation) NewUpdatingWriter(_ context.Context, _ DataMoverOptions, _ *env.DoltEnv, _ *doltdb.RootValue, _ bool, _ schema.Schema, _ noms.StatsCB, _ []uint64) (table.TableWriteCloser, error) {
-=======
-func (dl FileDataLocation) NewUpdatingWriter(ctx context.Context, mvOpts DataMoverOptions, dEnv *env.DoltEnv, root *doltdb.RootValue, srcIsSorted bool, outSch schema.Schema, statsCB noms.StatsCB, opts editor.Options) (table.TableWriteCloser, error) {
->>>>>>> d47096bb
+func (dl FileDataLocation) NewUpdatingWriter(ctx context.Context, mvOpts DataMoverOptions, dEnv *env.DoltEnv, root *doltdb.RootValue, srcIsSorted bool, outSch schema.Schema, statsCB noms.StatsCB, rdTags []uint64, opts editor.Options) (table.TableWriteCloser, error) {
 	panic("Updating of files is not supported")
 }
 
