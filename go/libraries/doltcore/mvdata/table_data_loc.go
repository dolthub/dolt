// Copyright 2019 Dolthub, Inc.
//
// Licensed under the Apache License, Version 2.0 (the "License");
// you may not use this file except in compliance with the License.
// You may obtain a copy of the License at
//
//     http://www.apache.org/licenses/LICENSE-2.0
//
// Unless required by applicable law or agreed to in writing, software
// distributed under the License is distributed on an "AS IS" BASIS,
// WITHOUT WARRANTIES OR CONDITIONS OF ANY KIND, either express or implied.
// See the License for the specific language governing permissions and
// limitations under the License.

package mvdata

import (
	"context"
	"errors"
	"sync/atomic"

	"github.com/dolthub/dolt/go/libraries/utils/set"

	"github.com/dolthub/dolt/go/libraries/doltcore/doltdb"
	"github.com/dolthub/dolt/go/libraries/doltcore/env"
	"github.com/dolthub/dolt/go/libraries/doltcore/row"
	"github.com/dolthub/dolt/go/libraries/doltcore/schema"
	"github.com/dolthub/dolt/go/libraries/doltcore/table"
	"github.com/dolthub/dolt/go/libraries/doltcore/table/editor"
	"github.com/dolthub/dolt/go/libraries/doltcore/table/typed/noms"
	"github.com/dolthub/dolt/go/libraries/utils/filesys"
	"github.com/dolthub/dolt/go/store/types"
)

const (
	// tableWriterStatUpdateRate is the number of writes that will process before the updated stats are displayed.
	tableWriterStatUpdateRate = 64 * 1024
)

// ErrNoPK is an error returned if a schema is missing a required primary key
var ErrNoPK = errors.New("schema does not contain a primary key")

var _ DataLocation = TableDataLocation{}

// TableDataLocation is a dolt table that that can be imported from or exported to.
type TableDataLocation struct {
	// Name the name of a table
	Name string
}

// String returns a string representation of the data location.
func (dl TableDataLocation) String() string {
	return DoltDB.ReadableStr() + ":" + dl.Name
}

// Exists returns true if the DataLocation already exists
func (dl TableDataLocation) Exists(ctx context.Context, root *doltdb.RootValue, _ filesys.ReadableFS) (bool, error) {
	return root.HasTable(ctx, dl.Name)
}

// NewReader creates a TableReadCloser for the DataLocation
func (dl TableDataLocation) NewReader(ctx context.Context, root *doltdb.RootValue, _ filesys.ReadableFS, _ interface{}) (rdCl table.TableReadCloser, sorted bool, err error) {
	tbl, ok, err := root.GetTable(ctx, dl.Name)
	if err != nil {
		return nil, false, err
	}
	if !ok {
		return nil, false, doltdb.ErrTableNotFound
	}

	rd, err := table.NewDoltTableReader(ctx, tbl)
	if err != nil {
		return nil, false, err
	}

	return rd, true, nil
}

// NewCreatingWriter will create a TableWriteCloser for a DataLocation that will create a new table, or overwrite
// an existing table.
func (dl TableDataLocation) NewCreatingWriter(ctx context.Context, mvOpts DataMoverOptions, dEnv *env.DoltEnv, root *doltdb.RootValue, sortedInput bool, outSch schema.Schema, statsCB noms.StatsCB, opts editor.Options) (table.TableWriteCloser, error) {
	updatedRoot, err := root.CreateEmptyTable(ctx, dl.Name, outSch)
	if err != nil {
		return nil, err
	}

	sess := editor.CreateTableEditSession(updatedRoot, opts)
	tableEditor, err := sess.GetTableEditor(ctx, dl.Name, outSch)
	if err != nil {
		return nil, err
	}

	return &tableEditorWriteCloser{
		dEnv:        dEnv,
		insertOnly:  true,
		initialData: types.EmptyMap,
		statsCB:     statsCB,
		tableEditor: tableEditor,
		sess:        sess,
		tableSch:    outSch,
	}, nil
}

// NewUpdatingWriter will create a TableWriteCloser for a DataLocation that will update and append rows based on
// their primary key.
<<<<<<< HEAD
func (dl TableDataLocation) NewUpdatingWriter(ctx context.Context, _ DataMoverOptions, dEnv *env.DoltEnv, root *doltdb.RootValue, _ bool, wrSch schema.Schema, statsCB noms.StatsCB, rdTags []uint64) (table.TableWriteCloser, error) {
=======
func (dl TableDataLocation) NewUpdatingWriter(ctx context.Context, _ DataMoverOptions, dEnv *env.DoltEnv, root *doltdb.RootValue, _ bool, _ schema.Schema, statsCB noms.StatsCB, opts editor.Options) (table.TableWriteCloser, error) {
>>>>>>> d47096bb
	tbl, ok, err := root.GetTable(ctx, dl.Name)
	if err != nil {
		return nil, err
	}
	if !ok {
		return nil, errors.New("Could not find table " + dl.Name)
	}

	m, err := tbl.GetRowData(ctx)
	if err != nil {
		return nil, err
	}
	tblSch, err := tbl.GetSchema(ctx)
	if err != nil {
		return nil, err
	}

	sess := editor.CreateTableEditSession(root, opts)
	tableEditor, err := sess.GetTableEditor(ctx, dl.Name, tblSch)
	if err != nil {
		return nil, err
	}

	// keyless tables are updated as append only
	insertOnly := schema.IsKeyless(tblSch)

	var tagsFromRd *set.Uint64Set
	if len(rdTags) > 0 && len(rdTags) != len(wrSch.GetAllCols().Tags) {
		tagsFromRd = set.NewUint64Set(rdTags)
	}

	return &tableEditorWriteCloser{
		dEnv:        dEnv,
		insertOnly:  insertOnly,
		initialData: m,
		statsCB:     statsCB,
		tableEditor: tableEditor,
		sess:        sess,
		tableSch:    tblSch,
		tagsFromRd:  tagsFromRd,
	}, nil
}

// NewReplacingWriter will create a TableWriteCloser for a DataLocation that will overwrite an existing table while
// preserving schema
func (dl TableDataLocation) NewReplacingWriter(ctx context.Context, _ DataMoverOptions, dEnv *env.DoltEnv, root *doltdb.RootValue, _ bool, _ schema.Schema, statsCB noms.StatsCB, opts editor.Options) (table.TableWriteCloser, error) {
	tbl, ok, err := root.GetTable(ctx, dl.Name)
	if err != nil {
		return nil, err
	}
	if !ok {
		return nil, errors.New("Could not find table " + dl.Name)
	}

	tblSch, err := tbl.GetSchema(ctx)
	if err != nil {
		return nil, err
	}

	// overwrites existing table
	updatedRoot, err := root.CreateEmptyTable(ctx, dl.Name, tblSch)
	if err != nil {
		return nil, err
	}

	sess := editor.CreateTableEditSession(updatedRoot, opts)
	tableEditor, err := sess.GetTableEditor(ctx, dl.Name, tblSch)
	if err != nil {
		return nil, err
	}

	return &tableEditorWriteCloser{
		dEnv:        dEnv,
		insertOnly:  true,
		initialData: types.EmptyMap,
		statsCB:     statsCB,
		tableEditor: tableEditor,
		sess:        sess,
		tableSch:    tblSch,
	}, nil
}

type tableEditorWriteCloser struct {
	dEnv        *env.DoltEnv
	tableEditor editor.TableEditor
	sess        *editor.TableEditSession
	initialData types.Map
	tableSch    schema.Schema
	insertOnly  bool
	tagsFromRd  *set.Uint64Set

	statsCB noms.StatsCB
	stats   types.AppliedEditStats
	statOps int64
}

var _ DataMoverCloser = (*tableEditorWriteCloser)(nil)

func (te *tableEditorWriteCloser) Flush(ctx context.Context) (*doltdb.RootValue, error) {
	return te.sess.Flush(ctx)
}

// GetSchema implements TableWriteCloser
func (te *tableEditorWriteCloser) GetSchema() schema.Schema {
	return te.tableSch
}

// WriteRow implements TableWriteCloser
func (te *tableEditorWriteCloser) WriteRow(ctx context.Context, r row.Row) error {
	if te.statsCB != nil && atomic.LoadInt64(&te.statOps) >= tableWriterStatUpdateRate {
		atomic.StoreInt64(&te.statOps, 0)
		te.statsCB(te.stats)
	}

	if te.insertOnly {
		err := te.tableEditor.InsertRow(ctx, r, nil)
		if err != nil {
			return err
		}

		_ = atomic.AddInt64(&te.statOps, 1)
		te.stats.Additions++
		return nil

	} else {
		pkTuple, err := r.NomsMapKey(te.tableSch).Value(ctx)
		if err != nil {
			return err
		}

		val, ok, err := te.initialData.MaybeGet(ctx, pkTuple)
		if err != nil {
			return err
		} else if !ok {
			err := te.tableEditor.InsertRow(ctx, r, nil)

			if err != nil {
				return err
			}

			_ = atomic.AddInt64(&te.statOps, 1)
			te.stats.Additions++
			return nil
		}

		oldRow, err := row.FromNoms(te.tableSch, pkTuple.(types.Tuple), val.(types.Tuple))
		if err != nil {
			return err
		}

		if te.tagsFromRd != nil {
			r, err = te.mergeRows(te.tagsFromRd, r, oldRow)
			if err != nil {
				return err
			}
		}

		if row.AreEqual(r, oldRow, te.tableSch) {
			te.stats.SameVal++
			return nil
		}

		err = te.tableEditor.UpdateRow(ctx, oldRow, r, nil)
		if err != nil {
			return err
		}

		_ = atomic.AddInt64(&te.statOps, 1)
		te.stats.Modifications++
		return nil
	}
}

// Close implements TableWriteCloser
func (te *tableEditorWriteCloser) Close(ctx context.Context) error {
	if te.statsCB != nil {
		te.statsCB(te.stats)
	}
	return nil
}

func (te *tableEditorWriteCloser) mergeRows(newTags *set.Uint64Set, r, oldRow row.Row) (row.Row, error) {
	tv, err := r.TaggedValues()
	if err != nil {
		return nil, err
	}

	oldTv, err := oldRow.TaggedValues()
	if err != nil {
		return nil, err
	}

	newTags.Iter(func(tag uint64) {
		v, ok := tv[tag]
		if ok {
			oldTv[tag] = v
		} else {
			delete(oldTv, tag)
		}
	})

	return row.New(oldRow.Format(), te.tableSch, oldTv)
}<|MERGE_RESOLUTION|>--- conflicted
+++ resolved
@@ -103,11 +103,7 @@
 
 // NewUpdatingWriter will create a TableWriteCloser for a DataLocation that will update and append rows based on
 // their primary key.
-<<<<<<< HEAD
-func (dl TableDataLocation) NewUpdatingWriter(ctx context.Context, _ DataMoverOptions, dEnv *env.DoltEnv, root *doltdb.RootValue, _ bool, wrSch schema.Schema, statsCB noms.StatsCB, rdTags []uint64) (table.TableWriteCloser, error) {
-=======
-func (dl TableDataLocation) NewUpdatingWriter(ctx context.Context, _ DataMoverOptions, dEnv *env.DoltEnv, root *doltdb.RootValue, _ bool, _ schema.Schema, statsCB noms.StatsCB, opts editor.Options) (table.TableWriteCloser, error) {
->>>>>>> d47096bb
+func (dl TableDataLocation) NewUpdatingWriter(ctx context.Context, _ DataMoverOptions, dEnv *env.DoltEnv, root *doltdb.RootValue, _ bool, wrSch schema.Schema, statsCB noms.StatsCB, rdTags []uint64, opts editor.Options) (table.TableWriteCloser, error) {
 	tbl, ok, err := root.GetTable(ctx, dl.Name)
 	if err != nil {
 		return nil, err
