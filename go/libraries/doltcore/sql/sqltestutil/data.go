// Copyright 2019 Liquidata, Inc.
//
// Licensed under the Apache License, Version 2.0 (the "License");
// you may not use this file except in compliance with the License.
// You may obtain a copy of the License at
//
//     http://www.apache.org/licenses/LICENSE-2.0
//
// Unless required by applicable law or agreed to in writing, software
// distributed under the License is distributed on an "AS IS" BASIS,
// WITHOUT WARRANTIES OR CONDITIONS OF ANY KIND, either express or implied.
// See the License for the specific language governing permissions and
// limitations under the License.

package sqltestutil

import (
	"context"
	"reflect"
	"testing"

	"github.com/google/uuid"

	"github.com/liquidata-inc/dolt/go/libraries/doltcore/doltdb"
	"github.com/liquidata-inc/dolt/go/libraries/doltcore/dtestutils"
	"github.com/liquidata-inc/dolt/go/libraries/doltcore/env"
	"github.com/liquidata-inc/dolt/go/libraries/doltcore/row"
	"github.com/liquidata-inc/dolt/go/libraries/doltcore/schema"
	"github.com/liquidata-inc/dolt/go/libraries/doltcore/table/untyped"
	"github.com/liquidata-inc/dolt/go/store/types"
)

// This file collects useful test table definitions and functions for SQL tests to use. It primarily defines a table
// name, schema, and some sample rows to use in tests, as well as functions for creating and seeding a test database,
// transforming row results, and so on.

const (
	IdTag = iota
	FirstTag
	LastTag
	IsMarriedTag
	AgeTag
	emptyTag
	RatingTag
	UuidTag
	NumEpisodesTag
	firstUnusedTag // keep at end
)

const (
	EpisodeIdTag = iota
	EpNameTag
	EpAirDateTag
	EpRatingTag
)

const (
	AppCharacterTag = iota
	AppEpTag
	AppCommentsTag
)

const (
	homerId = iota
	margeId
	bartId
	lisaId
	moeId
	barneyId
)

var PeopleTestSchema = createPeopleTestSchema()
var untypedPeopleSch, _ = untyped.UntypeUnkeySchema(PeopleTestSchema)
var PeopleTableName = "people"

var EpisodesTestSchema = createEpisodesTestSchema()
<<<<<<< HEAD
var untypedEpisodesSch, _ = untyped.UntypeUnkeySchema(EpisodesTestSchema)
var episodesTableName = "episodes"

var AppearancesTestSchema = createAppearancesTestSchema()
var untypedAppearacesSch, _ = untyped.UntypeUnkeySchema(AppearancesTestSchema)
var appearancesTableName = "appearances"
=======
var untypedEpisodesSch = untyped.UntypeUnkeySchema(EpisodesTestSchema)
var EpisodesTableName = "episodes"

var AppearancesTestSchema = createAppearancesTestSchema()
var untypedAppearacesSch = untyped.UntypeUnkeySchema(AppearancesTestSchema)
var AppearancesTableName = "appearances"
>>>>>>> 8511bcff

func createPeopleTestSchema() schema.Schema {
	colColl, _ := schema.NewColCollection(
		schema.NewColumn("id", IdTag, types.IntKind, true, schema.NotNullConstraint{}),
		schema.NewColumn("first", FirstTag, types.StringKind, false, schema.NotNullConstraint{}),
		schema.NewColumn("last", LastTag, types.StringKind, false, schema.NotNullConstraint{}),
		schema.NewColumn("is_married", IsMarriedTag, types.BoolKind, false),
		schema.NewColumn("age", AgeTag, types.IntKind, false),
		//		schema.NewColumn("empty", emptyTag, types.IntKind, false),
		schema.NewColumn("rating", RatingTag, types.FloatKind, false),
		schema.NewColumn("uuid", UuidTag, types.UUIDKind, false),
		schema.NewColumn("num_episodes", NumEpisodesTag, types.UintKind, false),
	)
	return schema.SchemaFromCols(colColl)
}

func createEpisodesTestSchema() schema.Schema {
	colColl, _ := schema.NewColCollection(
		schema.NewColumn("id", EpisodeIdTag, types.IntKind, true, schema.NotNullConstraint{}),
		schema.NewColumn("name", EpNameTag, types.StringKind, false, schema.NotNullConstraint{}),
		schema.NewColumn("air_date", EpAirDateTag, types.IntKind, false),
		schema.NewColumn("rating", EpRatingTag, types.FloatKind, false),
	)
	return schema.SchemaFromCols(colColl)
}

func createAppearancesTestSchema() schema.Schema {
	colColl, _ := schema.NewColCollection(
		schema.NewColumn("character_id", AppCharacterTag, types.IntKind, true, schema.NotNullConstraint{}),
		schema.NewColumn("episode_id", AppEpTag, types.IntKind, true, schema.NotNullConstraint{}),
		schema.NewColumn("comments", AppCommentsTag, types.StringKind, false),
	)
	return schema.SchemaFromCols(colColl)
}

func NewPeopleRow(id int, first, last string, isMarried bool, age int, rating float32) row.Row {
	vals := row.TaggedValues{
		IdTag:        types.Int(id),
		FirstTag:     types.String(first),
		LastTag:      types.String(last),
		IsMarriedTag: types.Bool(isMarried),
		AgeTag:       types.Int(age),
		RatingTag:    types.Float(rating),
	}

	r, err := row.New(types.Format_7_18, PeopleTestSchema, vals)

	if err != nil {
		panic(err)
	}

	return r
}

func newEpsRow(id int, name string, airdate int, rating float32) row.Row {
	vals := row.TaggedValues{
		EpisodeIdTag: types.Int(id),
		EpNameTag:    types.String(name),
		EpAirDateTag: types.Int(airdate),
		EpRatingTag:  types.Float(rating),
	}

	r, err := row.New(types.Format_7_18, EpisodesTestSchema, vals)

	if err != nil {
		panic(err)
	}

	return r
}

func newAppsRow(charId, epId int, comment string) row.Row {
	vals := row.TaggedValues{
		AppCharacterTag: types.Int(charId),
		AppEpTag:        types.Int(epId),
		AppCommentsTag:  types.String(comment),
	}

	r, err := row.New(types.Format_7_18, AppearancesTestSchema, vals)

	if err != nil {
		panic(err)
	}

	return r
}

// Most rows don't have these optional fields set, as they aren't needed for basic testing
func NewPeopleRowWithOptionalFields(id int, first, last string, isMarried bool, age int, rating float32, uid uuid.UUID, numEpisodes uint64) row.Row {
	vals := row.TaggedValues{
		IdTag:          types.Int(id),
		FirstTag:       types.String(first),
		LastTag:        types.String(last),
		IsMarriedTag:   types.Bool(isMarried),
		AgeTag:         types.Int(age),
		RatingTag:      types.Float(rating),
		UuidTag:        types.UUID(uid),
		NumEpisodesTag: types.Uint(numEpisodes),
	}

	r, err := row.New(types.Format_7_18, PeopleTestSchema, vals)

	if err != nil {
		panic(err)
	}

	return r
}

// 6 characters
var Homer = NewPeopleRow(homerId, "Homer", "Simpson", true, 40, 8.5)
var Marge = NewPeopleRowWithOptionalFields(margeId, "Marge", "Simpson", true, 38, 8, uuid.MustParse("00000000-0000-0000-0000-000000000001"), 111)
var Bart = NewPeopleRowWithOptionalFields(bartId, "Bart", "Simpson", false, 10, 9, uuid.MustParse("00000000-0000-0000-0000-000000000002"), 222)
var Lisa = NewPeopleRowWithOptionalFields(lisaId, "Lisa", "Simpson", false, 8, 10, uuid.MustParse("00000000-0000-0000-0000-000000000003"), 333)
var Moe = NewPeopleRowWithOptionalFields(moeId, "Moe", "Szyslak", false, 48, 6.5, uuid.MustParse("00000000-0000-0000-0000-000000000004"), 444)
var Barney = NewPeopleRowWithOptionalFields(barneyId, "Barney", "Gumble", false, 40, 4, uuid.MustParse("00000000-0000-0000-0000-000000000005"), 555)
var AllPeopleRows = Rs(Homer, Marge, Bart, Lisa, Moe, Barney)

// Actually the first 4 episodes of the show
var Ep1 = newEpsRow(1, "Simpsons Roasting On an Open Fire", 629953200, 8.0)
var Ep2 = newEpsRow(2, "Bart the Genius", 632372400, 9.0)
var Ep3 = newEpsRow(3, "Homer's Odyssey", 632977200, 7.0)
var Ep4 = newEpsRow(4, "There's No Disgrace Like Home", 633582000, 8.5)
var AllEpsRows = Rs(Ep1, Ep2, Ep3, Ep4)

// These are made up, not the actual show data
var app1 = newAppsRow(homerId, 1, "Homer is great in this one")
var app2 = newAppsRow(margeId, 1, "Marge is here too")
var app3 = newAppsRow(homerId, 2, "Homer is great in this one too")
var app4 = newAppsRow(bartId, 2, "This episode is named after Bart")
var app5 = newAppsRow(lisaId, 2, "Lisa is here too")
var app6 = newAppsRow(moeId, 2, "I think there's a prank call scene")
var app7 = newAppsRow(homerId, 3, "Homer is in every episode")
var app8 = newAppsRow(margeId, 3, "Marge shows up a lot too")
var app9 = newAppsRow(lisaId, 3, "Lisa is the best Simpson")
var app10 = newAppsRow(barneyId, 3, "I'm making this all up")

// nobody in episode 4, that one was terrible
// Unlike the other tables, you can't count on the order of these rows matching the insertion order.
var AllAppsRows = Rs(app1, app2, app3, app4, app5, app6, app7, app8, app9, app10)

// Convenience func to avoid the boilerplate of typing []row.Row{} all the time
func Rs(rows ...row.Row) []row.Row {
	if rows == nil {
		return make([]row.Row, 0)
	}
	return rows
}

// Returns the index of the first row in the list that has the same primary key as the one given, or -1 otherwise.
func FindRowIndex(find row.Row, rows []row.Row) int {
	idx := -1
	for i, updatedRow := range rows {
		rowId, _ := find.GetColVal(IdTag)
		updatedId, _ := updatedRow.GetColVal(IdTag)
		if rowId.Equals(updatedId) {
			idx = i
			break
		}
	}
	return idx
}

// Mutates the row given with pairs of {tag,value} given in the varargs param. Converts built-in types to noms types.
func MutateRow(r row.Row, tagsAndVals ...interface{}) row.Row {
	if len(tagsAndVals)%2 != 0 {
		panic("expected pairs of tags and values")
	}

	var mutated row.Row = r
	var err error

	for i := 0; i < len(tagsAndVals); i += 2 {
		tag := tagsAndVals[i].(int)
		val := tagsAndVals[i+1]
		var nomsVal types.Value
		if val != nil {
			switch v := val.(type) {
			case uint64:
				nomsVal = types.Uint(v)
			case int:
				nomsVal = types.Int(v)
			case int32:
				nomsVal = types.Int(v)
			case int64:
				nomsVal = types.Int(v)
			case float32:
				nomsVal = types.Float(v)
			case float64:
				nomsVal = types.Float(v)
			case string:
				nomsVal = types.String(v)
			case uuid.UUID:
				nomsVal = types.UUID(v)
			case bool:
				nomsVal = types.Bool(v)
			default:
				panic("Unhandled type " + reflect.TypeOf(val).String())
			}
		} else {
			nomsVal = nil
		}

		mutated, err = mutated.SetColVal(uint64(tag), nomsVal, PeopleTestSchema)
		if err != nil {
			panic(err.Error())
		}
	}

	return mutated
}

func GetAllRows(root *doltdb.RootValue, tableName string) []row.Row {
	ctx := context.Background()
	table, _ := root.GetTable(ctx, tableName)
	rowData := table.GetRowData(ctx)
	sch := table.GetSchema(ctx)

	var rows []row.Row
	rowData.Iter(ctx, func(key, value types.Value) (stop bool) {
		r := row.FromNoms(sch, key.(types.Tuple), value.(types.Tuple))
		rows = append(rows, r)
		return false
	})

	return rows
}

// Creates a test database with the test data set in it
func CreateTestDatabase(dEnv *env.DoltEnv, t *testing.T) {
	dtestutils.CreateTestTable(t, dEnv, PeopleTableName, PeopleTestSchema, AllPeopleRows...)
	dtestutils.CreateTestTable(t, dEnv, EpisodesTableName, EpisodesTestSchema, AllEpsRows...)
	dtestutils.CreateTestTable(t, dEnv, AppearancesTableName, AppearancesTestSchema, AllAppsRows...)
}<|MERGE_RESOLUTION|>--- conflicted
+++ resolved
@@ -74,21 +74,12 @@
 var PeopleTableName = "people"
 
 var EpisodesTestSchema = createEpisodesTestSchema()
-<<<<<<< HEAD
 var untypedEpisodesSch, _ = untyped.UntypeUnkeySchema(EpisodesTestSchema)
-var episodesTableName = "episodes"
+var EpisodesTableName = "episodes"
 
 var AppearancesTestSchema = createAppearancesTestSchema()
 var untypedAppearacesSch, _ = untyped.UntypeUnkeySchema(AppearancesTestSchema)
-var appearancesTableName = "appearances"
-=======
-var untypedEpisodesSch = untyped.UntypeUnkeySchema(EpisodesTestSchema)
-var EpisodesTableName = "episodes"
-
-var AppearancesTestSchema = createAppearancesTestSchema()
-var untypedAppearacesSch = untyped.UntypeUnkeySchema(AppearancesTestSchema)
 var AppearancesTableName = "appearances"
->>>>>>> 8511bcff
 
 func createPeopleTestSchema() schema.Schema {
 	colColl, _ := schema.NewColCollection(
@@ -301,20 +292,44 @@
 	return mutated
 }
 
-func GetAllRows(root *doltdb.RootValue, tableName string) []row.Row {
+func GetAllRows(root *doltdb.RootValue, tableName string) ([]row.Row, error) {
 	ctx := context.Background()
-	table, _ := root.GetTable(ctx, tableName)
-	rowData := table.GetRowData(ctx)
-	sch := table.GetSchema(ctx)
+	table, _, err := root.GetTable(ctx, tableName)
+
+	if err != nil {
+		return nil, err
+	}
+
+	rowData, err := table.GetRowData(ctx)
+
+	if err != nil {
+		return nil, err
+	}
+
+	sch, err := table.GetSchema(ctx)
+
+	if err != nil {
+		return nil, err
+	}
 
 	var rows []row.Row
-	rowData.Iter(ctx, func(key, value types.Value) (stop bool) {
-		r := row.FromNoms(sch, key.(types.Tuple), value.(types.Tuple))
+	err = rowData.Iter(ctx, func(key, value types.Value) (stop bool, err error) {
+		r, err := row.FromNoms(sch, key.(types.Tuple), value.(types.Tuple))
+
+		if err != nil {
+			return false, err
+		}
+
 		rows = append(rows, r)
-		return false
+		return false, nil
 	})
 
-	return rows
+	if err != nil {
+		return nil, err
+	}
+
+
+	return rows, nil
 }
 
 // Creates a test database with the test data set in it
