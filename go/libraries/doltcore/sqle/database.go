--- conflicted
+++ resolved
@@ -29,9 +29,7 @@
 
 	"github.com/dolthub/dolt/go/libraries/doltcore/doltdb"
 	"github.com/dolthub/dolt/go/libraries/doltcore/env"
-	"github.com/dolthub/dolt/go/libraries/doltcore/env/actions"
 	"github.com/dolthub/dolt/go/libraries/doltcore/env/actions/commitwalk"
-	"github.com/dolthub/dolt/go/libraries/doltcore/ref"
 	"github.com/dolthub/dolt/go/libraries/doltcore/row"
 	"github.com/dolthub/dolt/go/libraries/doltcore/schema"
 	"github.com/dolthub/dolt/go/libraries/doltcore/schema/alterschema"
@@ -48,11 +46,7 @@
 var ErrReservedTableName = errors.NewKind("Invalid table name %s. Table names beginning with `dolt_` are reserved for internal use")
 var ErrSystemTableAlter = errors.NewKind("Cannot alter table %s: system tables cannot be dropped or altered")
 
-<<<<<<< HEAD
 const DoltReadReplicaKey = "dolt_read_replica_remote"
-=======
-const DoltReadReplicaKey = "DOLT_READ_REPLICA_REMOTE"
->>>>>>> a0f6799a
 
 type SqlDatabase interface {
 	sql.Database
@@ -74,15 +68,7 @@
 			continue
 		}
 		switch v := sqlDb.(type) {
-<<<<<<< HEAD
-		case ReadReplicaDatabase, *ReadReplicaDatabase:
-			dsqlDBs = append(dsqlDBs, v)
-		case Database, *Database:
-=======
-		//case ReadReplicaDatabase, *ReadReplicaDatabase:
-		//	dsqlDBs = append(dsqlDBs, v)
 		case ReadReplicaDatabase, Database:
->>>>>>> a0f6799a
 			dsqlDBs = append(dsqlDBs, v)
 		default:
 		}
@@ -1242,123 +1228,4 @@
 	}
 
 	return nil
-}
-
-type ReadReplicaDatabase struct {
-	Database
-	headRef        ref.DoltRef
-	remoteTrackRef ref.DoltRef
-	remote         env.Remote
-	srcDB          *doltdb.DoltDB
-	tmpDir         string
-	wsMeta         *doltdb.WorkingSetMeta
-}
-
-var _ SqlDatabase = ReadReplicaDatabase{}
-var _ sql.VersionedDatabase = ReadReplicaDatabase{}
-var _ sql.TableDropper = ReadReplicaDatabase{}
-var _ sql.TableCreator = ReadReplicaDatabase{}
-var _ sql.TemporaryTableCreator = ReadReplicaDatabase{}
-var _ sql.TableRenamer = ReadReplicaDatabase{}
-var _ sql.TriggerDatabase = ReadReplicaDatabase{}
-var _ sql.StoredProcedureDatabase = ReadReplicaDatabase{}
-var _ sql.TransactionDatabase = ReadReplicaDatabase{}
-
-func NewReadReplicaDatabase(ctx context.Context, db Database, remoteName string, rsr env.RepoStateReader, tmpDir string, meta *doltdb.WorkingSetMeta) (*ReadReplicaDatabase, error) {
-	remotes, err := rsr.GetRemotes()
-	if err != nil {
-		return nil, err
-	}
-
-	remote, ok := remotes[remoteName]
-	if !ok {
-		return nil, env.ErrRemoteNotFound
-	}
-
-	srcDB, err := remote.GetRemoteDB(ctx, types.Format_Default)
-	if err != nil {
-		return nil, err
-	}
-
-	headRef := rsr.CWBHeadRef()
-	refSpecs, err := env.GetRefSpecs(rsr, remoteName)
-
-	var remoteTrackRef ref.DoltRef
-	var foundRef bool
-	for _, refSpec := range refSpecs {
-		trackRef := refSpec.DestRef(headRef)
-		if trackRef != nil {
-			remoteTrackRef = trackRef
-			foundRef = true
-			break
-		}
-	}
-	if !foundRef {
-		return nil, env.ErrInvalidRefSpecRemote
-	}
-
-	return &ReadReplicaDatabase{
-		Database:       db,
-		headRef:        headRef,
-		remoteTrackRef: remoteTrackRef,
-		remote:         remote,
-		tmpDir:         tmpDir,
-		srcDB:          srcDB,
-		wsMeta:         meta,
-	}, nil
-}
-
-func (rrd ReadReplicaDatabase) StartTransaction(ctx *sql.Context) (sql.Transaction, error) {
-	err := rrd.pullFromReplica(ctx)
-	if err != nil {
-		return nil, err
-	}
-	return rrd.Database.StartTransaction(ctx)
-}
-
-func (rrd ReadReplicaDatabase) pullFromReplica(ctx *sql.Context) error {
-	ddb := rrd.Database.DbData().Ddb
-	err := rrd.srcDB.Rebase(ctx)
-	if err != nil {
-		return err
-	}
-	srcDBCommit, err := actions.FetchRemoteBranch(ctx, rrd.tmpDir, rrd.remote, rrd.srcDB, ddb, rrd.headRef, nil, actions.DefaultRunProgFuncs, actions.DefaultStopProgFuncs)
-	if err != nil {
-		return err
-	}
-
-	err = ddb.FastForward(ctx, rrd.remoteTrackRef, srcDBCommit)
-	if err != nil {
-		return err
-	}
-
-	err = ddb.FastForward(ctx, rrd.headRef, srcDBCommit)
-	if err != nil {
-		return err
-	}
-
-	wsRef, err := ref.WorkingSetRefForHead(rrd.headRef)
-	if err != nil {
-		return err
-	}
-
-	ws, err := ddb.ResolveWorkingSet(ctx, wsRef)
-	if err != nil {
-		return err
-	}
-
-	commitRoot, err := srcDBCommit.GetRootValue()
-	if err != nil {
-		return err
-	}
-
-	ws = ws.WithWorkingRoot(commitRoot).WithStagedRoot(commitRoot)
-
-	h, err := ws.HashOf()
-	if err != nil {
-		return err
-	}
-	rrd.ddb.UpdateWorkingSet(ctx, ws.Ref(), ws, h, doltdb.TodoWorkingSetMeta())
-
-	return nil
 }