--- conflicted
+++ resolved
@@ -208,7 +208,6 @@
 	return dsess.AddDB(ctx, dbstate)
 }
 
-<<<<<<< HEAD
 func (p DoltDatabaseProvider) GetRemoteDB(ctx *sql.Context, srcDB *doltdb.DoltDB, r env.Remote, withCaching bool) (*doltdb.DoltDB, error) {
 	if withCaching {
 		return r.GetRemoteDBWithoutCaching(ctx, srcDB.ValueReadWriter().Format(), p.remoteDialer)
@@ -216,8 +215,6 @@
 	return r.GetRemoteDB(ctx, srcDB.ValueReadWriter().Format(), p.remoteDialer)
 }
 
-=======
->>>>>>> 69a2a607
 func (p DoltDatabaseProvider) CloneDatabaseFromRemote(ctx *sql.Context, dbName, branch, remoteName, remoteUrl string, remoteParams map[string]string) error {
 	p.mu.Lock()
 	defer p.mu.Unlock()
@@ -233,11 +230,7 @@
 	var srcDB *doltdb.DoltDB
 	dialer := p.remoteDialer
 	if dialer == nil {
-<<<<<<< HEAD
-
-=======
 		// TODO: fill this in or error out
->>>>>>> 69a2a607
 	}
 	r, srcDB, err := createRemote(ctx, remoteName, remoteUrl, remoteParams, dialer)
 	if err != nil {
@@ -282,17 +275,10 @@
 	return sess.AddDB(ctx, dbstate)
 }
 
-<<<<<<< HEAD
+// TODO: extract a shared library for this functionality
 func createRemote(ctx *sql.Context, remoteName, remoteUrl string, params map[string]string, dialer dbfactory.GRPCDialProvider) (env.Remote, *doltdb.DoltDB, error) {
 	r := env.NewRemote(remoteName, remoteUrl, params)
 	ddb, err := r.GetRemoteDB(ctx, types.Format_Default, dialer)
-=======
-// TODO: extract a shared library for this functionality
-func createRemote(ctx *sql.Context, remoteName, remoteUrl string, params map[string]string, dialer dbfactory.GRPCDialProvider) (env.Remote, *doltdb.DoltDB, error) {
-	r := env.NewRemote(remoteName, remoteUrl, params, dialer)
-
-	ddb, err := r.GetRemoteDB(ctx, types.Format_Default)
->>>>>>> 69a2a607
 
 	if err != nil {
 		bdr := errhand.BuildDError("error: failed to get remote db").AddCause(err)
