// Copyright 2021 Dolthub, Inc.
//
// Licensed under the Apache License, Version 2.0 (the "License");
// you may not use this file except in compliance with the License.
// You may obtain a copy of the License at
//
//     http://www.apache.org/licenses/LICENSE-2.0
//
// Unless required by applicable law or agreed to in writing, software
// distributed under the License is distributed on an "AS IS" BASIS,
// WITHOUT WARRANTIES OR CONDITIONS OF ANY KIND, either express or implied.
// See the License for the specific language governing permissions and
// limitations under the License.

package dfunctions

import (
	"errors"
	"fmt"
	"strings"

	"github.com/dolthub/go-mysql-server/sql"
	"github.com/dolthub/go-mysql-server/sql/expression"

	"github.com/dolthub/dolt/go/cmd/dolt/cli"
	"github.com/dolthub/dolt/go/cmd/dolt/errhand"
	"github.com/dolthub/dolt/go/libraries/doltcore/doltdb"
	"github.com/dolthub/dolt/go/libraries/doltcore/env"
	"github.com/dolthub/dolt/go/libraries/doltcore/env/actions"
	"github.com/dolthub/dolt/go/libraries/doltcore/ref"
	"github.com/dolthub/dolt/go/libraries/doltcore/sqle/dsess"
)

const DoltCheckoutFuncName = "dolt_checkout"

var ErrEmptyBranchName = errors.New("error: cannot checkout empty string")

// Deprecated: please use the version in the dprocedures package
type DoltCheckoutFunc struct {
	expression.NaryExpression
}

func (d DoltCheckoutFunc) Eval(ctx *sql.Context, row sql.Row) (interface{}, error) {
	args, err := getDoltArgs(ctx, row, d.Children())
	if err != nil {
		return 1, err
	}
	return DoDoltCheckout(ctx, args)
}

func DoDoltCheckout(ctx *sql.Context, args []string) (int, error) {
	dbName := ctx.GetCurrentDatabase()

	if len(dbName) == 0 {
		return 1, fmt.Errorf("Empty database name.")
	}

	dbName, _, err := getRevisionForRevisionDatabase(ctx, dbName)
	if err != nil {
		return -1, err
	}

	apr, err := cli.CreateCheckoutArgParser().Parse(args)
	if err != nil {
		return 1, err
	}

	if (apr.Contains(cli.CheckoutCoBranch) && apr.NArg() > 1) || (!apr.Contains(cli.CheckoutCoBranch) && apr.NArg() == 0) {
		return 1, errors.New("Improper usage.")
	}

	// Checking out new branch.
	dSess := dsess.DSessFromSess(ctx.Session)
	dbData, ok := dSess.GetDbData(ctx, dbName)
	if !ok {
		return 1, fmt.Errorf("Could not load database %s", dbName)
	}

	roots, ok := dSess.GetRoots(ctx, dbName)
	if !ok {
		return 1, fmt.Errorf("Could not load database %s", dbName)
	}

	if newBranch, newBranchOk := apr.GetValue(cli.CheckoutCoBranch); newBranchOk {
		if len(newBranch) == 0 {
			err = errors.New("error: cannot checkout empty string")
		} else if len(apr.Args) > 0 {
			err = checkoutNewBranch(ctx, dbName, dbData, roots, newBranch, apr.Arg(0))
		} else {
			err = checkoutNewBranch(ctx, dbName, dbData, roots, newBranch, "")
		}

		if err != nil {
			return 1, err
		}

		return 0, nil
	}

	name := apr.Arg(0)
	if len(name) == 0 {
		return 1, ErrEmptyBranchName
	}

	// Check if user wants to checkout branch.
	if isBranch, err := actions.IsBranch(ctx, dbData.Ddb, name); err != nil {
		return 1, err
	} else if isBranch {
		err = checkoutBranch(ctx, dbName, roots, dbData, name)
		if errors.Is(err, doltdb.ErrWorkingSetNotFound) {
			err = checkoutRemoteBranch(ctx, dSess, dbName, dbData, roots, name)
		}
		if err != nil {
			return 1, err
		}
		return 0, nil
	}

	err = checkoutTables(ctx, roots, dbName, args)
	if err != nil && apr.NArg() == 1 {
		err = checkoutRemoteBranch(ctx, dSess, dbName, dbData, roots, name)
	}

	if err != nil {
		return 1, err
	}

	return 0, nil
}

<<<<<<< HEAD
func checkoutRemoteBranch(ctx *sql.Context, sess *dsess.DoltSession, dbName string, dbData env.DbData, roots doltdb.Roots, branchName string) error {
	remoteRefs, rErr := actions.GetRemoteBranchRef(ctx, dbData.Ddb, branchName)
	if rErr != nil {
=======
// getRevisionForRevisionDatabase returns the root database name and revision for a database, or just the root database name if the specified db name is not a revision database.
func getRevisionForRevisionDatabase(ctx *sql.Context, dbName string) (string, string, error) {
	doltsess, ok := ctx.Session.(*dsess.DoltSession)
	if !ok {
		return "", "", fmt.Errorf("unexpected session type: %T", ctx.Session)
	}

	provider := doltsess.Provider()
	return provider.GetRevisionForRevisionDatabase(ctx, dbName)
}

func checkoutRemoteBranch(ctx *sql.Context, dbName string, dbData env.DbData, roots doltdb.Roots, branchName string) error {
	remoteRefs, err := actions.GetRemoteBranchRef(ctx, dbData.Ddb, branchName)
	if err != nil {
>>>>>>> 0e840275
		return errors.New("fatal: unable to read from data repository")
	}

	if len(remoteRefs) == 0 {
		return fmt.Errorf("error: could not find %s", branchName)
	} else if len(remoteRefs) == 1 {
		remoteRef := remoteRefs[0]
		err := checkoutNewBranch(ctx, dbName, dbData, roots, branchName, remoteRef.String())
		if err != nil {
			return err
		}

		refSpec, err := ref.ParseRefSpecForRemote(remoteRef.GetRemote(), remoteRef.GetBranch())
		if err != nil {
			return errhand.BuildDError(fmt.Errorf("%w: '%s'", err, remoteRef.GetRemote()).Error()).Build()
		}

		src := refSpec.SrcRef(dbData.Rsr.CWBHeadRef())
		dest := refSpec.DestRef(src)

		err = dbData.Rsw.UpdateBranch(src.GetPath(), env.BranchConfig{
			Merge: ref.MarshalableRef{
				Ref: dest,
			},
			Remote: remoteRef.GetRemote(),
		})
		// TODO : set upstream should be persisted outside of session
		return err
	} else {
		return fmt.Errorf("'%s' matched multiple (%v) remote tracking branches", branchName, len(remoteRefs))
	}
}

func checkoutNewBranch(ctx *sql.Context, dbName string, dbData env.DbData, roots doltdb.Roots, branchName, startPt string) error {
	if len(branchName) == 0 {
		return ErrEmptyBranchName
	}

	if startPt == "" {
		startPt = "head"
	}

	err := actions.CreateBranchWithStartPt(ctx, dbData, branchName, startPt, false)
	if err != nil {
		return err
	}

	return checkoutBranch(ctx, dbName, roots, dbData, branchName)
}

func checkoutBranch(ctx *sql.Context, dbName string, roots doltdb.Roots, dbData env.DbData, branchName string) error {
	wsRef, err := ref.WorkingSetRefForHead(ref.NewBranchRef(branchName))
	if err != nil {
		return err
	}

	if ctx.GetCurrentDatabase() != dbName {
		ctx.SetCurrentDatabase(dbName)
	}

	dSess := dsess.DSessFromSess(ctx.Session)
	return dSess.SwitchWorkingSet(ctx, dbName, wsRef)
}

func checkoutTables(ctx *sql.Context, roots doltdb.Roots, name string, tables []string) error {
	roots, err := actions.MoveTablesFromHeadToWorking(ctx, roots, tables)

	if err != nil {
		if doltdb.IsRootValUnreachable(err) {
			rt := doltdb.GetUnreachableRootType(err)
			return fmt.Errorf("error: unable to read the %s", rt.String())
		} else if actions.IsTblNotExist(err) {
			return fmt.Errorf("error: given tables do not exist")
		} else {
			return fmt.Errorf("fatal: Unexpected error checking out tables")
		}
	}

	dSess := dsess.DSessFromSess(ctx.Session)
	return dSess.SetRoots(ctx, name, roots)
}

func (d DoltCheckoutFunc) String() string {
	childrenStrings := make([]string, len(d.Children()))

	for i, child := range d.Children() {
		childrenStrings[i] = child.String()
	}

	return fmt.Sprintf("DOLT_CHECKOUT(%s)", strings.Join(childrenStrings, ","))
}

func (d DoltCheckoutFunc) Type() sql.Type {
	return sql.Int8
}

func (d DoltCheckoutFunc) WithChildren(children ...sql.Expression) (sql.Expression, error) {
	return NewDoltCheckoutFunc(children...)
}

// Deprecated: please use the version in the dprocedures package
func NewDoltCheckoutFunc(args ...sql.Expression) (sql.Expression, error) {
	return &DoltCheckoutFunc{expression.NaryExpression{ChildExpressions: args}}, nil
}<|MERGE_RESOLUTION|>--- conflicted
+++ resolved
@@ -108,7 +108,7 @@
 	} else if isBranch {
 		err = checkoutBranch(ctx, dbName, roots, dbData, name)
 		if errors.Is(err, doltdb.ErrWorkingSetNotFound) {
-			err = checkoutRemoteBranch(ctx, dSess, dbName, dbData, roots, name)
+			err = checkoutRemoteBranch(ctx, dbName, dbData, roots, name)
 		}
 		if err != nil {
 			return 1, err
@@ -118,7 +118,7 @@
 
 	err = checkoutTables(ctx, roots, dbName, args)
 	if err != nil && apr.NArg() == 1 {
-		err = checkoutRemoteBranch(ctx, dSess, dbName, dbData, roots, name)
+		err = checkoutRemoteBranch(ctx, dbName, dbData, roots, name)
 	}
 
 	if err != nil {
@@ -128,11 +128,6 @@
 	return 0, nil
 }
 
-<<<<<<< HEAD
-func checkoutRemoteBranch(ctx *sql.Context, sess *dsess.DoltSession, dbName string, dbData env.DbData, roots doltdb.Roots, branchName string) error {
-	remoteRefs, rErr := actions.GetRemoteBranchRef(ctx, dbData.Ddb, branchName)
-	if rErr != nil {
-=======
 // getRevisionForRevisionDatabase returns the root database name and revision for a database, or just the root database name if the specified db name is not a revision database.
 func getRevisionForRevisionDatabase(ctx *sql.Context, dbName string) (string, string, error) {
 	doltsess, ok := ctx.Session.(*dsess.DoltSession)
@@ -147,7 +142,6 @@
 func checkoutRemoteBranch(ctx *sql.Context, dbName string, dbData env.DbData, roots doltdb.Roots, branchName string) error {
 	remoteRefs, err := actions.GetRemoteBranchRef(ctx, dbData.Ddb, branchName)
 	if err != nil {
->>>>>>> 0e840275
 		return errors.New("fatal: unable to read from data repository")
 	}
 
