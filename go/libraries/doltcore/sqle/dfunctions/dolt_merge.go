--- conflicted
+++ resolved
@@ -98,39 +98,6 @@
 	}
 
 	branchName := apr.Arg(0)
-<<<<<<< HEAD
-
-	mergeSpec, err := sqlMergeSpec(ctx, sess, dbName, apr, branchName)
-	if err != nil {
-		return noConflicts, err
-	}
-	ws, conflicts, err := mergeHelper(ctx, sess, roots, ws, dbName, mergeSpec)
-	if err != nil {
-		return conflicts, err
-	}
-
-	err = sess.SetWorkingSet(ctx, dbName, ws, nil)
-	if err != nil {
-		return conflicts, err
-	}
-
-	return conflicts, nil
-}
-
-func mergeHelper(ctx *sql.Context, sess *dsess.Session, roots doltdb.Roots, ws *doltdb.WorkingSet, dbName string, spec *merge.MergeSpec) (*doltdb.WorkingSet, interface{}, error) {
-	if hasConflicts, err := roots.Working.HasConflicts(ctx); err != nil {
-		return ws, noConflicts, err
-	} else if hasConflicts {
-		return ws, hasConflicts, doltdb.ErrUnresolvedConflicts
-	}
-
-	if hasConstraintViolations, err := roots.Working.HasConstraintViolations(ctx); err != nil {
-		return ws, hasConflicts, err
-	} else if hasConstraintViolations {
-		return ws, hasConflicts, doltdb.ErrUnresolvedConstraintViolations
-	}
-
-=======
 
 	mergeSpec, err := createMergeSpec(ctx, sess, dbName, apr, branchName)
 	if err != nil {
@@ -165,7 +132,6 @@
 		return ws, hasConflicts, doltdb.ErrUnresolvedConstraintViolations
 	}
 
->>>>>>> 72cd1109
 	if ws.MergeActive() {
 		return ws, noConflicts, doltdb.ErrMergeActive
 	}
@@ -226,11 +192,7 @@
 	if err != nil {
 		return ws, noConflicts, err
 	} else if !ok {
-<<<<<<< HEAD
 		return ws, noConflicts, sql.ErrDatabaseNotFound.New(dbName)
-=======
-		return ws, noConflicts, fmt.Errorf("could not load database %s", dbName)
->>>>>>> 72cd1109
 	}
 
 	ws, err = executeMerge(ctx, spec.Squash, spec.HeadC, spec.MergeC, ws, dbState.EditSession.Opts)
@@ -331,21 +293,12 @@
 
 	// The roots need refreshing after the above
 	roots, _ := dSess.GetRoots(ctx, dbName)
-<<<<<<< HEAD
 
 	var mergeParentCommits []*doltdb.Commit
 	if ws.MergeActive() {
 		mergeParentCommits = []*doltdb.Commit{ws.MergeState().Commit()}
 	}
 
-=======
-
-	var mergeParentCommits []*doltdb.Commit
-	if ws.MergeActive() {
-		mergeParentCommits = []*doltdb.Commit{ws.MergeState().Commit()}
-	}
-
->>>>>>> 72cd1109
 	// TODO: this does several session state updates, and it really needs to just do one
 	//  We also need to commit any pending transaction before we do this.
 	_, err = actions.CommitStaged(ctx, roots, ws.MergeActive(), mergeParentCommits, dbData, actions.CommitStagedProps{
@@ -363,23 +316,16 @@
 	return ws, dSess.SetWorkingSet(ctx, dbName, ws.ClearMerge(), nil)
 }
 
-<<<<<<< HEAD
-func sqlMergeSpec(ctx *sql.Context, sess *dsess.Session, dbName string, apr *argparser.ArgParseResults, commitSpecStr string) (*merge.MergeSpec, error) {
-=======
 func createMergeSpec(ctx *sql.Context, sess *dsess.Session, dbName string, apr *argparser.ArgParseResults, commitSpecStr string) (*merge.MergeSpec, error) {
->>>>>>> 72cd1109
 	ddb, ok := sess.GetDoltDB(ctx, dbName)
 
 	dbData, ok := sess.GetDbData(ctx, dbName)
 
 	msg, ok := apr.GetValue(cli.CommitMessageArg)
-<<<<<<< HEAD
-=======
 	if !ok {
 		// TODO probably change, but we can't open editor so it'll have to be automated
 		msg = "automatic SQL merge"
 	}
->>>>>>> 72cd1109
 
 	var err error
 	var name, email string
@@ -406,11 +352,7 @@
 		return nil, sql.ErrDatabaseNotFound.New(dbName)
 	}
 
-<<<<<<< HEAD
-	mergeSpec, _, err := merge.ParseMergeSpec(ctx, dbData.Rsr, ddb, roots, name, email, msg, commitSpecStr, apr.Contains(cli.SquashParam), apr.Contains(cli.NoFFParam), apr.Contains(cli.ForceFlag), t)
-=======
 	mergeSpec, _, err := merge.NewMergeSpec(ctx, dbData.Rsr, ddb, roots, name, email, msg, commitSpecStr, apr.Contains(cli.SquashParam), apr.Contains(cli.NoFFParam), apr.Contains(cli.ForceFlag), t)
->>>>>>> 72cd1109
 	if err != nil {
 		return nil, err
 	}
