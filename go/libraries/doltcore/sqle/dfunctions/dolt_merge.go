--- conflicted
+++ resolved
@@ -53,13 +53,6 @@
 	}
 
 	sess := dsess.DSessFromSess(ctx.Session)
-
-	dbState, ok, err := sess.LookupDbState(ctx, dbName)
-	if err != nil {
-		return noConflicts, err
-	} else if !ok {
-		return noConflicts, fmt.Errorf("Could not load database %s", dbName)
-	}
 
 	ap := cli.CreateMergeArgParser()
 	args, err := getDoltArgs(ctx, row, d.Children())
@@ -195,11 +188,14 @@
 		}
 	}
 
-<<<<<<< HEAD
-	ws, err = executeMerge(ctx, spec.Squash, spec.HeadC, spec.MergeC, ws)
-=======
-	ws, err = executeMerge(ctx, apr.Contains(cli.SquashParam), headCommit, mergeCommit, ws, dbState.EditSession.Opts)
->>>>>>> 775ac0af
+	dbState, ok, err := sess.LookupDbState(ctx, dbName)
+	if err != nil {
+		return ws, noConflicts, err
+	} else if !ok {
+		return ws, noConflicts, fmt.Errorf("could not load database %s", dbName)
+	}
+
+	ws, err = executeMerge(ctx, spec.Squash, spec.HeadC, spec.MergeC, ws, dbState.EditSession.Opts)
 	if err == doltdb.ErrUnresolvedConflicts {
 		// if there are unresolved conflicts, write the resulting working set back to the session and return an
 		// error message
@@ -326,6 +322,10 @@
 	dbData, ok := sess.GetDbData(ctx, dbName)
 
 	msg, ok := apr.GetValue(cli.CommitMessageArg)
+	if !ok {
+		// TODO probably change, but we can't open editor so it'll have to be automated
+		msg = "automatic SQL merge"
+	}
 
 	var err error
 	var name, email string
