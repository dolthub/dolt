--- conflicted
+++ resolved
@@ -51,13 +51,6 @@
 	}
 
 	sess := dsess.DSessFromSess(ctx.Session)
-
-	dbState, ok, err := sess.LookupDbState(ctx, dbName)
-	if err != nil {
-		return noConflicts, err
-	} else if !ok {
-		return noConflicts, fmt.Errorf("Could not load database %s", dbName)
-	}
 
 	ap := cli.CreateMergeArgParser()
 	args, err := getDoltArgs(ctx, row, d.Children())
@@ -190,11 +183,14 @@
 		}
 	}
 
-<<<<<<< HEAD
-	ws, err = executeMerge(ctx, spec.Squash, spec.HeadC, spec.MergeC, ws)
-=======
-	ws, err = executeMerge(ctx, apr.Contains(cli.SquashParam), headCommit, mergeCommit, ws, dbState.EditSession.Opts)
->>>>>>> 094e9f4b
+	dbState, ok, err := sess.LookupDbState(ctx, dbName)
+	if err != nil {
+		return ws, noConflicts, err
+	} else if !ok {
+		return ws, noConflicts, sql.ErrDatabaseNotFound.New(dbName)
+	}
+
+	ws, err = executeMerge(ctx, spec.Squash, spec.HeadC, spec.MergeC, ws, dbState.EditSession.Opts)
 	if err == doltdb.ErrUnresolvedConflicts {
 		// if there are unresolved conflicts, write the resulting working set back to the session and return an
 		// error message
