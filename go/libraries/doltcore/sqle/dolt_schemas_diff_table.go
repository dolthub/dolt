--- conflicted
+++ resolved
@@ -136,14 +136,10 @@
 	}
 }
 
-<<<<<<< HEAD
+
 
 // DoltSchemasDiffPartitionItr iterates through commit history for schema diffs
 type DoltSchemasDiffPartitionItr struct {
-=======
-// DoltSchemasDiffPartitions iterates through commit history for schema diffs
-type DoltSchemasDiffPartitions struct {
->>>>>>> a7f7f27b
 	cmItr                doltdb.CommitItr[*sql.Context]
 	db                   Database
 	head                 *doltdb.Commit
