--- conflicted
+++ resolved
@@ -87,11 +87,7 @@
 	if apr.Contains(cli.UpperCaseAllFlag) {
 		roots, err = actions.StageAllTables(ctx, roots, true)
 		if err != nil {
-<<<<<<< HEAD
-			return "", false, fmt.Errorf("%w", err)
-=======
-			return "", false, err
->>>>>>> f6921e31
+			return "", false, err
 		}
 		roots, err = actions.StageDatabase(ctx, roots)
 		if err != nil {
