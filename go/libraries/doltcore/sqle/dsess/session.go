// Copyright 2020 Dolthub, Inc.
//
// Licensed under the Apache License, Version 2.0 (the "License");
// you may not use this file except in compliance with the License.
// You may obtain a copy of the License at
//
//     http://www.apache.org/licenses/LICENSE-2.0
//
// Unless required by applicable law or agreed to in writing, software
// distributed under the License is distributed on an "AS IS" BASIS,
// WITHOUT WARRANTIES OR CONDITIONS OF ANY KIND, either express or implied.
// See the License for the specific language governing permissions and
// limitations under the License.

package dsess

import (
	"errors"
	"fmt"
	"os"
	"strings"

	"github.com/dolthub/go-mysql-server/sql"

	"github.com/dolthub/dolt/go/libraries/doltcore/doltdb"
	"github.com/dolthub/dolt/go/libraries/doltcore/env"
	"github.com/dolthub/dolt/go/libraries/doltcore/env/actions"
	"github.com/dolthub/dolt/go/libraries/doltcore/ref"
	"github.com/dolthub/dolt/go/libraries/doltcore/table/editor"
	"github.com/dolthub/dolt/go/libraries/utils/config"
	"github.com/dolthub/dolt/go/store/hash"
)

const (
	HeadKeySuffix    = "_head"
	HeadRefKeySuffix = "_head_ref"
	WorkingKeySuffix = "_working"
	StagedKeySuffix  = "_staged"
)

const (
	TransactionMergeStompEnvKey   = "DOLT_TRANSACTION_MERGE_STOMP"
	DoltCommitOnTransactionCommit = "dolt_transaction_commit"
	TransactionsDisabledSysVar    = "dolt_transactions_disabled"
	ForceTransactionCommit        = "dolt_force_transaction_commit"
	DoltDefaultBranchKey          = "dolt_default_branch"
)

const NonpersistableSessionCode = 1105 // default

var transactionMergeStomp = false

type batchMode int8

const (
	single batchMode = iota
	Batched
)

func HeadKey(dbName string) string {
	return dbName + HeadKeySuffix
}

func HeadRefKey(dbName string) string {
	return dbName + HeadRefKeySuffix
}

func WorkingKey(dbName string) string {
	return dbName + WorkingKeySuffix
}

func StagedKey(dbName string) string {
	return dbName + StagedKeySuffix
}

func init() {
	sql.SystemVariables.AddSystemVariables([]sql.SystemVariable{
		{ // If true, causes a Dolt commit to occur when you commit a transaction.
			Name:              DoltCommitOnTransactionCommit,
			Scope:             sql.SystemVariableScope_Session,
			Dynamic:           true,
			SetVarHintApplies: false,
			Type:              sql.NewSystemBoolType(DoltCommitOnTransactionCommit),
			Default:           int8(0),
		},
		{
			Name:              TransactionsDisabledSysVar,
			Scope:             sql.SystemVariableScope_Session,
			Dynamic:           true,
			SetVarHintApplies: false,
			Type:              sql.NewSystemBoolType(TransactionsDisabledSysVar),
			Default:           int8(0),
		},
		{ // If true, disables the conflict and constraint violation check when you commit a transaction.
			Name:              ForceTransactionCommit,
			Scope:             sql.SystemVariableScope_Session,
			Dynamic:           true,
			SetVarHintApplies: false,
			Type:              sql.NewSystemBoolType(ForceTransactionCommit),
			Default:           int8(0),
		},
	})

	_, ok := os.LookupEnv(TransactionMergeStompEnvKey)
	if ok {
		transactionMergeStomp = true
	}
}

func IsHeadKey(key string) (bool, string) {
	if strings.HasSuffix(key, HeadKeySuffix) {
		return true, key[:len(key)-len(HeadKeySuffix)]
	}

	return false, ""
}

func IsHeadRefKey(key string) (bool, string) {
	if strings.HasSuffix(key, HeadRefKeySuffix) {
		return true, key[:len(key)-len(HeadRefKeySuffix)]
	}

	return false, ""
}

func IsWorkingKey(key string) (bool, string) {
	if strings.HasSuffix(key, WorkingKeySuffix) {
		return true, key[:len(key)-len(WorkingKeySuffix)]
	}

	return false, ""
}

// Session is the sql.Session implementation used by dolt.  It is accessible through a *sql.Context instance
type Session struct {
	sql.Session
	batchMode batchMode
	username  string
	email     string
	dbStates  map[string]*DatabaseSessionState
	provider  RevisionDatabaseProvider
}

type DatabaseSessionState struct {
	dbName               string
	headCommit           *doltdb.Commit
	headRoot             *doltdb.RootValue
	WorkingSet           *doltdb.WorkingSet
	dbData               env.DbData
	EditSession          *editor.TableEditSession
	Config               config.ReadWriteConfig
	detachedHead         bool
	readOnly             bool
	dirty                bool
	readReplica          *env.Remote
	TempTableRoot        *doltdb.RootValue
	TempTableEditSession *editor.TableEditSession

	// Same as InitialDbState.Err, this signifies that this
	// DatabaseSessionState is invalid. LookupDbState returning a
	// DatabaseSessionState with Err != nil will return that err.
	Err error
}

func (d DatabaseSessionState) GetRoots() doltdb.Roots {
	if d.WorkingSet == nil {
		return doltdb.Roots{
			Head:    d.headRoot,
			Working: d.headRoot,
			Staged:  d.headRoot,
		}
	}
	return doltdb.Roots{
		Head:    d.headRoot,
		Working: d.WorkingSet.WorkingRoot(),
		Staged:  d.WorkingSet.StagedRoot(),
	}
}

var _ sql.Session = &Session{}

// DefaultSession creates a Session object with default values
func DefaultSession() *Session {
	sess := &Session{
		Session:  sql.NewBaseSession(),
		username: "",
		email:    "",
		dbStates: make(map[string]*DatabaseSessionState),
		provider: emptyRevisionDatabaseProvider{},
	}
	return sess
}

type InitialDbState struct {
	Db           sql.Database
	HeadCommit   *doltdb.Commit
	DetachedHead bool
	ReadOnly     bool
	WorkingSet   *doltdb.WorkingSet
	DbData       env.DbData
	ReadReplica  *env.Remote
	Remotes      map[string]env.Remote
	Branches     map[string]env.BranchConfig

	// If err is set, this InitialDbState is partially invalid, but may be
	// usable to initialize a database at a revision specifier, for
	// example. Adding this InitialDbState to a session will return this
	// error.
	Err error
}

// NewSession creates a Session object from a standard sql.Session and 0 or more Database objects.
<<<<<<< HEAD
func NewSession(ctx *sql.Context, sqlSess *sql.BaseSession, pro RevisionDatabaseProvider, conf *env.DoltCliConfig, dbs ...InitialDbState) (*DoltSession, error) {
=======
func NewSession(ctx *sql.Context, sqlSess *sql.BaseSession, pro RevisionDatabaseProvider, conf config.ReadableConfig, dbs ...InitialDbState) (*Session, error) {
>>>>>>> 1f6c24c0
	username := conf.GetStringOrDefault(env.UserNameKey, "")
	email := conf.GetStringOrDefault(env.UserEmailKey, "")
	sess := &Session{
		Session:  sqlSess,
		username: username,
		email:    email,
		dbStates: make(map[string]*DatabaseSessionState),
		provider: pro,
	}

	var globals config.ReadWriteConfig
	if localConf, ok := conf.GetConfig(env.LocalConfig); !ok {
		ctx.Warn(NonpersistableSessionCode, "multi-db mode does not support persistable sessions")
		globals = config.NewMapConfig(make(map[string]string))
	} else {
		globals = config.NewPrefixConfig(localConf, env.SqlServerGlobalsPrefix)
	}

	dsess := NewDoltSession(sess, globals)

	for _, db := range dbs {
		err := dsess.AddDB(ctx, db)

		if err != nil {
			return nil, err
		}
	}

	return dsess, nil
}

// NewDoltSession creates a DoltSession object from a standard sql.Session and 0 or more Database objects.
func NewDoltSession(ctx *sql.Context, sqlSess *sql.BaseSession, pro RevisionDatabaseProvider, conf *env.DoltCliConfig, dbs ...InitialDbState) (*DoltSession, error) {
	sess, err := NewSession(ctx, sqlSess, pro, conf, dbs...)
	if err != nil {
		return nil, err
	}

	var globals config.ReadWriteConfig
	if localConf, ok := conf.GetConfig(env.LocalConfig); !ok {
		ctx.Warn(NonpersistableSessionCode, "multi-db mode does not support persistable sessions")
		globals = config.NewMapConfig(make(map[string]string))
	} else {
		globals = config.NewPrefixConfig(localConf, env.ServerConfigPrefix)
	}

	return NewDoltSessionFromDefault(sess, globals), nil
}

// EnableBatchedMode enables batched mode for this session. This is only safe to do during initialization.
// Sessions operating in batched mode don't flush any edit buffers except when told to do so explicitly, or when a
// transaction commits. Disable @@autocommit to prevent edit buffers from being flushed prematurely in this mode.
func (sess *Session) EnableBatchedMode() {
	sess.batchMode = Batched
}

// DSessFromSess retrieves a dolt session from a standard sql.Session
func DSessFromSess(sess sql.Session) *DoltSession {
	return sess.(*DoltSession)
}

// LookupDbState returns the session state for the database named
// TODO(zachmu) get rid of bool return param, use a not found error or similar
func (sess *Session) lookupDbState(ctx *sql.Context, dbName string) (*DatabaseSessionState, bool, error) {
	dbState, ok := sess.dbStates[dbName]
	if ok {
		return dbState, ok, nil
	}

	init, err := sess.provider.RevisionDbState(ctx, dbName)
	if err != nil {
		return nil, false, err
	}

	// TODO: this could potentially add a |sess.dbStates| entry
	// 	for every commit in the history, leaking memory.
	// 	We need a size-limited data structure for read-only
	// 	revision databases reading from Commits.
	if err = sess.AddDB(ctx, init); err != nil {
		return nil, ok, err
	}
	dbState, ok = sess.dbStates[dbName]
	if !ok {
		return nil, false, sql.ErrDatabaseNotFound.New(dbName)
	}
	return dbState, true, nil
}

func (sess *Session) LookupDbState(ctx *sql.Context, dbName string) (*DatabaseSessionState, bool, error) {
	s, ok, err := sess.lookupDbState(ctx, dbName)
	if ok && s.Err != nil {
		return nil, false, s.Err
	}
	return s, ok, err
}

func (sess *Session) GetDbStates() map[string]*DatabaseSessionState {
	return sess.dbStates
}

// Flush flushes all changes sitting in edit sessions to the session root for the database named. This normally
// happens automatically as part of statement execution, and is only necessary when the session is manually batched (as
// for bulk SQL import)
func (sess *Session) Flush(ctx *sql.Context, dbName string) error {
	dbState, _, err := sess.LookupDbState(ctx, dbName)
	if err != nil {
		return err
	}

	newRoot, err := dbState.EditSession.Flush(ctx)
	if err != nil {
		return err
	}

	return sess.SetRoot(ctx, dbName, newRoot)
}

// CommitTransaction commits the in-progress transaction for the database named
func (sess *Session) StartTransaction(ctx *sql.Context, dbName string, tCharacteristic sql.TransactionCharacteristic) (sql.Transaction, error) {
	if TransactionsDisabled(ctx) {
		return DisabledTransaction{}, nil
	}

	sessionState, _, err := sess.LookupDbState(ctx, dbName)
	if err != nil {
		return nil, err
	}

	if sessionState.readOnly && sessionState.detachedHead {
		return DisabledTransaction{}, nil
	}

	err = sessionState.dbData.Ddb.Rebase(ctx)
	if err != nil {
		return nil, err
	}

	wsRef := sessionState.WorkingSet.Ref()
	ws, err := sessionState.dbData.Ddb.ResolveWorkingSet(ctx, wsRef)
	// TODO: every HEAD needs a working set created when it is. We can get rid of this in a 1.0 release when this is fixed
	if err == doltdb.ErrWorkingSetNotFound {
		ws, err = sess.newWorkingSetForHead(ctx, wsRef, dbName)
		if err != nil {
			return nil, err
		}
	} else if err != nil {
		return nil, err
	}

	// logrus.Tracef("starting transaction with working root %s", ws.WorkingRoot().DebugString(ctx, true))

	// TODO: this is going to do 2 resolves to get the head root, not ideal
	err = sess.SetWorkingSet(ctx, dbName, ws, nil)

	// SetWorkingSet always sets the dirty bit, but by definition we are clean at transaction start
	sessionState.dirty = false

	return NewDoltTransaction(ws, wsRef, sessionState.dbData, sessionState.EditSession.Opts, tCharacteristic), nil
}

func (sess *Session) newWorkingSetForHead(ctx *sql.Context, wsRef ref.WorkingSetRef, dbName string) (*doltdb.WorkingSet, error) {
	dbData, _ := sess.GetDbData(nil, dbName)

	headSpec, _ := doltdb.NewCommitSpec("HEAD")
	headRef, err := wsRef.ToHeadRef()
	if err != nil {
		return nil, err
	}

	headCommit, err := dbData.Ddb.Resolve(ctx, headSpec, headRef)
	if err != nil {
		return nil, err
	}

	headRoot, err := headCommit.GetRootValue()
	if err != nil {
		return nil, err
	}

	return doltdb.EmptyWorkingSet(wsRef).WithWorkingRoot(headRoot).WithStagedRoot(headRoot), nil
}

// CommitTransaction commits the in-progress transaction for the database named. Depending on session settings, this
// may write only a new working set, or may additionally create a new dolt commit for the current HEAD.
func (sess *Session) CommitTransaction(ctx *sql.Context, dbName string, tx sql.Transaction) error {
	if sess.BatchMode() == Batched {
		err := sess.Flush(ctx, dbName)
		if err != nil {
			return err
		}
	}

	if TransactionsDisabled(ctx) {
		return nil
	}

	// This is triggered when certain commands are sent to the server (ex. commit) when a database is not selected.
	// These commands should not error.
	if dbName == "" {
		return nil
	}

	performDoltCommitVar, err := sess.Session.GetSessionVariable(ctx, DoltCommitOnTransactionCommit)
	if err != nil {
		return err
	}

	peformDoltCommitInt, ok := performDoltCommitVar.(int8)
	if !ok {
		return fmt.Errorf(fmt.Sprintf("Unexpected type for var %s: %T", DoltCommitOnTransactionCommit, performDoltCommitVar))
	}

	if peformDoltCommitInt == 1 {
		pendingCommit, err := sess.PendingCommitAllStaged(ctx, dbName, actions.CommitStagedProps{
			Message:    "Transaction commit",
			Date:       ctx.QueryTime(),
			AllowEmpty: false,
			Force:      false,
			Name:       sess.Username(),
			Email:      sess.Email(),
		})
		if err != nil {
			return err
		}

		// Nothing to stage, so fall back to CommitWorkingSet logic instead
		if pendingCommit == nil {
			return sess.CommitWorkingSet(ctx, dbName, tx)
		}

		_, err = sess.DoltCommit(ctx, dbName, tx, pendingCommit)
		return err
	} else {
		return sess.CommitWorkingSet(ctx, dbName, tx)
	}
}

// CommitWorkingSet commits the working set for the transaction given, without creating a new dolt commit.
// Clients should typically use CommitTransaction, which performs additional checks, instead of this method.
func (sess *Session) CommitWorkingSet(ctx *sql.Context, dbName string, tx sql.Transaction) error {
	dbState, _, err := sess.LookupDbState(ctx, dbName)
	if err != nil {
		return err
	}

	if !dbState.dirty {
		return nil
	}

	commitFunc := func(ctx *sql.Context, dtx *DoltTransaction, workingSet *doltdb.WorkingSet) (*doltdb.WorkingSet, *doltdb.Commit, error) {
		ws, err := dtx.Commit(ctx, workingSet)
		return ws, nil, err
	}

	_, err = sess.doCommit(ctx, dbName, tx, commitFunc)
	return err
}

// DoltCommit commits the working set and a new dolt commit with the properties given.
// Clients should typically use CommitTransaction, which performs additional checks, instead of this method.
func (sess *Session) DoltCommit(
	ctx *sql.Context,
	dbName string,
	tx sql.Transaction,
	commit *doltdb.PendingCommit,
) (*doltdb.Commit, error) {
	commitFunc := func(ctx *sql.Context, dtx *DoltTransaction, workingSet *doltdb.WorkingSet) (*doltdb.WorkingSet, *doltdb.Commit, error) {
		return dtx.DoltCommit(
			ctx,
			workingSet.WithWorkingRoot(commit.Roots.Working).WithStagedRoot(commit.Roots.Staged),
			commit)
	}

	return sess.doCommit(ctx, dbName, tx, commitFunc)
}

// doCommitFunc is a function to write to the database, which involves updating the working set and potentially
// updating HEAD with a new commit
type doCommitFunc func(ctx *sql.Context, dtx *DoltTransaction, workingSet *doltdb.WorkingSet) (*doltdb.WorkingSet, *doltdb.Commit, error)

// doCommit exercise the business logic for a particular doCommitFunc
func (sess *Session) doCommit(ctx *sql.Context, dbName string, tx sql.Transaction, commitFunc doCommitFunc) (*doltdb.Commit, error) {
	dbState, ok, err := sess.LookupDbState(ctx, dbName)
	if err != nil {
		return nil, err
	} else if !ok {
		// It's possible that we don't have dbstate if the user has created an in-Memory database. Moreover,
		// the analyzer will check for us whether a db exists or not.
		// TODO: fix this
		return nil, nil
	}

	// TODO: validate that the transaction belongs to the DB named
	dtx, ok := tx.(*DoltTransaction)
	if !ok {
		return nil, fmt.Errorf("expected a DoltTransaction")
	}

	mergedWorkingSet, newCommit, err := commitFunc(ctx, dtx, dbState.WorkingSet)
	if err != nil {
		return nil, err
	}

	err = sess.SetWorkingSet(ctx, dbName, mergedWorkingSet, nil)
	if err != nil {
		return nil, err
	}

	dbState.dirty = false
	return newCommit, nil
}

// PendingCommitAllStaged returns a pending commit with all tables staged. Returns nil if there are no changes to stage.
func (sess *Session) PendingCommitAllStaged(ctx *sql.Context, dbName string, props actions.CommitStagedProps) (*doltdb.PendingCommit, error) {
	roots, ok := sess.GetRoots(ctx, dbName)
	if !ok {
		return nil, fmt.Errorf("Couldn't get info for database %s", dbName)
	}

	var err error
	roots, err = actions.StageAllTablesNoDocs(ctx, roots)
	if err != nil {
		return nil, err
	}

	return sess.NewPendingCommit(ctx, dbName, roots, props)
}

// NewPendingCommit returns a new |doltdb.PendingCommit| for the database named, using the roots given, adding any
// merge parent from an in progress merge as appropriate. The session working set is not updated with these new roots,
// but they are set in the returned |doltdb.PendingCommit|. If there are no changes staged, this method returns nil.
func (sess *Session) NewPendingCommit(ctx *sql.Context, dbName string, roots doltdb.Roots, props actions.CommitStagedProps) (*doltdb.PendingCommit, error) {
	sessionState, _, err := sess.LookupDbState(ctx, dbName)
	if err != nil {
		return nil, err
	}

	var mergeParentCommits []*doltdb.Commit
	if sessionState.WorkingSet.MergeActive() {
		mergeParentCommits = []*doltdb.Commit{sessionState.WorkingSet.MergeState().Commit()}
	}

	pendingCommit, err := actions.GetCommitStaged(ctx, roots, sessionState.WorkingSet.MergeActive(), mergeParentCommits, sessionState.dbData, props)
	if _, ok := err.(actions.NothingStaged); err != nil && !ok {
		return nil, err
	}

	return pendingCommit, nil
}

// RollbackTransaction rolls the given transaction back
func (sess *Session) RollbackTransaction(ctx *sql.Context, dbName string, tx sql.Transaction) error {
	if !TransactionsDisabled(ctx) || dbName == "" {
		return nil
	}

	dbState, ok, err := sess.LookupDbState(ctx, dbName)
	if err != nil {
		return err
	}

	if !dbState.dirty {
		return nil
	}

	dtx, ok := tx.(*DoltTransaction)
	if !ok {
		return fmt.Errorf("expected a DoltTransaction")
	}

	err = sess.SetRoot(ctx, dbName, dtx.startState.WorkingRoot())
	if err != nil {
		return err
	}

	dbState.dirty = false
	return nil
}

// CreateSavepoint creates a new savepoint for this transaction with the name given. A previously created savepoint
// with the same name will be overwritten.
func (sess *Session) CreateSavepoint(ctx *sql.Context, savepointName, dbName string, tx sql.Transaction) error {
	if TransactionsDisabled(ctx) || dbName == "" {
		return nil
	}

	dtx, ok := tx.(*DoltTransaction)
	if !ok {
		return fmt.Errorf("expected a DoltTransaction")
	}

	dbState, ok, err := sess.LookupDbState(ctx, dbName)
	if err != nil {
		return err
	}

	dtx.CreateSavepoint(savepointName, dbState.GetRoots().Working)
	return nil
}

// RollbackToSavepoint sets this session's root to the one saved in the savepoint name. It's an error if no savepoint
// with that name exists.
func (sess *Session) RollbackToSavepoint(ctx *sql.Context, savepointName, dbName string, tx sql.Transaction) error {
	if TransactionsDisabled(ctx) || dbName == "" {
		return nil
	}

	dtx, ok := tx.(*DoltTransaction)
	if !ok {
		return fmt.Errorf("expected a DoltTransaction")
	}

	root := dtx.RollbackToSavepoint(savepointName)
	if root == nil {
		return sql.ErrSavepointDoesNotExist.New(savepointName)
	}

	err := sess.SetRoot(ctx, dbName, root)
	if err != nil {
		return err
	}

	return nil
}

// ReleaseSavepoint removes the savepoint name from the transaction. It's an error if no savepoint with that name
// exists.
func (sess *Session) ReleaseSavepoint(ctx *sql.Context, savepointName, dbName string, tx sql.Transaction) error {
	if TransactionsDisabled(ctx) || dbName == "" {
		return nil
	}

	dtx, ok := tx.(*DoltTransaction)
	if !ok {
		return fmt.Errorf("expected a DoltTransaction")
	}

	root := dtx.ClearSavepoint(savepointName)
	if root == nil {
		return sql.ErrSavepointDoesNotExist.New(savepointName)
	}

	return nil
}

// GetDoltDB returns the *DoltDB for a given database by name
func (sess *Session) GetDoltDB(ctx *sql.Context, dbName string) (*doltdb.DoltDB, bool) {
	dbState, ok, err := sess.LookupDbState(ctx, dbName)
	if err != nil {
		return nil, false
	}
	if !ok {
		return nil, false
	}

	return dbState.dbData.Ddb, true
}

func (sess *Session) GetDbData(ctx *sql.Context, dbName string) (env.DbData, bool) {
	dbState, ok, err := sess.LookupDbState(ctx, dbName)
	if err != nil {
		return env.DbData{}, false
	}
	if !ok {
		return env.DbData{}, false
	}

	return dbState.dbData, true
}

// GetRoots returns the current roots for a given database associated with the session
func (sess *Session) GetRoots(ctx *sql.Context, dbName string) (doltdb.Roots, bool) {
	dbState, ok, err := sess.LookupDbState(ctx, dbName)
	if err != nil {
		return doltdb.Roots{}, false
	}
	if !ok {
		return doltdb.Roots{}, false
	}

	return dbState.GetRoots(), true
}

// SetRoot sets a new root value for the session for the database named. This is the primary mechanism by which data
// changes are communicated to the engine and persisted back to disk. All data changes should be followed by a call to
// update the session's root value via this method.
// Data changes contained in the |newRoot| aren't persisted until this session is committed.
// TODO: rename to SetWorkingRoot
func (sess *Session) SetRoot(ctx *sql.Context, dbName string, newRoot *doltdb.RootValue) error {
	// TODO: this is redundant with work done in setRoot
	sessionState, _, err := sess.LookupDbState(ctx, dbName)
	if err != nil {
		return err
	}

	if rootsEqual(sessionState.GetRoots().Working, newRoot) {
		return nil
	}

	if sessionState.readOnly {
		// TODO: Return an error here?
		return nil
	}

	return sess.setRoot(ctx, dbName, newRoot)
}

// setRoot is like its exported version, but skips the consistency check
func (sess *Session) setRoot(ctx *sql.Context, dbName string, newRoot *doltdb.RootValue) error {
	// logrus.Tracef("setting root value %s", newRoot.DebugString(ctx, true))

	sessionState, _, err := sess.LookupDbState(ctx, dbName)
	if err != nil {
		return err
	}

	h, err := newRoot.HashOf()
	if err != nil {
		return err
	}

	hashStr := h.String()
	err = sess.Session.SetSessionVariable(ctx, WorkingKey(dbName), hashStr)
	if err != nil {
		return err
	}

	sessionState.WorkingSet = sessionState.WorkingSet.WithWorkingRoot(newRoot)

	err = sessionState.EditSession.SetRoot(ctx, newRoot)
	if err != nil {
		return err
	}

	sessionState.dirty = true
	return nil
}

// SetRoots sets new roots for the session for the database named. Typically clients should only set the working root,
// via setRoot. This method is for clients that need to update more of the session state, such as the dolt_ functions.
// Unlike setting the only the working root, this method always marks the database state dirty.
func (sess *Session) SetRoots(ctx *sql.Context, dbName string, roots doltdb.Roots) error {
	// TODO: handle HEAD here?
	sessionState, _, err := sess.LookupDbState(ctx, dbName)
	if err != nil {
		return err
	}

	workingSet := sessionState.WorkingSet.WithWorkingRoot(roots.Working).WithStagedRoot(roots.Staged)
	return sess.SetWorkingSet(ctx, dbName, workingSet, nil)
}

// SetWorkingSet sets the working set for this session.  Unlike setting the working root alone, this method always
// marks the session dirty.
// |headRoot| will be set to the working sets's corresponding HEAD if nil
func (sess *Session) SetWorkingSet(
	ctx *sql.Context,
	dbName string,
	ws *doltdb.WorkingSet,
	headRoot *doltdb.RootValue,
) error {
	if ws == nil {
		panic("attempted to set a nil working set for the session")
	}

	sessionState, _, err := sess.LookupDbState(ctx, dbName)
	if err != nil {
		return err
	}
	sessionState.WorkingSet = ws

	if headRoot == nil && !sessionState.detachedHead {
		cs, err := doltdb.NewCommitSpec(ws.Ref().GetPath())
		if err != nil {
			return err
		}

		branchRef, err := ws.Ref().ToHeadRef()
		if err != nil {
			return err
		}

		cm, err := sessionState.dbData.Ddb.Resolve(ctx, cs, branchRef)
		if err != nil {
			return err
		}

		sessionState.headCommit = cm

		headRoot, err = cm.GetRootValue()
		if err != nil {
			return err
		}
	}

	if headRoot != nil {
		sessionState.headRoot = headRoot
	}

	err = sess.setSessionVarsForDb(ctx, dbName)
	if err != nil {
		return err
	}

	// setRoot updates any edit sessions in use
	err = sess.setRoot(ctx, dbName, ws.WorkingRoot())
	if err != nil {
		return nil
	}

	return nil
}

// SwitchWorkingSet switches to a new working set for this session. Unlike SetWorkingSet, this method expresses no
// intention to eventually persist any uncommitted changes. Rather, this method only changes the in memory state of
// this session. It's equivalent to starting a new session with the working set reference provided. If the current
// session is dirty, this method returns an error. Clients can only switch branches with a clean working set, and so
// must either commit or rollback any changes before attempting to switch working sets.
func (sess *Session) SwitchWorkingSet(
	ctx *sql.Context,
	dbName string,
	wsRef ref.WorkingSetRef) error {
	sessionState, _, err := sess.LookupDbState(ctx, dbName)
	if err != nil {
		return err
	}

	if sessionState.dirty {
		return fmt.Errorf("Cannot switch working set, session state is dirty. " +
			"Rollback or commit changes before changing working sets.")
	}

	ws, err := sessionState.dbData.Ddb.ResolveWorkingSet(ctx, wsRef)
	if err == doltdb.ErrWorkingSetNotFound {
		// no working set for this HEAD yet
		ws, err = sess.newWorkingSetForHead(ctx, wsRef, dbName)
		if err != nil {
			return err
		}
	} else if err != nil {
		return err
	}

	// TODO: just call SetWorkingSet?
	sessionState.WorkingSet = ws

	cs, err := doltdb.NewCommitSpec(ws.Ref().GetPath())
	if err != nil {
		return err
	}

	branchRef, err := ws.Ref().ToHeadRef()
	if err != nil {
		return err
	}

	cm, err := sessionState.dbData.Ddb.Resolve(ctx, cs, branchRef)
	if err != nil {
		return err
	}

	sessionState.headCommit = cm
	sessionState.headRoot, err = cm.GetRootValue()
	if err != nil {
		return err
	}

	err = sess.setSessionVarsForDb(ctx, dbName)
	if err != nil {
		return err
	}

	// setRoot updates any edit sessions in use
	err = sess.setRoot(ctx, dbName, ws.WorkingRoot())
	if err != nil {
		return nil
	}

	// After switching to a new working set, we are by definition clean
	sessionState.dirty = false

	// the current transaction, if there is one, needs to be restarted
	tCharacteristic := sql.ReadWrite
	if t := ctx.GetTransaction(); t != nil {
		if t.IsReadOnly() {
			tCharacteristic = sql.ReadOnly
		}
	}
	ctx.SetTransaction(NewDoltTransaction(ws, wsRef, sessionState.dbData, sessionState.EditSession.Opts, tCharacteristic))

	return nil
}

func (sess *Session) WorkingSet(ctx *sql.Context, dbName string) (*doltdb.WorkingSet, error) {
	sessionState, _, err := sess.LookupDbState(ctx, dbName)
	if err != nil {
		return nil, err
	}
	return sessionState.WorkingSet, nil
}

func (sess *Session) GetTempTableRootValue(ctx *sql.Context, dbName string) (*doltdb.RootValue, bool) {
	dbState, ok, err := sess.LookupDbState(ctx, dbName)
	if err != nil {
		return nil, false
	}
	if !ok {
		return nil, false
	}

	if dbState.TempTableRoot == nil {
		return nil, false
	}

	return dbState.TempTableRoot, true
}

func (sess *Session) SetTempTableRoot(ctx *sql.Context, dbName string, newRoot *doltdb.RootValue) error {
	dbState, _, err := sess.LookupDbState(ctx, dbName)
	if err != nil {
		return err
	}
	dbState.TempTableRoot = newRoot
	return dbState.TempTableEditSession.SetRoot(ctx, newRoot)
}

// GetHeadCommit returns the parent commit of the current session.
func (sess *Session) GetHeadCommit(ctx *sql.Context, dbName string) (*doltdb.Commit, error) {
	dbState, ok, err := sess.LookupDbState(ctx, dbName)
	if err != nil {
		return nil, err
	}
	if !ok {
		return nil, sql.ErrDatabaseNotFound.New(dbName)
	}

	return dbState.headCommit, nil
}

// SetSessionVariable is defined on sql.Session. We intercept it here to interpret the special semantics of the system
// vars that we define. Otherwise we pass it on to the base implementation.
func (sess *Session) SetSessionVariable(ctx *sql.Context, key string, value interface{}) error {
	if isHead, dbName := IsHeadKey(key); isHead {
		err := sess.setHeadSessionVar(ctx, value, dbName)
		if err != nil {
			return err
		}

		dbState, _, err := sess.LookupDbState(ctx, dbName)
		if err != nil {
			return err
		}

		dbState.detachedHead = true
		return nil
	}

	if isHeadRef, dbName := IsHeadRefKey(key); isHeadRef {
		valStr, isStr := value.(string)
		if !isStr {
			return doltdb.ErrInvalidBranchOrHash
		}

		headRef, err := ref.Parse(valStr)
		if err != nil {
			return err
		}

		wsRef, err := ref.WorkingSetRefForHead(headRef)
		if err != nil {
			return err
		}

		err = sess.SwitchWorkingSet(ctx, dbName, wsRef)
		if err != nil {
			return err
		}

		return sess.Session.SetSessionVariable(ctx, key, headRef.String())
	}

	if isWorking, dbName := IsWorkingKey(key); isWorking {
		return sess.setWorkingSessionVar(ctx, value, dbName)
	}

	// TODO: allow setting staged directly via var? seems like no

	if strings.ToLower(key) == "foreign_key_checks" {
		return sess.setForeignKeyChecksSessionVar(ctx, key, value)
	}

	return sess.Session.SetSessionVariable(ctx, key, value)
}

func (sess *Session) setForeignKeyChecksSessionVar(ctx *sql.Context, key string, value interface{}) error {
	convertedVal, err := sql.Int64.Convert(value)
	if err != nil {
		return err
	}
	intVal := int64(0)
	if convertedVal != nil {
		intVal = convertedVal.(int64)
	}
	if intVal == 0 {
		for _, dbState := range sess.dbStates {
			dbState.EditSession.Opts.ForeignKeyChecksDisabled = true
		}
	} else if intVal == 1 {
		for _, dbState := range sess.dbStates {
			dbState.EditSession.Opts.ForeignKeyChecksDisabled = false
		}
	} else {
		return fmt.Errorf("variable 'foreign_key_checks' can't be set to the value of '%d'", intVal)
	}

	return sess.Session.SetSessionVariable(ctx, key, value)
}

func (sess *Session) setWorkingSessionVar(ctx *sql.Context, value interface{}, dbName string) error {
	valStr, isStr := value.(string) // valStr represents a root val hash
	if !isStr || !hash.IsValid(valStr) {
		return doltdb.ErrInvalidHash
	}

	dbState, ok, err := sess.LookupDbState(ctx, dbName)
	if err != nil {
		return err
	}
	if !ok {
		return sql.ErrDatabaseNotFound.New(dbName)
	}

	root, err := dbState.dbData.Ddb.ReadRootValue(ctx, hash.Parse(valStr))
	if errors.Is(doltdb.ErrNoRootValAtHash, err) {
		return nil
	} else if err != nil {
		return err
	}

	return sess.SetRoot(ctx, dbName, root)
}

func (sess *Session) setHeadSessionVar(ctx *sql.Context, value interface{}, dbName string) error {
	dbState, ok, err := sess.LookupDbState(ctx, dbName)
	if err != nil {
		return err
	}
	if !ok {
		return sql.ErrDatabaseNotFound.New(dbName)
	}

	valStr, isStr := value.(string)
	if !isStr || !hash.IsValid(valStr) {
		return doltdb.ErrInvalidHash
	}

	cs, err := doltdb.NewCommitSpec(valStr)
	if err != nil {
		return err
	}

	cm, err := dbState.dbData.Ddb.Resolve(ctx, cs, nil)
	if err != nil {
		return err
	}

	dbState.headCommit = cm

	root, err := cm.GetRootValue()
	if err != nil {
		return err
	}

	dbState.headRoot = root

	err = sess.Session.SetSessionVariable(ctx, HeadKey(dbName), value)
	if err != nil {
		return err
	}

	// TODO: preserve working set changes?
	return sess.SetRoot(ctx, dbName, root)
}

// SetSessionVarDirectly directly updates sess.Session. This is useful in the context of the sql shell where
// the working and head session variable may be updated at different times.
func (sess *Session) SetSessionVarDirectly(ctx *sql.Context, key string, value interface{}) error {
	return sess.Session.SetSessionVariable(ctx, key, value)
}

// HasDB returns true if |sess| is tracking state for this database.
func (sess *Session) HasDB(ctx *sql.Context, dbName string) bool {
	_, ok, err := sess.lookupDbState(ctx, dbName)
	return ok && err == nil
}

// AddDB adds the database given to this session. This establishes a starting root value for this session, as well as
// other state tracking metadata.
func (sess *Session) AddDB(ctx *sql.Context, dbState InitialDbState) error {
	db := dbState.Db
	defineSystemVariables(db.Name())

	sessionState := &DatabaseSessionState{}
	sess.dbStates[db.Name()] = sessionState

	// TODO: get rid of all repo state reader / writer stuff. Until we do, swap out the reader with one of our own, and
	//  the writer with one that errors out
	sessionState.dbData = dbState.DbData
	adapter := NewSessionStateAdapter(sess, db.Name(), dbState.Remotes, dbState.Branches)
	sessionState.dbData.Rsr = adapter
	sessionState.dbData.Rsw = adapter
	sessionState.readOnly, sessionState.detachedHead, sessionState.readReplica = dbState.ReadOnly, dbState.DetachedHead, dbState.ReadReplica

	// TODO: figure out how to cast this to dsqle.SqlDatabase without creating import cycles
	editOpts := db.(interface{ EditOptions() editor.Options }).EditOptions()
	sessionState.EditSession = editor.CreateTableEditSession(nil, editOpts)

	// WorkingSet is nil in the case of a read only, detached head DB
	if dbState.Err != nil {
		sessionState.Err = dbState.Err
	} else if dbState.WorkingSet != nil {
		sessionState.WorkingSet = dbState.WorkingSet
		workingRoot := dbState.WorkingSet.WorkingRoot()
		// logrus.Tracef("working root intialized to %s", workingRoot.DebugString(ctx, false))

		err := sess.setRoot(ctx, db.Name(), workingRoot)
		if err != nil {
			return err
		}
	} else {
		headRoot, err := dbState.HeadCommit.GetRootValue()
		if err != nil {
			return err
		}

		sessionState.headRoot = headRoot
	}

	// This has to happen after SetRoot above, since it does a stale check before its work
	// TODO: this needs to be kept up to date as the working set ref changes
	sessionState.headCommit = dbState.HeadCommit

	// After setting the initial root we have no state to commit
	sessionState.dirty = false

	if sessionState.Err == nil {
		return sess.setSessionVarsForDb(ctx, db.Name())
	}
	return nil
}

// CreateTemporaryTablesRoot creates an empty root value and a table edit session for the purposes of storing
// temporary tables. This should only be used on demand. That is only when a temporary table is created should we
// create the root map and edit session map.
func (sess *Session) CreateTemporaryTablesRoot(ctx *sql.Context, dbName string, ddb *doltdb.DoltDB) error {
	newRoot, err := doltdb.EmptyRootValue(ctx, ddb.ValueReadWriter())
	if err != nil {
		return err
	}

	dbState, _, err := sess.LookupDbState(ctx, dbName)
	if err != nil {
		return err
	}
	dbState.TempTableEditSession = editor.CreateTableEditSession(newRoot, dbState.EditSession.Opts)

	return sess.SetTempTableRoot(ctx, dbName, newRoot)
}

// CWBHeadRef returns the branch ref for this session HEAD for the database named
func (sess *Session) CWBHeadRef(ctx *sql.Context, dbName string) (ref.DoltRef, error) {
	dbState, _, err := sess.LookupDbState(ctx, dbName)
	if err != nil {
		return nil, err
	}
	return dbState.WorkingSet.Ref().ToHeadRef()
}

func (sess *Session) Username() string {
	return sess.username
}

func (sess *Session) Email() string {
	return sess.email
}

func (sess *Session) BatchMode() batchMode {
	return sess.batchMode
}

// setSessionVarsForDb updates the three session vars that track the value of the session root hashes
func (sess *Session) setSessionVarsForDb(ctx *sql.Context, dbName string) error {
	state, _, err := sess.lookupDbState(ctx, dbName)
	if err != nil {
		return err
	}

	if state.WorkingSet != nil {
		headRef, err := state.WorkingSet.Ref().ToHeadRef()
		if err != nil {
			return err
		}

		err = sess.Session.SetSessionVariable(ctx, HeadRefKey(dbName), headRef.String())
		if err != nil {
			return err
		}
	}

	roots := state.GetRoots()

	h, err := roots.Working.HashOf()
	if err != nil {
		return err
	}
	err = sess.Session.SetSessionVariable(ctx, WorkingKey(dbName), h.String())
	if err != nil {
		return err
	}

	h, err = roots.Staged.HashOf()
	if err != nil {
		return err
	}
	err = sess.Session.SetSessionVariable(ctx, StagedKey(dbName), h.String())
	if err != nil {
		return err
	}

	h, err = state.headCommit.HashOf()
	if err != nil {
		return err
	}
	err = sess.Session.SetSessionVariable(ctx, HeadKey(dbName), h.String())
	if err != nil {
		return err
	}

	return nil
}

// defineSystemVariables defines dolt-session variables in the engine as necessary
func defineSystemVariables(name string) {
	if _, _, ok := sql.SystemVariables.GetGlobal(name + HeadKeySuffix); !ok {
		sql.SystemVariables.AddSystemVariables([]sql.SystemVariable{
			{
				Name:              HeadRefKey(name),
				Scope:             sql.SystemVariableScope_Session,
				Dynamic:           true,
				SetVarHintApplies: false,
				Type:              sql.NewSystemStringType(HeadRefKey(name)),
				Default:           "",
			},
			{
				Name:              HeadKey(name),
				Scope:             sql.SystemVariableScope_Session,
				Dynamic:           true,
				SetVarHintApplies: false,
				Type:              sql.NewSystemStringType(HeadKey(name)),
				Default:           "",
			},
			{
				Name:              WorkingKey(name),
				Scope:             sql.SystemVariableScope_Session,
				Dynamic:           true,
				SetVarHintApplies: false,
				Type:              sql.NewSystemStringType(WorkingKey(name)),
				Default:           "",
			},
			{
				Name:              StagedKey(name),
				Scope:             sql.SystemVariableScope_Session,
				Dynamic:           true,
				SetVarHintApplies: false,
				Type:              sql.NewSystemStringType(StagedKey(name)),
				Default:           "",
			},
		})
	}
}<|MERGE_RESOLUTION|>--- conflicted
+++ resolved
@@ -148,7 +148,6 @@
 	WorkingSet           *doltdb.WorkingSet
 	dbData               env.DbData
 	EditSession          *editor.TableEditSession
-	Config               config.ReadWriteConfig
 	detachedHead         bool
 	readOnly             bool
 	dirty                bool
@@ -210,11 +209,7 @@
 }
 
 // NewSession creates a Session object from a standard sql.Session and 0 or more Database objects.
-<<<<<<< HEAD
-func NewSession(ctx *sql.Context, sqlSess *sql.BaseSession, pro RevisionDatabaseProvider, conf *env.DoltCliConfig, dbs ...InitialDbState) (*DoltSession, error) {
-=======
 func NewSession(ctx *sql.Context, sqlSess *sql.BaseSession, pro RevisionDatabaseProvider, conf config.ReadableConfig, dbs ...InitialDbState) (*Session, error) {
->>>>>>> 1f6c24c0
 	username := conf.GetStringOrDefault(env.UserNameKey, "")
 	email := conf.GetStringOrDefault(env.UserEmailKey, "")
 	sess := &Session{
@@ -225,40 +220,30 @@
 		provider: pro,
 	}
 
+	for _, db := range dbs {
+		err := sess.AddDB(ctx, db)
+
+		if err != nil {
+			return nil, err
+		}
+	}
+
+	return sess, nil
+}
+
+// NewDoltSession creates a DoltSession object from a standard sql.Session and 0 or more Database objects.
+func NewDoltSession(ctx *sql.Context, sqlSess *sql.BaseSession, pro RevisionDatabaseProvider, conf *env.DoltCliConfig, dbs ...InitialDbState) (*DoltSession, error) {
+	sess, err := NewSession(ctx, sqlSess, pro, conf, dbs...)
+	if err != nil {
+		return nil, err
+	}
+
 	var globals config.ReadWriteConfig
 	if localConf, ok := conf.GetConfig(env.LocalConfig); !ok {
 		ctx.Warn(NonpersistableSessionCode, "multi-db mode does not support persistable sessions")
 		globals = config.NewMapConfig(make(map[string]string))
 	} else {
 		globals = config.NewPrefixConfig(localConf, env.SqlServerGlobalsPrefix)
-	}
-
-	dsess := NewDoltSession(sess, globals)
-
-	for _, db := range dbs {
-		err := dsess.AddDB(ctx, db)
-
-		if err != nil {
-			return nil, err
-		}
-	}
-
-	return dsess, nil
-}
-
-// NewDoltSession creates a DoltSession object from a standard sql.Session and 0 or more Database objects.
-func NewDoltSession(ctx *sql.Context, sqlSess *sql.BaseSession, pro RevisionDatabaseProvider, conf *env.DoltCliConfig, dbs ...InitialDbState) (*DoltSession, error) {
-	sess, err := NewSession(ctx, sqlSess, pro, conf, dbs...)
-	if err != nil {
-		return nil, err
-	}
-
-	var globals config.ReadWriteConfig
-	if localConf, ok := conf.GetConfig(env.LocalConfig); !ok {
-		ctx.Warn(NonpersistableSessionCode, "multi-db mode does not support persistable sessions")
-		globals = config.NewMapConfig(make(map[string]string))
-	} else {
-		globals = config.NewPrefixConfig(localConf, env.ServerConfigPrefix)
 	}
 
 	return NewDoltSessionFromDefault(sess, globals), nil
