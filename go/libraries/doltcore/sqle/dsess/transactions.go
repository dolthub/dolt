// Copyright 2021 Dolthub, Inc.
//
// Licensed under the Apache License, Version 2.0 (the "License");
// you may not use this file except in compliance with the License.
// You may obtain a copy of the License at
//
//     http://www.apache.org/licenses/LICENSE-2.0
//
// Unless required by applicable law or agreed to in writing, software
// distributed under the License is distributed on an "AS IS" BASIS,
// WITHOUT WARRANTIES OR CONDITIONS OF ANY KIND, either express or implied.
// See the License for the specific language governing permissions and
// limitations under the License.

package dsess

import (
	"errors"
	"fmt"
	"strings"
	"sync"
	"time"

	"github.com/dolthub/go-mysql-server/sql"
	"github.com/sirupsen/logrus"

	"github.com/dolthub/dolt/go/libraries/doltcore/doltdb"
	"github.com/dolthub/dolt/go/libraries/doltcore/env"
	"github.com/dolthub/dolt/go/libraries/doltcore/merge"
	"github.com/dolthub/dolt/go/libraries/doltcore/ref"
	"github.com/dolthub/dolt/go/libraries/doltcore/table/editor"
	"github.com/dolthub/dolt/go/store/datas"
	"github.com/dolthub/dolt/go/store/hash"
)

const (
	maxTxCommitRetries = 5
)

var ErrRetryTransaction = errors.New("this transaction conflicts with a committed transaction from another client, please retry")
var ErrUnresolvedConflictsCommit = errors.New("Merge conflict detected, transaction rolled back. Merge conflicts must be resolved using the dolt_conflicts tables before committing a transaction. To commit transactions with merge conflicts, set @@dolt_allow_commit_conflicts = 1")
var ErrUnresolvedConstraintViolationsCommit = errors.New("Committing this transaction resulted in a working set with constraint violations, transaction rolled back. " +
	"This constraint violation may be the result of a previous merge or the result of transaction sequencing. " +
	"Constraint violations from a merge can be resolved using the dolt_constraint_violations table before committing the transaction. " +
	"To allow transactions to be committed with constraint violations from a merge or transaction sequencing set @@dolt_force_transaction_commit=1.")

func TransactionsDisabled(ctx *sql.Context) bool {
	enabled, err := ctx.GetSessionVariable(ctx, TransactionsDisabledSysVar)
	if err != nil {
		panic(err)
	}

	switch enabled.(int8) {
	case 0:
		return false
	case 1:
		return true
	default:
		panic(fmt.Sprintf("Unexpected value %v", enabled))
	}
}

// DisabledTransaction is a no-op transaction type that lets us feature-gate transaction logic changes
type DisabledTransaction struct{}

func (d DisabledTransaction) String() string {
	return "Disabled transaction"
}

func (d DisabledTransaction) IsReadOnly() bool {
	return false
}

type DoltTransaction struct {
	sourceDbName    string
	startState      *doltdb.WorkingSet
	workingSetRef   ref.WorkingSetRef
	dbData          env.DbData
	savepoints      []savepoint
	mergeEditOpts   editor.Options
	mergeStrategy   merge.ConflictStompStrategy
	tCharacteristic sql.TransactionCharacteristic
}

type savepoint struct {
	name string
	root *doltdb.RootValue
}

func NewDoltTransaction(
	dbName string,
	startState *doltdb.WorkingSet,
	workingSet ref.WorkingSetRef,
	dbData env.DbData,
	mergeEditOpts editor.Options,
	mergeStrategy merge.ConflictStompStrategy,
	tCharacteristic sql.TransactionCharacteristic,
) *DoltTransaction {
	return &DoltTransaction{
		sourceDbName:    dbName,
		startState:      startState,
		workingSetRef:   workingSet,
		dbData:          dbData,
		mergeEditOpts:   mergeEditOpts,
		mergeStrategy:   mergeStrategy,
		tCharacteristic: tCharacteristic,
	}
}

func (tx DoltTransaction) String() string {
	// TODO: return more info (hashes need caching)
	return "DoltTransaction"
}

func (tx DoltTransaction) IsReadOnly() bool {
	return tx.tCharacteristic == sql.ReadOnly
}

var txLock sync.Mutex

// Commit attempts to merge the working set given into the current working set.
// Uses the same algorithm as merge.Merger:
// |current working set working root| is the root
// |workingSet.workingRoot| is the mergeRoot
// |tx.startRoot| is ancRoot
// if workingSet.workingRoot == ancRoot, attempt a fast-forward merge
// TODO: Non-working roots aren't merged into the working set and just stomp any changes made there. We need merge
//  strategies for staged as well as merge state.
func (tx *DoltTransaction) Commit(ctx *sql.Context, workingSet *doltdb.WorkingSet) (*doltdb.WorkingSet, error) {
	ws, _, err := tx.doCommit(ctx, workingSet, nil, txCommit)
	return ws, err
}

// transactionWrite is the logic to write an updated working set (and optionally a commit) to the database
type transactionWrite func(ctx *sql.Context,
	tx *DoltTransaction, // the transaction being written
	commit *doltdb.PendingCommit, // optional
	workingSet *doltdb.WorkingSet, // must be provided
	hash hash.Hash, // hash of the current working set to be written
) (*doltdb.WorkingSet, *doltdb.Commit, error)

// doltCommit is a transactionWrite function that updates the working set and commits a pending commit atomically
func doltCommit(ctx *sql.Context,
	tx *DoltTransaction,
	commit *doltdb.PendingCommit,
	workingSet *doltdb.WorkingSet,
	hash hash.Hash,
) (*doltdb.WorkingSet, *doltdb.Commit, error) {
	headRef, err := workingSet.Ref().ToHeadRef()
	if err != nil {
		return nil, nil, err
	}

	workingSet = workingSet.ClearMerge()
	newCommit, err := tx.dbData.Ddb.CommitWithWorkingSet(ctx, headRef, tx.workingSetRef, commit, workingSet, hash, tx.getWorkingSetMeta(ctx))
	return workingSet, newCommit, err
}

// txCommit is a transactionWrite function that updates the working set
func txCommit(ctx *sql.Context,
	tx *DoltTransaction,
	_ *doltdb.PendingCommit,
	workingSet *doltdb.WorkingSet,
	hash hash.Hash,
) (*doltdb.WorkingSet, *doltdb.Commit, error) {
	return workingSet, nil, tx.dbData.Ddb.UpdateWorkingSet(ctx, tx.workingSetRef, workingSet, hash, tx.getWorkingSetMeta(ctx))
}

// DoltCommit commits the working set and creates a new DoltCommit as specified, in one atomic write
func (tx *DoltTransaction) DoltCommit(ctx *sql.Context, workingSet *doltdb.WorkingSet, commit *doltdb.PendingCommit) (*doltdb.WorkingSet, *doltdb.Commit, error) {
	return tx.doCommit(ctx, workingSet, commit, doltCommit)
}

// doCommit commits this transaction with the write function provided. It takes the same params as DoltCommit
func (tx *DoltTransaction) doCommit(
	ctx *sql.Context,
	workingSet *doltdb.WorkingSet,
	commit *doltdb.PendingCommit,
	writeFn transactionWrite,
) (*doltdb.WorkingSet, *doltdb.Commit, error) {

	for i := 0; i < maxTxCommitRetries; i++ {
		updatedWs, newCommit, err := func() (*doltdb.WorkingSet, *doltdb.Commit, error) {
			// Serialize commits, since only one can possibly succeed at a time anyway
			txLock.Lock()
			defer txLock.Unlock()

			newWorkingSet := false

			existingWs, err := tx.dbData.Ddb.ResolveWorkingSet(ctx, tx.workingSetRef)
			if err == doltdb.ErrWorkingSetNotFound {
				// This is to handle the case where an existing DB pre working sets is committing to this HEAD for the
				// first time. Can be removed and called an error post 1.0
				existingWs = doltdb.EmptyWorkingSet(tx.workingSetRef)
				newWorkingSet = true
			} else if err != nil {
				return nil, nil, err
			}

			existingWSHash, err := existingWs.HashOf()
			if err != nil {
				return nil, nil, err
			}

			if newWorkingSet || rootsEqual(existingWs.WorkingRoot(), tx.startState.WorkingRoot()) {
				// ff merge
				err = tx.validateWorkingSetForCommit(ctx, workingSet, isFfMerge)
				if err != nil {
					return nil, nil, err
				}

				var newCommit *doltdb.Commit
				workingSet, newCommit, err = writeFn(ctx, tx, commit, workingSet, existingWSHash)
				if err == datas.ErrOptimisticLockFailed {
					// this is effectively a `continue` in the loop
					return nil, nil, nil
				} else if err != nil {
					return nil, nil, err
				}

				return workingSet, newCommit, nil
			}

			// otherwise (not a ff), merge the working sets together
			start := time.Now()
			// TODO: this loses track of merge conflicts in the working set, clearing them out and replacing them with any
			//  new merge conflicts produced by this merge operation. We want to preserve merge conflicts in the working set
			//  given and permit them to be committed as long as a) no new ones are introduced, and b) any merge conflicts in
			//  the shared working set match the merge conflicts in this one. Longer term, we will implement transaction
			//  commit without a merge, making this point moot.
			mergedWorkingSet, err := tx.mergeRoots(ctx, existingWs, workingSet)
			if err != nil {
				return nil, nil, err
			}
			logrus.Tracef("merge took %s", time.Since(start))

			err = tx.validateWorkingSetForCommit(ctx, mergedWorkingSet, notFfMerge)
			if err != nil {
				return nil, nil, err
			}

			var newCommit *doltdb.Commit
			mergedWorkingSet, newCommit, err = writeFn(ctx, tx, commit, mergedWorkingSet, existingWSHash)
			if err == datas.ErrOptimisticLockFailed {
				// this is effectively a `continue` in the loop
				return nil, nil, nil
			} else if err != nil {
				return nil, nil, err
			}

			return mergedWorkingSet, newCommit, nil
		}()

		if err != nil {
			return nil, nil, err
		} else if updatedWs != nil {
			return updatedWs, newCommit, nil
		}
	}

	// TODO: different error type for retries exhausted
	return nil, nil, datas.ErrOptimisticLockFailed
}

// mergeRoots merges the roots in the existing working set with the one being committed and returns the resulting
// working set. Conflicts are automatically resolved with "accept ours" if the session settings dictate it.
func (tx *DoltTransaction) mergeRoots(
	ctx *sql.Context,
	existingWorkingRoot *doltdb.WorkingSet,
	workingSet *doltdb.WorkingSet,
) (*doltdb.WorkingSet, error) {

	theirH, err := workingSet.HashOf()
	if err != nil {
		return nil, err
	}

	baseH, err := tx.startState.HashOf()
	if err != nil {
		return nil, err
	}

	mo := merge.MergeOpts{ConflictStrategy: tx.mergeStrategy, IsCherryPick: false}
	mergedRoot, _, err := merge.MergeRoots(
		ctx,
		theirH,
		baseH,
		existingWorkingRoot.WorkingRoot(),
		workingSet.WorkingRoot(),
		tx.startState.WorkingRoot(),
		tx.mergeEditOpts,
		mo,
	)
	if err != nil {
		return nil, err
	}
<<<<<<< HEAD
=======

>>>>>>> b8eadf0f
	return workingSet.WithWorkingRoot(mergedRoot), nil
}

// rollback attempts a transaction rollback
func (tx *DoltTransaction) rollback(ctx *sql.Context) error {
	sess := DSessFromSess(ctx.Session)
	rollbackErr := sess.RollbackTransaction(ctx, tx.sourceDbName, tx)
	if rollbackErr != nil {
		return rollbackErr
	}

	// We also need to cancel out the transaction here so that a new one will begin on the next statement
	// TODO: it would be better for the engine to handle these details probably, this code is duplicated from the
	//  rollback statement implementation in the engine.
	ctx.SetTransaction(nil)
	ctx.SetIgnoreAutoCommit(false)

	return nil
}

type ffMerge bool

const (
	isFfMerge  = ffMerge(true)
	notFfMerge = ffMerge(false)
)

// validateWorkingSetForCommit validates that the working set given is legal to
// commit according to the session settings. Returns an error if the given
// working set has conflicts or constraint violations and the session settings
// do not allow them.
//
// If dolt_allow_commit_conflicts = 0 and dolt_force_transaction_commit = 0, and
// a transaction's post-commit working set contains a documented conflict
// ( either as a result of a merge that occurred inside the transaction, or a
// result of a transaction merge) that transaction will be rolled back.
//
// The justification for this behavior is that we want to protect the working
// set from conflicts with the above settings.
//
// If dolt_force_transaction_commit = 0, and a transaction's post-commit working
// set contains a documented constraint violation ( either as a result of a merge
// that occurred inside the transaction, or a result of a transaction merge)
// that transaction will be rolled back.
//
// The justification for this behavior is that we want to protect the working
// set from constraint violations with the above settings.
func (tx *DoltTransaction) validateWorkingSetForCommit(ctx *sql.Context, workingSet *doltdb.WorkingSet, isFf ffMerge) error {
	forceTransactionCommit, err := ctx.GetSessionVariable(ctx, ForceTransactionCommit)
	if err != nil {
		return err
	}

	allowCommitConflicts, err := ctx.GetSessionVariable(ctx, AllowCommitConflicts)
	if err != nil {
		return err
	}

	workingRoot := workingSet.WorkingRoot()
	hasConflicts, err := workingRoot.HasConflicts(ctx)
	if err != nil {
		return err
	}
	hasConstraintViolations, err := workingRoot.HasConstraintViolations(ctx)
	if err != nil {
		return err
	}

	if hasConflicts {
		// TODO: Sometimes this returns the wrong error. Define an internal
		// merge to be a merge that occurs inside a transaction. Define a
		// transaction merge to be the merge that resolves changes between two
		// transactions. If an internal merge creates a documented conflict and
		// the transaction merge is not a fast-forward, a retry transaction
		// error will be returned. Instead, an ErrUnresolvedConflictsCommit should
		// be returned.

		// Conflicts are never acceptable when they resulted from a merge with the existing working set -- it's equivalent
		// to hitting a write lock (which we didn't take). Always roll back and return an error in this case.
		if !isFf {
			rollbackErr := tx.rollback(ctx)
			if rollbackErr != nil {
				return rollbackErr
			}

			return ErrRetryTransaction
		}

		// If there were conflicts before merge with the persisted working set, whether we allow it to be committed is a
		// session setting
		if !(allowCommitConflicts.(int8) == 1 || forceTransactionCommit.(int8) == 1) {
			rollbackErr := tx.rollback(ctx)
			if rollbackErr != nil {
				return rollbackErr
			}

			return ErrUnresolvedConflictsCommit
		}
	}

	if hasConstraintViolations {
		// Constraint violations are acceptable in the working set if force
		// transaction commit is enabled, regardless if an internal merge ( a
		// merge that occurs inside a transaction) or a transaction merge
		// created them.

		// TODO: We need to add more granularity in terms of what types of constraint violations can be committed. For example,
		// in the case of foreign_key_checks=0 you should be able to commit foreign key violations.
		if forceTransactionCommit.(int8) != 1 {
			rollbackErr := tx.rollback(ctx)
			if rollbackErr != nil {
				return rollbackErr
			}

			return ErrUnresolvedConstraintViolationsCommit
		}
	}

	return nil
}

// CreateSavepoint creates a new savepoint with the name and root value given. If a savepoint with the name given
// already exists, it's overwritten.
func (tx *DoltTransaction) CreateSavepoint(name string, root *doltdb.RootValue) {
	existing := tx.findSavepoint(name)
	if existing >= 0 {
		tx.savepoints = append(tx.savepoints[:existing], tx.savepoints[existing+1:]...)
	}
	tx.savepoints = append(tx.savepoints, savepoint{name, root})
}

// findSavepoint returns the index of the savepoint with the name given, or -1 if it doesn't exist
func (tx *DoltTransaction) findSavepoint(name string) int {
	for i, s := range tx.savepoints {
		if strings.ToLower(s.name) == strings.ToLower(name) {
			return i
		}
	}
	return -1
}

// RollbackToSavepoint returns the root value associated with the savepoint name given, or nil if no such savepoint can
// be found. All savepoints created after the one being rolled back to are no longer accessible.
func (tx *DoltTransaction) RollbackToSavepoint(name string) *doltdb.RootValue {
	existing := tx.findSavepoint(name)
	if existing >= 0 {
		// Clear out any savepoints past this one
		tx.savepoints = tx.savepoints[:existing+1]
		return tx.savepoints[existing].root
	}
	return nil
}

// ClearSavepoint removes the savepoint with the name given and returns the root value recorded there, or nil if no
// savepoint exists with that name.
func (tx *DoltTransaction) ClearSavepoint(name string) *doltdb.RootValue {
	existing := tx.findSavepoint(name)
	var existingRoot *doltdb.RootValue
	if existing >= 0 {
		existingRoot = tx.savepoints[existing].root
		tx.savepoints = append(tx.savepoints[:existing], tx.savepoints[existing+1:]...)
	}
	return existingRoot
}

func (tx DoltTransaction) getWorkingSetMeta(ctx *sql.Context) *datas.WorkingSetMeta {
	sess := DSessFromSess(ctx.Session)
	return &datas.WorkingSetMeta{
		Name:        sess.Username(),
		Email:       sess.Email(),
		Timestamp:   uint64(time.Now().Unix()),
		Description: "sql transaction",
	}
}

func rootsEqual(left, right *doltdb.RootValue) bool {
	if left == nil || right == nil {
		return false
	}

	lh, err := left.HashOf()
	if err != nil {
		return false
	}

	rh, err := right.HashOf()
	if err != nil {
		return false
	}

	return lh == rh
}<|MERGE_RESOLUTION|>--- conflicted
+++ resolved
@@ -294,10 +294,7 @@
 	if err != nil {
 		return nil, err
 	}
-<<<<<<< HEAD
-=======
-
->>>>>>> b8eadf0f
+
 	return workingSet.WithWorkingRoot(mergedRoot), nil
 }
 
