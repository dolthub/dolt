--- conflicted
+++ resolved
@@ -274,21 +274,14 @@
 		dSess.SetRoot(ctx, dbName, newRootValue)
 	}
 
-<<<<<<< HEAD
 	if ws := dbState.WriteSession(); ws != nil {
-		tableWriter, err := ws.GetTableWriter(ctx, doltdb.IgnoreTableName, dbName, dSess.SetRoot)
+        tableWriter, err := ws.GetTableWriter(ctx, doltdb.TableName{Name: doltdb.IgnoreTableName}, dbName, dSess.SetRoot)
 		if err != nil {
 			iw.errDuringStatementBegin = err
 			return
 		}
 		iw.tableWriter = tableWriter
 		tableWriter.StatementBegin(ctx)
-=======
-	tableWriter, err := dbState.WriteSession().GetTableWriter(ctx, doltdb.TableName{Name: doltdb.IgnoreTableName}, dbName, dSess.SetRoot)
-	if err != nil {
-		iw.errDuringStatementBegin = err
-		return
->>>>>>> bf82c480
 	}
 }
 
