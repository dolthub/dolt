// Copyright 2020 Dolthub, Inc.
//
// Licensed under the Apache License, Version 2.0 (the "License");
// you may not use this file except in compliance with the License.
// You may obtain a copy of the License at
//
//     http://www.apache.org/licenses/LICENSE-2.0
//
// Unless required by applicable law or agreed to in writing, software
// distributed under the License is distributed on an "AS IS" BASIS,
// WITHOUT WARRANTIES OR CONDITIONS OF ANY KIND, either express or implied.
// See the License for the specific language governing permissions and
// limitations under the License.

package dtables

import (
	"fmt"
	"io"

	"github.com/dolthub/go-mysql-server/sql"
	"github.com/dolthub/go-mysql-server/sql/types"

	"github.com/dolthub/dolt/go/libraries/doltcore/diff"
	"github.com/dolthub/dolt/go/libraries/doltcore/doltdb"
	"github.com/dolthub/dolt/go/libraries/doltcore/env"
	"github.com/dolthub/dolt/go/libraries/doltcore/schema"
	"github.com/dolthub/dolt/go/libraries/doltcore/sqle/index"
)

const statusDefaultRowCount = 10
const DBPrefix = "__DATABASE__"

// StatusTable is a sql.Table implementation that implements a system table which shows the dolt branches
type StatusTable struct {
	ddb           *doltdb.DoltDB
	workingSet    *doltdb.WorkingSet
	rootsProvider env.RootsProvider
}

var _ sql.StatisticsTable = (*StatusTable)(nil)

func (s StatusTable) DataLength(ctx *sql.Context) (uint64, error) {
	numBytesPerRow := schema.SchemaAvgLength(s.Schema())
	numRows, _, err := s.RowCount(ctx)
	if err != nil {
		return 0, err
	}
	return numBytesPerRow * numRows, nil
}

func (s StatusTable) RowCount(_ *sql.Context) (uint64, bool, error) {
	return statusDefaultRowCount, false, nil
}

func (s StatusTable) Name() string {
	return doltdb.StatusTableName
}

func (s StatusTable) String() string {
	return doltdb.StatusTableName
}

func (s StatusTable) Schema() sql.Schema {
	return []*sql.Column{
		{Name: "table_name", Type: types.Text, Source: doltdb.StatusTableName, PrimaryKey: true, Nullable: false},
		{Name: "staged", Type: types.Boolean, Source: doltdb.StatusTableName, PrimaryKey: true, Nullable: false},
		{Name: "status", Type: types.Text, Source: doltdb.StatusTableName, PrimaryKey: true, Nullable: false},
	}
}

func (s StatusTable) Collation() sql.CollationID {
	return sql.Collation_Default
}

func (s StatusTable) Partitions(*sql.Context) (sql.PartitionIter, error) {
	return index.SinglePartitionIterFromNomsMap(nil), nil
}

func (s StatusTable) PartitionRows(context *sql.Context, _ sql.Partition) (sql.RowIter, error) {
	return newStatusItr(context, &s)
}

// NewStatusTable creates a StatusTable
func NewStatusTable(_ *sql.Context, ddb *doltdb.DoltDB, ws *doltdb.WorkingSet, rp env.RootsProvider) sql.Table {
	return &StatusTable{
		ddb:           ddb,
		workingSet:    ws,
		rootsProvider: rp,
	}
}

// StatusItr is a sql.RowIter implementation which iterates over each commit as if it's a row in the table.
type StatusItr struct {
	rows []statusTableRow
}

type statusTableRow struct {
	tableName    string
	isStaged     bool
	status       string
}

func newStatusItr(ctx *sql.Context, st *StatusTable) (*StatusItr, error) {
	rp := st.rootsProvider

	roots, err := rp.GetRoots(ctx)
	if err != nil {
		return nil, err
	}

	stagedTables, unstagedTables, err := diff.GetStagedUnstagedTableDeltas(ctx, roots)
	if err != nil {
		return nil, err
	}

	rows := make([]statusTableRow, 0, len(stagedTables)+len(unstagedTables))
	for _, td := range stagedTables {
		tblName := tableName(td)
		if doltdb.IsFullTextTable(tblName) {
			continue
		}
		rows = append(rows, statusTableRow{
			tableName:    tblName,
			isStaged:     true,
			status:       statusString(td),
		})
	}
	for _, td := range unstagedTables {
		tblName := tableName(td)
		if doltdb.IsFullTextTable(tblName) {
			continue
		}
		rows = append(rows, statusTableRow{
			tableName:    tblName,
			isStaged:     false,
			status:       statusString(td),
		})
	}

	if st.workingSet.MergeActive() {
		ms := st.workingSet.MergeState()
		for _, tbl := range ms.TablesWithSchemaConflicts() {
			rows = append(rows, statusTableRow{
<<<<<<< HEAD
				tableName: tbl,
				isStaged:  false,
				status:    "schema conflict",
=======
				databaseName: dbName,
				tableName:    tbl,
				isStaged:     false,
				status:       "schema conflict",
>>>>>>> 71ace063
			})
		}

		for _, tbl := range ms.MergedTables() {
			rows = append(rows, statusTableRow{
<<<<<<< HEAD
				tableName: tbl,
				isStaged:  true,
				status:    mergedStatus,
=======
				databaseName: dbName,
				tableName:    tbl,
				isStaged:     true,
				status:       mergedStatus,
>>>>>>> 71ace063
			})
		}
	}

	cnfTables, err := roots.Working.TablesWithDataConflicts(ctx)
	if err != nil {
		return nil, err
	}
	for _, tbl := range cnfTables {
		rows = append(rows, statusTableRow{
			tableName: tbl,
			status:    mergeConflictStatus,
		})
	}

	return &StatusItr{rows: rows}, nil
}

func tableName(td diff.TableDelta) string {
	if td.IsRename() {
		return fmt.Sprintf("%s -> %s", td.FromName, td.ToName)
	} else {
		return td.CurName()
	}
}

func statusString(td diff.TableDelta) string {
	if td.IsAdd() {
		return "new table"
	} else if td.IsDrop() {
		return "deleted"
	} else if td.IsRename() {
		return "renamed"
	} else {
		return "modified"
	}
}

const mergeConflictStatus = "conflict"
const mergedStatus = "merged"

// Next retrieves the next row. It will return io.EOF if it's the last row.
// After retrieving the last row, Close will be automatically closed.
func (itr *StatusItr) Next(*sql.Context) (sql.Row, error) {
	if len(itr.rows) <= 0 {
		return nil, io.EOF
	}
	row := itr.rows[0]
	itr.rows = itr.rows[1:]
	return sql.NewRow(row.tableName, row.isStaged, row.status), nil
}

// Close closes the iterator.
func (itr *StatusItr) Close(*sql.Context) error {
	return nil
}<|MERGE_RESOLUTION|>--- conflicted
+++ resolved
@@ -142,31 +142,17 @@
 		ms := st.workingSet.MergeState()
 		for _, tbl := range ms.TablesWithSchemaConflicts() {
 			rows = append(rows, statusTableRow{
-<<<<<<< HEAD
-				tableName: tbl,
-				isStaged:  false,
-				status:    "schema conflict",
-=======
-				databaseName: dbName,
 				tableName:    tbl,
 				isStaged:     false,
 				status:       "schema conflict",
->>>>>>> 71ace063
 			})
 		}
 
 		for _, tbl := range ms.MergedTables() {
 			rows = append(rows, statusTableRow{
-<<<<<<< HEAD
-				tableName: tbl,
-				isStaged:  true,
-				status:    mergedStatus,
-=======
-				databaseName: dbName,
 				tableName:    tbl,
 				isStaged:     true,
 				status:       mergedStatus,
->>>>>>> 71ace063
 			})
 		}
 	}
