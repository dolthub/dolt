--- conflicted
+++ resolved
@@ -88,13 +88,8 @@
 		// "set @Commit2 = dolt_commit('-am', 'two more rows');",
 	}
 
-	ctx := sql.NewContext(context.Background())
 	for _, q := range setupQueries {
-<<<<<<< HEAD
-		enginetest.RunQueryWithContext(t, engine, harness, ctx, q)
-=======
 		enginetest.RunQueryWithContext(t, engine, harness, nil, q)
->>>>>>> e899f7ab
 	}
 
 	// engine.EngineAnalyzer().Debug = true
@@ -335,13 +330,8 @@
 		"set @Commit2 = dolt_commit('-am', 'two more rows');",
 	}
 
-	ctx := sql.NewContext(context.Background())
 	for _, q := range setupQueries {
-<<<<<<< HEAD
-		enginetest.RunQueryWithContext(t, engine, harness, ctx, q)
-=======
 		enginetest.RunQueryWithContext(t, engine, harness, nil, q)
->>>>>>> e899f7ab
 	}
 
 	//engine.Analyzer.Debug = true
