--- conflicted
+++ resolved
@@ -393,48 +393,8 @@
 // Tests of choosing the correct execution plan independent of result correctness. Mostly useful for confirming that
 // the right indexes are being used for joining tables.
 func TestQueryPlans(t *testing.T) {
-<<<<<<< HEAD
-	// Dolt supports partial keys, so the index matched is different for some plans
-	// TODO: Fix these differences by implementing partial key matching in the memory tables, or the engine itself
-	skipped := []string{
-		"SELECT pk,pk1,pk2 FROM one_pk LEFT JOIN two_pk ON pk=pk1",
-		"SELECT pk,pk1,pk2 FROM one_pk JOIN two_pk ON pk=pk1",
-		"SELECT one_pk.c5,pk1,pk2 FROM one_pk JOIN two_pk ON pk=pk1 ORDER BY 1,2,3",
-		"SELECT opk.c5,pk1,pk2 FROM one_pk opk JOIN two_pk tpk ON opk.pk=tpk.pk1 ORDER BY 1,2,3",
-		"SELECT opk.c5,pk1,pk2 FROM one_pk opk JOIN two_pk tpk ON pk=pk1 ORDER BY 1,2,3",
-		"SELECT pk,pk1,pk2 FROM one_pk LEFT JOIN two_pk ON pk=pk1 ORDER BY 1,2,3",
-		"SELECT pk,pk1,pk2 FROM one_pk t1, two_pk t2 WHERE pk=1 AND pk2=1 AND pk1=1 ORDER BY 1,2",
-	}
-	// Parallelism introduces Exchange nodes into the query plans, so disable.
-	// TODO: exchange nodes should really only be part of the explain plan under certain debug settings
-	harness := newDoltHarness(t).WithSkippedQueries(skipped)
-	harness.configureStats = true
-	if !types.IsFormat_DOLT(types.Format_Default) {
-		// only new format supports reverse IndexTableAccess
-		reverseIndexSkip := []string{
-			"SELECT * FROM one_pk ORDER BY pk",
-			"SELECT * FROM two_pk ORDER BY pk1, pk2",
-			"SELECT * FROM two_pk ORDER BY pk1",
-			"SELECT pk1 AS one, pk2 AS two FROM two_pk ORDER BY pk1, pk2",
-			"SELECT pk1 AS one, pk2 AS two FROM two_pk ORDER BY one, two",
-			"SELECT i FROM (SELECT i FROM mytable ORDER BY i DESC LIMIT 1) sq WHERE i = 3",
-			"SELECT i FROM (SELECT i FROM (SELECT i FROM mytable ORDER BY DES LIMIT 1) sql1)sql2 WHERE i = 3",
-			"SELECT s,i FROM mytable order by i DESC",
-			"SELECT s,i FROM mytable as a order by i DESC",
-			"SELECT pk1, pk2 FROM two_pk order by pk1 asc, pk2 asc",
-			"SELECT pk1, pk2 FROM two_pk order by pk1 desc, pk2 desc",
-			"SELECT i FROM (SELECT i FROM (SELECT i FROM mytable ORDER BY i DESC  LIMIT 1) sq1) sq2 WHERE i = 3",
-		}
-		harness = harness.WithSkippedQueries(reverseIndexSkip)
-	}
-
-	defer harness.Close()
-	sql.SystemVariables.SetGlobal(dsess.DoltStatsBootstrapEnabled, 0)
-	enginetest.TestQueryPlans(t, harness, queries.PlanTests)
-=======
 	harness := newDoltEnginetestHarness(t)
 	RunQueryTestPlans(t, harness)
->>>>>>> 12f2a8d5
 }
 
 func TestIntegrationQueryPlans(t *testing.T) {
