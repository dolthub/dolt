// Copyright 2020 Dolthub, Inc.
//
// Licensed under the Apache License, Version 2.0 (the "License");
// you may not use this file except in compliance with the License.
// You may obtain a copy of the License at
//
//     http://www.apache.org/licenses/LICENSE-2.0
//
// Unless required by applicable law or agreed to in writing, software
// distributed under the License is distributed on an "AS IS" BASIS,
// WITHOUT WARRANTIES OR CONDITIONS OF ANY KIND, either express or implied.
// See the License for the specific language governing permissions and
// limitations under the License.

package enginetest

import (
	"testing"

	"github.com/dolthub/go-mysql-server/enginetest"
	"github.com/dolthub/go-mysql-server/sql"
	"github.com/stretchr/testify/require"

	"github.com/dolthub/dolt/go/libraries/doltcore/dtestutils"
	"github.com/dolthub/dolt/go/libraries/doltcore/env"
	"github.com/dolthub/dolt/go/libraries/doltcore/sqle"
	"github.com/dolthub/dolt/go/libraries/doltcore/sqle/dsess"
	"github.com/dolthub/dolt/go/libraries/utils/config"
)

func init() {
	sqle.MinRowsPerPartition = 8
	sqle.MaxRowsPerPartition = 1024
}

func TestQueries(t *testing.T) {
	enginetest.TestQueries(t, newDoltHarness(t))
}

func TestSingleQuery(t *testing.T) {
	t.Skip()

	var test enginetest.QueryTest
	test = enginetest.QueryTest{
		Query: `SELECT 
					myTable.i, 
					(SELECT 
						dolt_commit_diff_mytable.diff_type 
					FROM 
						dolt_commit_diff_mytable
					WHERE (
						dolt_commit_diff_mytable.from_commit = 'abc' AND 
						dolt_commit_diff_mytable.to_commit = 'abc' AND
						dolt_commit_diff_mytable.to_i = myTable.i  -- extra filter clause
					)) AS diff_type 
				FROM myTable`,
		Expected: []sql.Row{},
	}

	harness := newDoltHarness(t)
	engine := enginetest.NewEngine(t, harness)
	engine.Analyzer.Debug = true
	engine.Analyzer.Verbose = true

	enginetest.TestQuery(t, harness, engine, test.Query, test.Expected, test.ExpectedColumns, test.Bindings)
}

// Convenience test for debugging a single query. Unskip and set to the desired query.
func TestSingleScript(t *testing.T) {
	t.Skip()

	var scripts = []enginetest.ScriptTest{
		{
			Name: "failed statements data validation for INSERT, UPDATE",
			SetUpScript: []string{
				"CREATE TABLE test (pk BIGINT PRIMARY KEY, v1 BIGINT, INDEX (v1));",
				"INSERT INTO test VALUES (1,1), (4,4), (5,5);",
			},
			Assertions: []enginetest.ScriptTestAssertion{
				{
					Query:          "INSERT INTO test VALUES (2,2), (3,3), (1,1);",
					ExpectedErrStr: "duplicate primary key given: [1]",
				},
				{
					Query:    "SELECT * FROM test;",
					Expected: []sql.Row{{1, 1}, {4, 4}, {5, 5}},
				},
				{
					Query:          "UPDATE test SET pk = pk + 1;",
					ExpectedErrStr: "duplicate primary key given: [5]",
				},
				{
					Query:    "SELECT * FROM test;",
					Expected: []sql.Row{{1, 1}, {4, 4}, {5, 5}},
				},
			},
		},
	}

	harness := newDoltHarness(t)
	for _, test := range scripts {
		myDb := harness.NewDatabase("mydb")
		databases := []sql.Database{myDb}
		engine := enginetest.NewEngineWithDbs(t, harness, databases)
		engine.Analyzer.Debug = true
		engine.Analyzer.Verbose = true
		enginetest.TestScriptWithEngine(t, engine, harness, test)
	}
}

func TestVersionedQueries(t *testing.T) {
	enginetest.TestVersionedQueries(t, newDoltHarness(t))
}

// Tests of choosing the correct execution plan independent of result correctness. Mostly useful for confirming that
// the right indexes are being used for joining tables.
func TestQueryPlans(t *testing.T) {
	// Dolt supports partial keys, so the index matched is different for some plans
	// TODO: Fix these differences by implementing partial key matching in the memory tables, or the engine itself
	skipped := []string{
		"SELECT pk,pk1,pk2 FROM one_pk LEFT JOIN two_pk ON pk=pk1",
		"SELECT pk,pk1,pk2 FROM one_pk JOIN two_pk ON pk=pk1",
		"SELECT one_pk.c5,pk1,pk2 FROM one_pk JOIN two_pk ON pk=pk1 ORDER BY 1,2,3",
		"SELECT opk.c5,pk1,pk2 FROM one_pk opk JOIN two_pk tpk ON opk.pk=tpk.pk1 ORDER BY 1,2,3",
		"SELECT opk.c5,pk1,pk2 FROM one_pk opk JOIN two_pk tpk ON pk=pk1 ORDER BY 1,2,3",
		"SELECT pk,pk1,pk2 FROM one_pk LEFT JOIN two_pk ON pk=pk1 ORDER BY 1,2,3",
		"SELECT pk,pk1,pk2 FROM one_pk t1, two_pk t2 WHERE pk=1 AND pk2=1 AND pk1=1 ORDER BY 1,2",
	}

	// Parallelism introduces Exchange nodes into the query plans, so disable.
	// TODO: exchange nodes should really only be part of the explain plan under certain debug settings
	enginetest.TestQueryPlans(t, newDoltHarness(t).WithParallelism(1).WithSkippedQueries(skipped))
}

func TestQueryErrors(t *testing.T) {
	enginetest.TestQueryErrors(t, newDoltHarness(t))
}

func TestInfoSchema(t *testing.T) {
	enginetest.TestInfoSchema(t, newDoltHarness(t))
}

func TestColumnAliases(t *testing.T) {
	enginetest.TestColumnAliases(t, newDoltHarness(t))
}

func TestOrderByGroupBy(t *testing.T) {
	enginetest.TestOrderByGroupBy(t, newDoltHarness(t))
}

func TestAmbiguousColumnResolution(t *testing.T) {
	enginetest.TestAmbiguousColumnResolution(t, newDoltHarness(t))
}

func TestInsertInto(t *testing.T) {
	enginetest.TestInsertInto(t, newDoltHarness(t))
}

func TestInsertIgnoreInto(t *testing.T) {
	enginetest.TestInsertIgnoreInto(t, newDoltHarness(t))
}

func TestInsertIntoErrors(t *testing.T) {
	enginetest.TestInsertIntoErrors(t, newDoltHarness(t))
}

func TestReplaceInto(t *testing.T) {
	t.Skipf("Skipping, replace returns the wrong number of rows in some cases")
	enginetest.TestReplaceInto(t, newDoltHarness(t))
}

func TestReplaceIntoErrors(t *testing.T) {
	enginetest.TestReplaceIntoErrors(t, newDoltHarness(t))
}

func TestUpdate(t *testing.T) {
	enginetest.TestUpdate(t, newDoltHarness(t))
}

func TestUpdateErrors(t *testing.T) {
	enginetest.TestUpdateErrors(t, newDoltHarness(t))
}

func TestDeleteFrom(t *testing.T) {
	enginetest.TestDelete(t, newDoltHarness(t))
}

func TestDeleteFromErrors(t *testing.T) {
	enginetest.TestDeleteErrors(t, newDoltHarness(t))
}

func TestTruncate(t *testing.T) {
	enginetest.TestTruncate(t, newDoltHarness(t))
}

func TestScripts(t *testing.T) {
	skipped := []string{
		"create index r_c0 on r (c0);",
		// These rely on keyless tables which orders its rows by hash rather than contents, meaning changing types causes different ordering
		"SELECT group_concat(attribute) FROM t where o_id=2",
		"SELECT group_concat(o_id) FROM t WHERE attribute='color'",

		// TODO(aaron): go-mysql-server GroupBy with grouping
		// expressions currently has a bug where it does not insert
		// necessary Sort nodes.  These queries used to work by
		// accident based on the return order from the storage layer,
		// but they no longer do.
		"SELECT pk, SUM(DISTINCT v1), MAX(v1) FROM mytable GROUP BY pk ORDER BY pk",
		"SELECT pk, MIN(DISTINCT v1), MAX(DISTINCT v1) FROM mytable GROUP BY pk ORDER BY pk",
	}
	enginetest.TestScripts(t, newDoltHarness(t).WithSkippedQueries(skipped))
}

func TestCreateTable(t *testing.T) {
	enginetest.TestCreateTable(t, newDoltHarness(t))
}

func TestDropTable(t *testing.T) {
	enginetest.TestDropTable(t, newDoltHarness(t))
}

func TestRenameTable(t *testing.T) {
	enginetest.TestRenameTable(t, newDoltHarness(t))
}

func TestRenameColumn(t *testing.T) {
	enginetest.TestRenameColumn(t, newDoltHarness(t))
}

func TestAddColumn(t *testing.T) {
	enginetest.TestAddColumn(t, newDoltHarness(t))
}

func TestModifyColumn(t *testing.T) {
	enginetest.TestModifyColumn(t, newDoltHarness(t))
}

func TestDropColumn(t *testing.T) {
	enginetest.TestDropColumn(t, newDoltHarness(t))
}

func TestCreateDatabase(t *testing.T) {
	enginetest.TestCreateDatabase(t, newDoltHarness(t))
}

func TestDropDatabase(t *testing.T) {
	enginetest.TestDropDatabase(t, newDoltHarness(t))
}

func TestCreateForeignKeys(t *testing.T) {
	enginetest.TestCreateForeignKeys(t, newDoltHarness(t))
}

func TestDropForeignKeys(t *testing.T) {
	enginetest.TestDropForeignKeys(t, newDoltHarness(t))
}

func TestCreateCheckConstraints(t *testing.T) {
	enginetest.TestCreateCheckConstraints(t, newDoltHarness(t))
}

func TestChecksOnInsert(t *testing.T) {
	enginetest.TestChecksOnInsert(t, newDoltHarness(t))
}

func TestChecksOnUpdate(t *testing.T) {
	enginetest.TestChecksOnUpdate(t, newDoltHarness(t))
}

func TestDisallowedCheckConstraints(t *testing.T) {
	enginetest.TestDisallowedCheckConstraints(t, newDoltHarness(t))
}

func TestDropCheckConstraints(t *testing.T) {
	enginetest.TestDropCheckConstraints(t, newDoltHarness(t))
}

func TestExplode(t *testing.T) {
	t.Skipf("Unsupported types")
	enginetest.TestExplode(t, newDoltHarness(t))
}

func TestReadOnly(t *testing.T) {
	enginetest.TestReadOnly(t, newDoltHarness(t))
}

func TestViews(t *testing.T) {
	enginetest.TestViews(t, newDoltHarness(t))
}

func TestVersionedViews(t *testing.T) {
	enginetest.TestVersionedViews(t, newDoltHarness(t))
}

func TestNaturalJoin(t *testing.T) {
	enginetest.TestNaturalJoin(t, newDoltHarness(t))
}

func TestNaturalJoinEqual(t *testing.T) {
	enginetest.TestNaturalJoinEqual(t, newDoltHarness(t))
}

func TestNaturalJoinDisjoint(t *testing.T) {
	enginetest.TestNaturalJoinEqual(t, newDoltHarness(t))
}

func TestInnerNestedInNaturalJoins(t *testing.T) {
	enginetest.TestInnerNestedInNaturalJoins(t, newDoltHarness(t))
}

func TestColumnDefaults(t *testing.T) {
	enginetest.TestColumnDefaults(t, newDoltHarness(t))
}

func TestVariables(t *testing.T) {
	enginetest.TestVariables(t, newDoltHarness(t))
}

func TestVariableErrors(t *testing.T) {
	enginetest.TestVariableErrors(t, newDoltHarness(t))
}

func TestJsonScripts(t *testing.T) {
	enginetest.TestJsonScripts(t, newDoltHarness(t))
}

func TestTriggers(t *testing.T) {
	enginetest.TestTriggers(t, newDoltHarness(t))
}

func TestStoredProcedures(t *testing.T) {
	tests := make([]enginetest.ScriptTest, 0, len(enginetest.ProcedureLogicTests))
	for _, test := range enginetest.ProcedureLogicTests {
		//TODO: fix REPLACE always returning a successful deletion
		if test.Name != "Parameters resolve inside of REPLACE" {
			tests = append(tests, test)
		}
	}
	enginetest.ProcedureLogicTests = tests

	enginetest.TestStoredProcedures(t, newDoltHarness(t))
}

func TestTransactions(t *testing.T) {
	enginetest.TestTransactionScripts(t, newDoltHarness(t))
	for _, script := range DoltTransactionTests {
		enginetest.TestTransactionScript(t, newDoltHarness(t), script)
	}
}

func TestDoltScripts(t *testing.T) {
	harness := newDoltHarness(t)
	for _, script := range DoltScripts {
		enginetest.TestScript(t, harness, script)
	}
}

// TestSingleTransactionScript is a convenience method for debugging a single transaction test. Unskip and set to the
// desired test.
func TestSingleTransactionScript(t *testing.T) {
	t.Skip()

	script := enginetest.TransactionTest{
		Name: "rollback",
		SetUpScript: []string{
			"create table t (x int primary key, y int)",
			"insert into t values (1, 1)",
		},
		Assertions: []enginetest.ScriptTestAssertion{
			{
				Query:    "/* client a */ set autocommit = off",
				Expected: []sql.Row{{}},
			},
			{
				Query:    "/* client b */ set autocommit = off",
				Expected: []sql.Row{{}},
			},
			{
				Query:    "/* client a */ start transaction",
				Expected: []sql.Row{},
			},
			{
				Query:    "/* client b */ start transaction",
				Expected: []sql.Row{},
			},
			{
				Query:    "/* client a */ insert into t values (2, 2)",
				Expected: []sql.Row{{sql.NewOkResult(1)}},
			},
			{
				Query:    "/* client b */ insert into t values (3, 3)",
				Expected: []sql.Row{{sql.NewOkResult(1)}},
			},
			{
				Query:    "/* client a */ select * from t order by x",
				Expected: []sql.Row{{1, 1}, {2, 2}},
			},
			{
				Query:    "/* client b */ commit",
				Expected: []sql.Row{},
			},
			{
				Query:    "/* client a */ select * from t order by x",
				Expected: []sql.Row{{1, 1}, {2, 2}},
			},
			{
				Query:    "/* client a */ rollback",
				Expected: []sql.Row{},
			},
			{
				Query:    "/* client a */ select * from t order by x",
				Expected: []sql.Row{{1, 1}, {3, 3}},
			},
			{
				Query:    "/* client a */ insert into t values (2, 2)",
				Expected: []sql.Row{{sql.NewOkResult(1)}},
			},
			{
				Query:    "/* client b */ select * from t order by x",
				Expected: []sql.Row{{1, 1}, {3, 3}},
			},
			{
				Query:    "/* client a */ commit",
				Expected: []sql.Row{},
			},
			{
				Query:    "/* client b */ select * from t order by x",
				Expected: []sql.Row{{1, 1}, {3, 3}},
			},
			{
				Query:    "/* client b */ rollback",
				Expected: []sql.Row{},
			},
			{
				Query:    "/* client b */ select * from t order by x",
				Expected: []sql.Row{{1, 1}, {2, 2}, {3, 3}},
			},
		},
	}

	enginetest.TestTransactionScript(t, newDoltHarness(t), script)
}

func TestSystemTableQueries(t *testing.T) {
	enginetest.RunQueryTests(t, newDoltHarness(t), BrokenSystemTableQueries)
}

func TestTestReadOnlyDatabases(t *testing.T) {
	enginetest.TestReadOnlyDatabases(t, newDoltHarness(t))
}

func TestAddDropPks(t *testing.T) {
	enginetest.TestAddDropPks(t, newDoltHarness(t))
}

func TestPersist(t *testing.T) {
	harness := newDoltHarness(t)

	dEnv := dtestutils.CreateTestEnv()
	localConf, ok := dEnv.Config.GetConfig(env.LocalConfig)
	require.True(t, ok)
<<<<<<< HEAD
	globals := config.NewPrefixConfig(localConf, env.SqlServerGlobalsPrefix)

	newPersistableSession := func(ctx *sql.Context) sql.PersistableSession {
		session := dsess.NewDoltSession(ctx.Session.(*dsess.DoltSession).Session, globals)
=======
	globals := config.NewPrefixConfig(localConf, env.ServerConfigPrefix)
	newPersistableSession := func(ctx *sql.Context) sql.PersistableSession {
		session := dsess.NewDoltSessionFromDefault(ctx.Session.(*dsess.DoltSession).Session, globals)
>>>>>>> 1f6c24c0
		err := session.RemoveAllPersistedGlobals()
		require.NoError(t, err)
		return session
	}
<<<<<<< HEAD
=======

>>>>>>> 1f6c24c0
	enginetest.TestPersist(t, harness, newPersistableSession)
}<|MERGE_RESOLUTION|>--- conflicted
+++ resolved
@@ -455,27 +455,16 @@
 
 func TestPersist(t *testing.T) {
 	harness := newDoltHarness(t)
-
 	dEnv := dtestutils.CreateTestEnv()
 	localConf, ok := dEnv.Config.GetConfig(env.LocalConfig)
 	require.True(t, ok)
-<<<<<<< HEAD
 	globals := config.NewPrefixConfig(localConf, env.SqlServerGlobalsPrefix)
-
-	newPersistableSession := func(ctx *sql.Context) sql.PersistableSession {
-		session := dsess.NewDoltSession(ctx.Session.(*dsess.DoltSession).Session, globals)
-=======
-	globals := config.NewPrefixConfig(localConf, env.ServerConfigPrefix)
 	newPersistableSession := func(ctx *sql.Context) sql.PersistableSession {
 		session := dsess.NewDoltSessionFromDefault(ctx.Session.(*dsess.DoltSession).Session, globals)
->>>>>>> 1f6c24c0
 		err := session.RemoveAllPersistedGlobals()
 		require.NoError(t, err)
 		return session
 	}
-<<<<<<< HEAD
-=======
-
->>>>>>> 1f6c24c0
+
 	enginetest.TestPersist(t, harness, newPersistableSession)
 }