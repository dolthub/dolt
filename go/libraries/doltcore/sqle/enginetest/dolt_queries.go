--- conflicted
+++ resolved
@@ -1090,11 +1090,7 @@
 				Expected: []sql.Row{
 					{"Exchange"},
 					{" └─ Project"},
-<<<<<<< HEAD
-					{"     ├─ columns: [dolt_history_t1.pk dolt_history_t1.c]"},
-=======
 					{"     ├─ columns: [dolt_history_t1.pk, dolt_history_t1.c]"},
->>>>>>> 4c616608
 					{"     └─ Filter((dolt_history_t1.c = 10) AND (dolt_history_t1.committer = 'someguy'))"},
 					{"         └─ IndexedTableAccess(dolt_history_t1)"},
 					{"             ├─ index: [dolt_history_t1.c]"},
