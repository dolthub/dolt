// Copyright 2021 Dolthub, Inc.
//
// Licensed under the Apache License, Version 2.0 (the "License");
// you may not use this file except in compliance with the License.
// You may obtain a copy of the License at
//
//     http://www.apache.org/licenses/LICENSE-2.0
//
// Unless required by applicable law or agreed to in writing, software
// distributed under the License is distributed on an "AS IS" BASIS,
// WITHOUT WARRANTIES OR CONDITIONS OF ANY KIND, either express or implied.
// See the License for the specific language governing permissions and
// limitations under the License.

package enginetest

import (
	"fmt"
	"strings"

	"github.com/dolthub/go-mysql-server/enginetest/queries"
	"github.com/dolthub/go-mysql-server/sql"
	"github.com/dolthub/go-mysql-server/sql/expression"
	"github.com/dolthub/go-mysql-server/sql/plan"
	"github.com/dolthub/go-mysql-server/sql/types"

	"github.com/dolthub/dolt/go/libraries/doltcore/sqle"
)

var ViewsWithAsOfScriptTest = queries.ScriptTest{
	SkipPrepared: true,
	Name:         "Querying a view with a union using an as of expression",
	SetUpScript: []string{
		"CALL dolt_commit('--allow-empty', '-m', 'cm0');",

		"CREATE TABLE t1 (pk int PRIMARY KEY AUTO_INCREMENT, c0 int);",
		"CALL dolt_add('.')",
		"CALL dolt_commit('-am', 'cm1');",
		"INSERT INTO t1 (c0) VALUES (1), (2);",
		"CALL dolt_commit('-am', 'cm2');",

		"CREATE TABLE t2 (pk int PRIMARY KEY AUTO_INCREMENT, vc varchar(100));",
		"CALL dolt_add('.')",
		"CALL dolt_commit('-am', 'cm3');",
		"INSERT INTO t2 (vc) VALUES ('one'), ('two');",
		"CALL dolt_commit('-am', 'cm4');",

		"CREATE VIEW v1 as select * from t1 union select * from t2",
		"call dolt_add('.');",
		"CALL dolt_commit('-am', 'cm5');",
	},
	Assertions: []queries.ScriptTestAssertion{
		{
			Query:    "select * from v1",
			Expected: []sql.Row{{1, "1"}, {2, "2"}, {1, "one"}, {2, "two"}},
		},
		{
			Query:    "select * from v1 as of 'HEAD'",
			Expected: []sql.Row{{1, "1"}, {2, "2"}, {1, "one"}, {2, "two"}},
		},
		{
			Query:    "select * from v1 as of 'HEAD~1'",
			Expected: []sql.Row{{1, "1"}, {2, "2"}, {1, "one"}, {2, "two"}},
		},
		{
			Query:    "select * from v1 as of 'HEAD~2'",
			Expected: []sql.Row{{1, "1"}, {2, "2"}},
		},
		{
			// At this point table t1 doesn't exist yet, so the view should return an error
			Query:          "select * from v1 as of 'HEAD~3'",
			ExpectedErrStr: "table not found: t2, maybe you mean t1?",
		},
		{
			Query:          "select * from v1 as of 'HEAD~4'",
			ExpectedErrStr: "table not found: t2, maybe you mean t1?",
		},
		{
			Query:          "select * from v1 as of 'HEAD~5'",
			ExpectedErrStr: "table not found: t1",
		},
		{
			Query:    "select * from v1 as of HEAD",
			Expected: []sql.Row{{1, "1"}, {2, "2"}, {1, "one"}, {2, "two"}},
		},
		{
			Query:          "select * from v1 as of HEAD.ASDF",
			ExpectedErrStr: "branch not found: HEAD.ASDF",
		},
	},
}

var ShowCreateTableAsOfScriptTest = queries.ScriptTest{
	Name: "Show create table as of",
	SetUpScript: []string{
		"set @Commit0 = '';",
		"set @Commit1 = '';",
		"set @Commit2 = '';",
		"set @Commit3 = '';",
		"set @Commit0 = hashof('main');",
		"create table a (pk int primary key, c1 int);",
		"call dolt_add('.');",
		"call dolt_commit_hash_out(@Commit1, '-am', 'creating table a');",
		"alter table a add column c2 varchar(20);",
		"call dolt_commit_hash_out(@Commit2, '-am', 'adding column c2');",
		"alter table a drop column c1;",
		"alter table a add constraint unique_c2 unique(c2);",
		"call dolt_commit_hash_out(@Commit3, '-am', 'dropping column c1');",
	},
	Assertions: []queries.ScriptTestAssertion{
		{
			Query:       "show create table a as of @Commit0;",
			ExpectedErr: sql.ErrTableNotFound,
		},
		{
			Query: "show create table a as of @Commit1;",
			Expected: []sql.Row{
				{"a", "CREATE TABLE `a` (\n" +
					"  `pk` int NOT NULL,\n" +
					"  `c1` int,\n" +
					"  PRIMARY KEY (`pk`)\n" +
					") ENGINE=InnoDB DEFAULT CHARSET=utf8mb4 COLLATE=utf8mb4_0900_bin",
				},
			},
		},
		{
			Query: "show create table a as of @Commit2;",
			Expected: []sql.Row{
				{"a", "CREATE TABLE `a` (\n" +
					"  `pk` int NOT NULL,\n" +
					"  `c1` int,\n" +
					"  `c2` varchar(20),\n" +
					"  PRIMARY KEY (`pk`)\n" +
					") ENGINE=InnoDB DEFAULT CHARSET=utf8mb4 COLLATE=utf8mb4_0900_bin",
				},
			},
		},
		{
			Query: "show create table a as of @Commit3;",
			Expected: []sql.Row{
				{"a", "CREATE TABLE `a` (\n" +
					"  `pk` int NOT NULL,\n" +
					"  `c2` varchar(20),\n" +
					"  PRIMARY KEY (`pk`),\n" +
					"  UNIQUE KEY `c2` (`c2`)\n" +
					") ENGINE=InnoDB DEFAULT CHARSET=utf8mb4 COLLATE=utf8mb4_0900_bin",
				},
			},
		},
		{
			Query: "show create table a as of HEAD;",
			Expected: []sql.Row{
				{"a", "CREATE TABLE `a` (\n" +
					"  `pk` int NOT NULL,\n" +
					"  `c2` varchar(20),\n" +
					"  PRIMARY KEY (`pk`),\n" +
					"  UNIQUE KEY `c2` (`c2`)\n" +
					") ENGINE=InnoDB DEFAULT CHARSET=utf8mb4 COLLATE=utf8mb4_0900_bin",
				},
			},
		},
	},
}

var DescribeTableAsOfScriptTest = queries.ScriptTest{
	Name: "Describe table as of",
	SetUpScript: []string{
		"set @Commit0 = '';",
		"set @Commit1 = '';",
		"set @Commit2 = '';",
		"set @Commit3 = '';",
		"call dolt_commit_hash_out(@Commit0, '--allow-empty', '-m', 'before creating table a');",
		"create table a (pk int primary key, c1 int);",
		"call dolt_add('.');",
		"call dolt_commit_hash_out(@Commit1, '-am', 'creating table a');",
		"alter table a add column c2 varchar(20);",
		"call dolt_commit_hash_out(@Commit2, '-am', 'adding column c2');",
		"alter table a drop column c1;",
		"call dolt_commit_hash_out(@Commit3, '-am', 'dropping column c1');",
	},
	Assertions: []queries.ScriptTestAssertion{
		{
			Query:       "describe a as of @Commit0;",
			ExpectedErr: sql.ErrTableNotFound,
		},
		{
			Query: "describe a as of @Commit1;",
			Expected: []sql.Row{
				{"pk", "int", "NO", "PRI", "NULL", ""},
				{"c1", "int", "YES", "", "NULL", ""},
			},
		},
		{
			Query: "describe a as of @Commit2;",
			Expected: []sql.Row{
				{"pk", "int", "NO", "PRI", "NULL", ""},
				{"c1", "int", "YES", "", "NULL", ""},
				{"c2", "varchar(20)", "YES", "", "NULL", ""},
			},
		},
		{
			Query: "describe a as of @Commit3;",
			Expected: []sql.Row{
				{"pk", "int", "NO", "PRI", "NULL", ""},
				{"c2", "varchar(20)", "YES", "", "NULL", ""},
			},
		},
		{
			Query: "describe a as of HEAD;",
			Expected: []sql.Row{
				{"pk", "int", "NO", "PRI", "NULL", ""},
				{"c2", "varchar(20)", "YES", "", "NULL", ""},
			},
		},
	},
}

var DoltRevisionDbScripts = []queries.ScriptTest{
	{
		Name: "database revision specs: Ancestor references",
		SetUpScript: []string{
			"create table t01 (pk int primary key, c1 int)",
			"call dolt_add('t01');",
			"call dolt_commit('-am', 'creating table t01 on main');",
			"call dolt_branch('branch1');",
			"insert into t01 values (1, 1), (2, 2);",
			"call dolt_commit('-am', 'adding rows to table t01 on main');",
			"insert into t01 values (3, 3);",
			"call dolt_commit('-am', 'adding another row to table t01 on main');",
			"call dolt_tag('tag1');",
			"call dolt_checkout('branch1');",
			"insert into t01 values (100, 100), (200, 200);",
			"call dolt_commit('-am', 'inserting rows in t01 on branch1');",
			"insert into t01 values (1000, 1000);",
			"call dolt_commit('-am', 'inserting another row in t01 on branch1');",
		},
		Assertions: []queries.ScriptTestAssertion{
			{
				Query:    "show databases;",
				Expected: []sql.Row{{"mydb"}, {"information_schema"}, {"mysql"}},
			},
			{
				Query:    "use `mydb/tag1~`;",
				Expected: []sql.Row{},
			},
			{
				// The database name should be the revision spec we started with, not its resolved hash
				Query:    "select database() regexp '^mydb/[0-9a-v]{32}$', database() = 'mydb/tag1~';",
				Expected: []sql.Row{{false, true}},
			},
			{
				Query:    "select * from t01;",
				Expected: []sql.Row{{1, 1}, {2, 2}},
			},
			{
				Query:    "select * from `mydb/tag1^`.t01;",
				Expected: []sql.Row{{1, 1}, {2, 2}},
			},
			{
				// Only merge commits are valid for ^2 ancestor spec
				Query:          "select * from `mydb/tag1^2`.t01;",
				ExpectedErrStr: "invalid ancestor spec",
			},
			{
				Query:    "select * from `mydb/tag1~1`.t01;",
				Expected: []sql.Row{{1, 1}, {2, 2}},
			},
			{
				Query:    "select * from `mydb/tag1~2`.t01;",
				Expected: []sql.Row{},
			},
			{
				Query:       "select * from `mydb/tag1~3`.t01;",
				ExpectedErr: sql.ErrTableNotFound,
			},
			{
				Query:          "select * from `mydb/tag1~20`.t01;",
				ExpectedErrStr: "invalid ancestor spec",
			},
			{
				Query:    "select * from `mydb/branch1~`.t01;",
				Expected: []sql.Row{{100, 100}, {200, 200}},
			},
			{
				Query:    "select * from `mydb/branch1^`.t01;",
				Expected: []sql.Row{{100, 100}, {200, 200}},
			},
			{
				Query:    "select * from `mydb/branch1~2`.t01;",
				Expected: []sql.Row{},
			},
			{
				Query:       "select * from `mydb/branch1~3`.t01;",
				ExpectedErr: sql.ErrTableNotFound,
			},
		},
	},
	{
		Name: "database revision specs: tag-qualified revision spec",
		SetUpScript: []string{
			"create table t01 (pk int primary key, c1 int)",
			"call dolt_add('.')",
			"call dolt_commit('-am', 'creating table t01 on main');",
			"insert into t01 values (1, 1), (2, 2);",
			"call dolt_commit('-am', 'adding rows to table t01 on main');",
			"call dolt_tag('tag1');",
			"insert into t01 values (3, 3);",
			"call dolt_commit('-am', 'adding another row to table t01 on main');",
		},
		Assertions: []queries.ScriptTestAssertion{
			{
				Query:    "show databases;",
				Expected: []sql.Row{{"mydb"}, {"information_schema"}, {"mysql"}},
			},
			{
				Query:    "use mydb/tag1;",
				Expected: []sql.Row{},
			},
			{
				Query:    "select database();",
				Expected: []sql.Row{{"mydb/tag1"}},
			},
			{
				Query:    "show databases;",
				Expected: []sql.Row{{"mydb"}, {"information_schema"}, {"mydb/tag1"}, {"mysql"}},
			},
			{
				Query:    "select * from t01;",
				Expected: []sql.Row{{1, 1}, {2, 2}},
			},
			{
				Query:          "call dolt_reset();",
				ExpectedErrStr: "unable to reset HEAD in read-only databases",
			},
			{
				Query:    "call dolt_checkout('main');",
				Expected: []sql.Row{{0}},
			},
			{
				Query:    "select database();",
				Expected: []sql.Row{{"mydb"}},
			},
			{
				Query:    "select active_branch();",
				Expected: []sql.Row{{"main"}},
			},
			{
				Query:    "use mydb;",
				Expected: []sql.Row{},
			},
			{
				Query:    "select database();",
				Expected: []sql.Row{{"mydb"}},
			},
			{
				Query:    "show databases;",
				Expected: []sql.Row{{"mydb"}, {"information_schema"}, {"mysql"}},
			},
		},
	},
	{
		Name: "database revision specs: branch-qualified revision spec",
		SetUpScript: []string{
			"create table t01 (pk int primary key, c1 int)",
			"call dolt_add('.')",
			"call dolt_commit('-am', 'creating table t01 on main');",
			"insert into t01 values (1, 1), (2, 2);",
			"call dolt_commit('-am', 'adding rows to table t01 on main');",
			"call dolt_branch('branch1');",
			"insert into t01 values (3, 3);",
			"call dolt_commit('-am', 'adding another row to table t01 on main');",
		},
		Assertions: []queries.ScriptTestAssertion{
			{
				Query:    "use mydb/branch1;",
				Expected: []sql.Row{},
			},
			{
				Query:    "show databases;",
				Expected: []sql.Row{{"mydb"}, {"information_schema"}, {"mydb/branch1"}, {"mysql"}},
			},
			{
				Query:    "select database();",
				Expected: []sql.Row{{"mydb/branch1"}},
			},
			{
				Query:    "select * from t01",
				Expected: []sql.Row{{1, 1}, {2, 2}},
			},
			{
				Query:    "call dolt_checkout('main');",
				Expected: []sql.Row{{0}},
			},
			{
				Query:    "show databases;",
				Expected: []sql.Row{{"mydb"}, {"information_schema"}, {"mysql"}},
			},
			{
				Query:    "select database();",
				Expected: []sql.Row{{"mydb"}},
			},
			{
				Query:    "use mydb/branch1;",
				Expected: []sql.Row{},
			},
			{
				Query:    "call dolt_reset();",
				Expected: []sql.Row{{0}},
			},
			{
				Query:    "select database();",
				Expected: []sql.Row{{"mydb/branch1"}},
			},
			{
				Query:    "show databases;",
				Expected: []sql.Row{{"mydb"}, {"information_schema"}, {"mydb/branch1"}, {"mysql"}},
			},
			{
				Query:    "create table working_set_table(pk int primary key);",
				Expected: []sql.Row{{types.NewOkResult(0)}},
			},
			{
				// Create a table in the working set to verify the main db
				Query:    "select table_name from dolt_diff where commit_hash='WORKING';",
				Expected: []sql.Row{{"working_set_table"}},
			},
			{
				Query:    "use mydb;",
				Expected: []sql.Row{},
			},
			{
				Query:    "select table_name from dolt_diff where commit_hash='WORKING';",
				Expected: []sql.Row{},
			},
			{
				Query:    "call dolt_checkout('branch1');",
				Expected: []sql.Row{{0}},
			},
			{
				Query:    "select table_name from dolt_diff where commit_hash='WORKING';",
				Expected: []sql.Row{{"working_set_table"}},
			},
		},
	},
}

// DoltScripts are script tests specific to Dolt (not the engine in general), e.g. by involving Dolt functions. Break
// this slice into others with good names as it grows.
var DoltScripts = []queries.ScriptTest{
	{
		Name: "test null filtering in secondary indexes (https://github.com/dolthub/dolt/issues/4199)",
		SetUpScript: []string{
			"create table t (pk int primary key auto_increment, d datetime, index index1 (d));",
			"insert into t (d) values (NOW()), (NOW());",
			"insert into t (d) values (NULL), (NULL);",
		},
		Assertions: []queries.ScriptTestAssertion{
			{
				Query:    "select count(*) from t where d is not null",
				Expected: []sql.Row{{2}},
			},
			{
				Query:    "select count(*) from t where d is null",
				Expected: []sql.Row{{2}},
			},
			{
				// Test the null-safe equals operator
				Query:    "select count(*) from t where d <=> NULL",
				Expected: []sql.Row{{2}},
			},
			{
				// Test the null-safe equals operator
				Query:    "select count(*) from t where not(d <=> null)",
				Expected: []sql.Row{{2}},
			},
			{
				// Test an IndexedJoin
				Query:    "select count(ifnull(t.d, 1)) from t, t as t2 where t.d is not null and t.pk = t2.pk and t2.d is not null;",
				Expected: []sql.Row{{2}},
			},
			{
				// Test an IndexedJoin
				Query:    "select count(ifnull(t.d, 1)) from t, t as t2 where t.d is null and t.pk = t2.pk and t2.d is null;",
				Expected: []sql.Row{{2}},
			},
			{
				// Test an IndexedJoin
				Query:    "select count(ifnull(t.d, 1)) from t, t as t2 where t.d is null and t.pk = t2.pk and t2.d is not null;",
				Expected: []sql.Row{{0}},
			},
		},
	},
	{
		Name: "test backticks in index name (https://github.com/dolthub/dolt/issues/3776)",
		SetUpScript: []string{
			"create table t (pk int primary key, c1 int)",
		},
		Assertions: []queries.ScriptTestAssertion{
			{
				Query:    "alter table t add index ```i```(c1);",
				Expected: []sql.Row{{types.OkResult{}}},
			},
			{
				Query: "show create table t;",
				Expected: []sql.Row{{"t",
					"CREATE TABLE `t` (\n" +
						"  `pk` int NOT NULL,\n" +
						"  `c1` int,\n" +
						"  PRIMARY KEY (`pk`),\n" +
						"  KEY ```i``` (`c1`)\n" +
						") ENGINE=InnoDB DEFAULT CHARSET=utf8mb4 COLLATE=utf8mb4_0900_bin"}},
			},
		},
	},
	{
		Name: "test as of indexed join (https://github.com/dolthub/dolt/issues/2189)",
		SetUpScript: []string{
			"create table a (pk int primary key, c1 int)",
			"call DOLT_ADD('.')",
			"insert into a values (1,1), (2,2), (3,3)",
			"CALL DOLT_COMMIT('-a', '-m', 'first commit')",
			"insert into a values (4,4), (5,5), (6,6)",
			"CALL DOLT_COMMIT('-a', '-m', 'second commit')",
			"set @second_commit = (select commit_hash from dolt_log order by date desc limit 1)",
			"set @first_commit = (select commit_hash from dolt_log order by date desc limit 1,1)",
		},
		Assertions: []queries.ScriptTestAssertion{
			{
				Query: "select a1.* from a as of @second_commit a1 " +
					"left join a as of @first_commit a2 on a1.pk = a2.pk where a2.pk is null order by 1",
				Expected: []sql.Row{
					{4, 4},
					{5, 5},
					{6, 6},
				},
			},
			{
				Query: "select a1.* from a as of @second_commit a1 " +
					"left join a as of @second_commit a2 on a1.pk = a2.pk where a2.pk is null order by 1",
				Expected: []sql.Row{},
			},
		},
	},
	{
		Name: "Show create table with various keys and constraints",
		SetUpScript: []string{
			"create table t1(a int primary key, b varchar(10) not null default 'abc')",
			"alter table t1 add constraint ck1 check (b like '%abc%')",
			"create index t1b on t1(b)",
			"create table t2(c int primary key, d varchar(10))",
			"alter table t2 add constraint fk1 foreign key (d) references t1 (b)",
			"alter table t2 add constraint t2du unique (d)",
		},
		Assertions: []queries.ScriptTestAssertion{
			{
				Query: "show create table t1",
				Expected: []sql.Row{
					{"t1", "CREATE TABLE `t1` (\n" +
						"  `a` int NOT NULL,\n" +
						"  `b` varchar(10) NOT NULL DEFAULT 'abc',\n" +
						"  PRIMARY KEY (`a`),\n" +
						"  KEY `t1b` (`b`),\n" +
						"  CONSTRAINT `ck1` CHECK (`b` LIKE '%abc%')\n" +
						") ENGINE=InnoDB DEFAULT CHARSET=utf8mb4 COLLATE=utf8mb4_0900_bin"},
				},
			},
			{
				Query: "show create table t2",
				Expected: []sql.Row{
					{"t2", "CREATE TABLE `t2` (\n" +
						"  `c` int NOT NULL,\n" +
						"  `d` varchar(10),\n" +
						"  PRIMARY KEY (`c`),\n" +
						"  UNIQUE KEY `d_0` (`d`),\n" +
						"  CONSTRAINT `fk1` FOREIGN KEY (`d`) REFERENCES `t1` (`b`)\n" +
						") ENGINE=InnoDB DEFAULT CHARSET=utf8mb4 COLLATE=utf8mb4_0900_bin"},
				},
			},
		},
	},
	{
		Name: "Query table with 10K rows ",
		SetUpScript: []string{
			"create table bigTable (pk int primary key, c0 int);",
			makeLargeInsert(10_000),
		},
		Assertions: []queries.ScriptTestAssertion{
			{
				Query: "select count(*) from bigTable;",
				Expected: []sql.Row{
					{int32(10_000)},
				},
			},
			{
				Query: "select * from bigTable order by pk limit 5 offset 9990;",
				Expected: []sql.Row{
					{int64(9990), int64(9990)},
					{int64(9991), int64(9991)},
					{int64(9992), int64(9992)},
					{int64(9993), int64(9993)},
					{int64(9994), int64(9994)},
				},
			},
		},
	},
	{
		Name: "SHOW CREATE PROCEDURE works with Dolt external procedures",
		Assertions: []queries.ScriptTestAssertion{
			{
				Query: "SHOW CREATE PROCEDURE dolt_checkout;",
				Expected: []sql.Row{
					{
						"dolt_checkout",
						"",
						"CREATE PROCEDURE dolt_checkout() SELECT 'External stored procedure';",
						"utf8mb4",
						"utf8mb4_0900_bin",
						"utf8mb4_0900_bin",
					},
				},
			},
		},
	},
	{
		Name: "Prepared ASOF",
		SetUpScript: []string{
			"set @Commit1 = '';",
			"set @Commit2 = '';",
			"create table test (pk int primary key, c1 int)",
			"call dolt_add('.')",
			"insert into test values (0,0), (1,1);",
			"call dolt_commit_hash_out(@Commit1, '-am', 'creating table');",
			"call dolt_branch('-c', 'main', 'newb')",
			"alter table test add column c2 int;",
			"call dolt_commit_hash_out(@Commit2, '-am', 'alter table');",
		},
		Assertions: []queries.ScriptTestAssertion{
			{
				Query:    "select * from test as of 'HEAD~' where pk=?;",
				Expected: []sql.Row{{0, 0}},
				Bindings: map[string]sql.Expression{
					"v1": expression.NewLiteral(0, types.Int8),
				},
			},
			{
				Query:    "select * from test as of hashof('HEAD') where pk=?;",
				Expected: []sql.Row{{1, 1, nil}},
				Bindings: map[string]sql.Expression{
					"v1": expression.NewLiteral(1, types.Int8),
				},
			},
			{
				Query:    "select * from test as of @Commit1 where pk=?;",
				Expected: []sql.Row{{0, 0}},
				Bindings: map[string]sql.Expression{
					"v1": expression.NewLiteral(0, types.Int8),
				},
			},
			{
				Query:    "select * from test as of @Commit2 where pk=?;",
				Expected: []sql.Row{{0, 0, nil}},
				Bindings: map[string]sql.Expression{
					"v1": expression.NewLiteral(0, types.Int8),
				},
			},
		},
	},
	{
		Name: "blame: composite pk ordered output with correct header (bats repro)",
		SetUpScript: []string{
			"CREATE TABLE t(pk varchar(20), val int)",
			"ALTER TABLE t ADD PRIMARY KEY (pk, val)",
			"INSERT INTO t VALUES ('zzz',4),('mult',1),('sub',2),('add',5)",
			"CALL dadd('.');",
			"CALL dcommit('-am', 'add rows');",
			"INSERT INTO t VALUES ('dolt',0),('alt',12),('del',8),('ctl',3)",
			"CALL dcommit('-am', 'add more rows');",
		},
		Assertions: []queries.ScriptTestAssertion{
			{
				Query: "SELECT pk, val, message FROM dolt_blame_t",
				Expected: []sql.Row{
					{"add", 5, "add rows"},
					{"alt", 12, "add more rows"},
					{"ctl", 3, "add more rows"},
					{"del", 8, "add more rows"},
					{"dolt", 0, "add more rows"},
					{"mult", 1, "add rows"},
					{"sub", 2, "add rows"},
					{"zzz", 4, "add rows"},
				},
			},
		},
	},
	{
		Name: "Nautobot FOREIGN KEY panic repro",
		SetUpScript: []string{
			"CREATE TABLE `auth_user` (" +
				"	`password` varchar(128) NOT NULL," +
				"	`last_login` datetime," +
				"	`is_superuser` tinyint NOT NULL," +
				"	`username` varchar(150) NOT NULL," +
				"	`first_name` varchar(150) NOT NULL," +
				"	`last_name` varchar(150) NOT NULL," +
				"	`email` varchar(254) NOT NULL," +
				"	`is_staff` tinyint NOT NULL," +
				"	`is_active` tinyint NOT NULL," +
				"	`date_joined` datetime NOT NULL," +
				"	`id` char(32) NOT NULL," +
				"	`config_data` json NOT NULL," +
				"	PRIMARY KEY (`id`)," +
				"	UNIQUE KEY `username` (`username`)" +
				") ENGINE=InnoDB DEFAULT CHARSET=utf8mb4 COLLATE=utf8mb4_0900_bin",
			"CREATE TABLE `users_token` (" +
				"	`id` char(32) NOT NULL," +
				"	`created` datetime NOT NULL," +
				"	`expires` datetime," +
				"	`key` varchar(40) NOT NULL," +
				"	`write_enabled` tinyint NOT NULL," +
				"	`description` varchar(200) NOT NULL," +
				"	`user_id` char(32) NOT NULL," +
				"	PRIMARY KEY (`id`)," +
				"	UNIQUE KEY `key` (`key`)," +
				"	KEY `users_token_user_id_af964690` (`user_id`)," +
				"	CONSTRAINT `users_token_user_id_af964690_fk_auth_user_id` FOREIGN KEY (`user_id`) REFERENCES `auth_user` (`id`)" +
				") ENGINE=InnoDB DEFAULT CHARSET=utf8mb4 COLLATE=utf8mb4_0900_bin;",
			"INSERT INTO `auth_user` (`password`,`last_login`,`is_superuser`,`username`,`first_name`,`last_name`,`email`,`is_staff`,`is_active`,`date_joined`,`id`,`config_data`)" +
				"VALUES ('pbkdf2_sha256$216000$KRpZeDPgwc5E$vl/2hwrmtnckaBT0A8pf63Ph+oYuCHYI7qozMTZihTo=',NULL,1,'admin','','','admin@example.com',1,1,'2022-08-30 18:27:21.810049','1056443cc03446c592fa4c06bb06a1a6','{}');",
		},
		Assertions: []queries.ScriptTestAssertion{
			{
				Query: "INSERT INTO `users_token` (`id`, `user_id`, `created`, `expires`, `key`, `write_enabled`, `description`) " +
					"VALUES ('acc2e157db2845a79221cc654b1dcecc', '1056443cc03446c592fa4c06bb06a1a6', '2022-08-30 18:27:21.948487', NULL, '0123456789abcdef0123456789abcdef01234567', 1, '');",
				Expected: []sql.Row{{types.OkResult{RowsAffected: 0x1, InsertID: 0x0}}},
			},
		},
	},
	{
		Name: "dolt_schemas schema",
		SetUpScript: []string{
			"CREATE TABLE viewtest(v1 int, v2 int)",
			"CREATE VIEW view1 AS SELECT v1 FROM viewtest",
			"CREATE VIEW view2 AS SELECT v2 FROM viewtest",
		},
		Assertions: []queries.ScriptTestAssertion{
			{
				Query: "SELECT type, name, fragment FROM dolt_schemas ORDER BY 1, 2",
				Expected: []sql.Row{
					{"view", "view1", "CREATE VIEW view1 AS SELECT v1 FROM viewtest"},
					{"view", "view2", "CREATE VIEW view2 AS SELECT v2 FROM viewtest"},
				},
			},
			{
				Query:       "CREATE VIEW VIEW1 AS SELECT v2 FROM viewtest",
				ExpectedErr: sql.ErrExistingView,
			},
			{
				Query:            "drop view view1",
				SkipResultsCheck: true,
			},
			{
				Query: "SELECT type, name, fragment FROM dolt_schemas ORDER BY 1, 2",
				Expected: []sql.Row{
					{"view", "view2", "CREATE VIEW view2 AS SELECT v2 FROM viewtest"},
				},
			},
			{
				Query:            "CREATE VIEW VIEW1 AS SELECT v1 FROM viewtest",
				SkipResultsCheck: true,
			},
			{
				Query: "SELECT type, name, fragment FROM dolt_schemas ORDER BY 1, 2",
				Expected: []sql.Row{
					{"view", "view1", "CREATE VIEW VIEW1 AS SELECT v1 FROM viewtest"},
					{"view", "view2", "CREATE VIEW view2 AS SELECT v2 FROM viewtest"},
				},
			},
		},
	},
	{
<<<<<<< HEAD
		Name: "simple tests on DOLT_PATCH() stored procedure",
		SetUpScript: []string{
			"CREATE TABLE parent (id int PRIMARY KEY, id_ext int, v1 int, v2 text, INDEX v1 (v1));",
			"CREATE TABLE child (id int primary key, v1 int);",
			"CALL DOLT_COMMIT('-Am','added tables')",

			"ALTER TABLE child ADD CONSTRAINT fk_named FOREIGN KEY (v1) REFERENCES parent(v1);",
			"insert into parent values (0, 1, 2, NULL);",
			"ALTER TABLE parent DROP PRIMARY KEY;",
			"ALTER TABLE parent ADD PRIMARY KEY(id, id_ext);",
		},
		Assertions: []queries.ScriptTestAssertion{
			{
				Query: "CALL DOLT_PATCH()",
				Expected: []sql.Row{
					{"ALTER TABLE `child` ADD INDEX `v1`(`v1`);"},
					{"ALTER TABLE `child` ADD CONSTRAINT `fk_named` FOREIGN KEY (`v1`) REFERENCES `parent` (`v1`);"},
					{"ALTER TABLE `parent` DROP PRIMARY KEY;"},
					{"ALTER TABLE `parent` ADD PRIMARY KEY (id,id_ext);"}},
			},
			{
				Query: "CALL DOLT_PATCH('HEAD~')",
				Expected: []sql.Row{
					{"CREATE TABLE `child` (\n  `id` int NOT NULL,\n  `v1` int,\n  PRIMARY KEY (`id`),\n  KEY `v1` (v1),\n  CONSTRAINT `fk_named` FOREIGN KEY (`v1`) REFERENCES `parent` (`v1`)\n) ENGINE=InnoDB DEFAULT CHARSET=utf8mb4 COLLATE=utf8mb4_0900_bin;"},
					{"CREATE TABLE `parent` (\n  `id` int NOT NULL,\n  `id_ext` int NOT NULL,\n  `v1` int,\n  `v2` text,\n  PRIMARY KEY (`id`,`id_ext`),\n  KEY `v1` (v1)\n) ENGINE=InnoDB DEFAULT CHARSET=utf8mb4 COLLATE=utf8mb4_0900_bin;"},
					{"INSERT INTO `parent` (`id`,`id_ext`,`v1`,`v2`) VALUES (0,1,2,NULL);"}},
			},
			{
				Query: "CALL DOLT_PATCH('child')",
				Expected: []sql.Row{
					{"ALTER TABLE `child` ADD INDEX `v1`(`v1`);"},
					{"ALTER TABLE `child` ADD CONSTRAINT `fk_named` FOREIGN KEY (`v1`) REFERENCES `parent` (`v1`);"}},
			},
			{
				Query: "SHOW WARNINGS;",
				Expected: []sql.Row{
					{"Warning", 1235, "Incompatible schema change, skipping data diff for table 'child'"}},
			},
			{
				Query: "CALL DOLT_PATCH('HEAD','HEAD~','parent')",
				Expected: []sql.Row{
					{"DROP TABLE `parent`;"},
				},
=======
		Name: "test hashof",
		SetUpScript: []string{
			"CREATE TABLE hashof_test (pk int primary key, c1 int)",
			"INSERT INTO hashof_test values (1,1), (2,2), (3,3)",
			"CALL DOLT_ADD('hashof_test')",
			"CALL DOLT_COMMIT('-a', '-m', 'first commit')",
			"SET @Commit1 = (SELECT commit_hash FROM DOLT_LOG() LIMIT 1)",
			"INSERT INTO hashof_test values (4,4), (5,5), (6,6)",
			"CALL DOLT_COMMIT('-a', '-m', 'second commit')",
			"SET @Commit2 = (SELECT commit_hash from DOLT_LOG() LIMIT 1)",
		},
		Assertions: []queries.ScriptTestAssertion{
			{
				Query:    "SELECT (hashof(@Commit1) = hashof(@Commit2))",
				Expected: []sql.Row{{false}},
			},
			{
				Query: "SELECT (hashof(@Commit1) = hashof('HEAD~1'))",
				Expected: []sql.Row{
					{true},
				},
			},
			{
				Query: "SELECT (hashof(@Commit2) = hashof('HEAD'))",
				Expected: []sql.Row{
					{true},
				},
			},
			{
				Query: "SELECT (hashof(@Commit2) = hashof('main'))",
				Expected: []sql.Row{
					{true},
				},
			},
			{
				Query:          "SELECT hashof('non_branch')",
				ExpectedErrStr: "invalid ref spec",
			},
			{
				// Test that a short commit is invalid. This may change in the future.
				Query:          "SELECT hashof(left(@Commit2,30))",
				ExpectedErrStr: "invalid ref spec",
>>>>>>> 66740499
			},
		},
	},
}

func makeLargeInsert(sz int) string {
	var sb strings.Builder
	sb.WriteString("insert into bigTable values (0,0)")
	for i := 1; i < sz; i++ {
		sb.WriteString(fmt.Sprintf(",(%d,%d)", i, i))
	}
	sb.WriteString(";")
	return sb.String()
}

// DoltUserPrivTests are tests for Dolt-specific functionality that includes privilege checking logic.
var DoltUserPrivTests = []queries.UserPrivilegeTest{
	{
		Name: "table function privilege checking",
		SetUpScript: []string{
			"CREATE TABLE mydb.test (pk BIGINT PRIMARY KEY);",
			"CREATE TABLE mydb.test2 (pk BIGINT PRIMARY KEY);",
			"CALL DOLT_ADD('.')",
			"CALL DOLT_COMMIT('-am', 'creating tables test and test2');",
			"INSERT INTO mydb.test VALUES (1);",
			"CALL DOLT_COMMIT('-am', 'inserting into test');",
			"CREATE USER tester@localhost;",
		},
		Assertions: []queries.UserPrivilegeTestAssertion{
			{
				// Without access to the database, dolt_diff should fail with a database access error
				User:        "tester",
				Host:        "localhost",
				Query:       "SELECT * FROM dolt_diff('main~', 'main', 'test');",
				ExpectedErr: sql.ErrDatabaseAccessDeniedForUser,
			},
			{
				// Without access to the database, dolt_diff with dots should fail with a database access error
				User:        "tester",
				Host:        "localhost",
				Query:       "SELECT * FROM dolt_diff('main~..main', 'test');",
				ExpectedErr: sql.ErrDatabaseAccessDeniedForUser,
			},
			{
				// Without access to the database, dolt_diff_stat should fail with a database access error
				User:        "tester",
				Host:        "localhost",
				Query:       "SELECT * FROM dolt_diff_stat('main~', 'main', 'test');",
				ExpectedErr: sql.ErrDatabaseAccessDeniedForUser,
			},
			{
				// Without access to the database, dolt_diff_stat with dots should fail with a database access error
				User:        "tester",
				Host:        "localhost",
				Query:       "SELECT * FROM dolt_diff_stat('main~..main', 'test');",
				ExpectedErr: sql.ErrDatabaseAccessDeniedForUser,
			},
			{
				// Without access to the database, dolt_diff_summary should fail with a database access error
				User:        "tester",
				Host:        "localhost",
				Query:       "SELECT * FROM dolt_diff_summary('main~', 'main', 'test');",
				ExpectedErr: sql.ErrDatabaseAccessDeniedForUser,
			},
			{
				// Without access to the database, dolt_diff_summary with dots should fail with a database access error
				User:        "tester",
				Host:        "localhost",
				Query:       "SELECT * FROM dolt_diff_summary('main~..main', 'test');",
				ExpectedErr: sql.ErrDatabaseAccessDeniedForUser,
			},
			{
				// Without access to the database, dolt_log should fail with a database access error
				User:        "tester",
				Host:        "localhost",
				Query:       "SELECT * FROM dolt_log('main');",
				ExpectedErr: sql.ErrDatabaseAccessDeniedForUser,
			},
			{
				// Grant single-table access to the underlying user table
				User:     "root",
				Host:     "localhost",
				Query:    "GRANT SELECT ON mydb.test TO tester@localhost;",
				Expected: []sql.Row{{types.NewOkResult(0)}},
			},
			{
				// After granting access to mydb.test, dolt_diff should work
				User:     "tester",
				Host:     "localhost",
				Query:    "SELECT COUNT(*) FROM dolt_diff('main~', 'main', 'test');",
				Expected: []sql.Row{{1}},
			},
			{
				// After granting access to mydb.test, dolt_diff with dots should work
				User:     "tester",
				Host:     "localhost",
				Query:    "SELECT COUNT(*) FROM dolt_diff('main~..main', 'test');",
				Expected: []sql.Row{{1}},
			},
			{
				// With access to the db, but not the table, dolt_diff should fail
				User:        "tester",
				Host:        "localhost",
				Query:       "SELECT * FROM dolt_diff('main~', 'main', 'test2');",
				ExpectedErr: sql.ErrPrivilegeCheckFailed,
			},
			{
				// With access to the db, but not the table, dolt_diff with dots should fail
				User:        "tester",
				Host:        "localhost",
				Query:       "SELECT * FROM dolt_diff('main~..main', 'test2');",
				ExpectedErr: sql.ErrPrivilegeCheckFailed,
			},
			{
				// With access to the db, but not the table, dolt_diff_stat should fail
				User:        "tester",
				Host:        "localhost",
				Query:       "SELECT * FROM dolt_diff_stat('main~', 'main', 'test2');",
				ExpectedErr: sql.ErrPrivilegeCheckFailed,
			},
			{
				// With access to the db, but not the table, dolt_diff_stat with dots should fail
				User:        "tester",
				Host:        "localhost",
				Query:       "SELECT * FROM dolt_diff_stat('main~...main', 'test2');",
				ExpectedErr: sql.ErrPrivilegeCheckFailed,
			},
			{
				// With access to the db, dolt_diff_stat should fail for all tables if no access any of tables
				User:        "tester",
				Host:        "localhost",
				Query:       "SELECT * FROM dolt_diff_stat('main~', 'main');",
				ExpectedErr: sql.ErrPrivilegeCheckFailed,
			},
			{
				// With access to the db, dolt_diff_stat with dots should fail for all tables if no access any of tables
				User:        "tester",
				Host:        "localhost",
				Query:       "SELECT * FROM dolt_diff_stat('main~...main');",
				ExpectedErr: sql.ErrPrivilegeCheckFailed,
			},
			{
				// With access to the db, but not the table, dolt_diff_summary should fail
				User:        "tester",
				Host:        "localhost",
				Query:       "SELECT * FROM dolt_diff_summary('main~', 'main', 'test2');",
				ExpectedErr: sql.ErrPrivilegeCheckFailed,
			},
			{
				// With access to the db, but not the table, dolt_diff_summary with dots should fail
				User:        "tester",
				Host:        "localhost",
				Query:       "SELECT * FROM dolt_diff_summary('main~...main', 'test2');",
				ExpectedErr: sql.ErrPrivilegeCheckFailed,
			},
			{
				// With access to the db, dolt_diff_summary should fail for all tables if no access any of tables
				User:        "tester",
				Host:        "localhost",
				Query:       "SELECT * FROM dolt_diff_summary('main~', 'main');",
				ExpectedErr: sql.ErrPrivilegeCheckFailed,
			},
			{
				// With access to the db, dolt_diff_summary with dots should fail for all tables if no access any of tables
				User:        "tester",
				Host:        "localhost",
				Query:       "SELECT * FROM dolt_diff_summary('main~...main');",
				ExpectedErr: sql.ErrPrivilegeCheckFailed,
			},
			{
				// Revoke select on mydb.test
				User:     "root",
				Host:     "localhost",
				Query:    "REVOKE SELECT ON mydb.test from tester@localhost;",
				Expected: []sql.Row{{types.NewOkResult(0)}},
			},
			{
				// After revoking access, dolt_diff should fail
				User:        "tester",
				Host:        "localhost",
				Query:       "SELECT * FROM dolt_diff('main~', 'main', 'test');",
				ExpectedErr: sql.ErrDatabaseAccessDeniedForUser,
			},
			{
				// After revoking access, dolt_diff with dots should fail
				User:        "tester",
				Host:        "localhost",
				Query:       "SELECT * FROM dolt_diff('main~..main', 'test');",
				ExpectedErr: sql.ErrDatabaseAccessDeniedForUser,
			},
			{
				// Grant multi-table access for all of mydb
				User:     "root",
				Host:     "localhost",
				Query:    "GRANT SELECT ON mydb.* to tester@localhost;",
				Expected: []sql.Row{{types.NewOkResult(0)}},
			},
			{
				// After granting access to the entire db, dolt_diff should work
				User:     "tester",
				Host:     "localhost",
				Query:    "SELECT COUNT(*) FROM dolt_diff('main~', 'main', 'test');",
				Expected: []sql.Row{{1}},
			},
			{
				// After granting access to the entire db, dolt_diff should work
				User:     "tester",
				Host:     "localhost",
				Query:    "SELECT COUNT(*) FROM dolt_diff('main~..main', 'test');",
				Expected: []sql.Row{{1}},
			},
			{
				// After granting access to the entire db, dolt_diff_stat should work
				User:     "tester",
				Host:     "localhost",
				Query:    "SELECT COUNT(*) FROM dolt_diff_stat('main~', 'main');",
				Expected: []sql.Row{{1}},
			},
			{
				// After granting access to the entire db, dolt_diff_stat with dots should work
				User:     "tester",
				Host:     "localhost",
				Query:    "SELECT COUNT(*) FROM dolt_diff_stat('main~...main');",
				Expected: []sql.Row{{1}},
			},
			{
				// After granting access to the entire db, dolt_diff_summary should work
				User:     "tester",
				Host:     "localhost",
				Query:    "SELECT COUNT(*) FROM dolt_diff_summary('main~', 'main');",
				Expected: []sql.Row{{1}},
			},
			{
				// After granting access to the entire db, dolt_diff_summary with dots should work
				User:     "tester",
				Host:     "localhost",
				Query:    "SELECT COUNT(*) FROM dolt_diff_summary('main~...main');",
				Expected: []sql.Row{{1}},
			},
			{
				// After granting access to the entire db, dolt_log should work
				User:     "tester",
				Host:     "localhost",
				Query:    "SELECT COUNT(*) FROM dolt_log('main');",
				Expected: []sql.Row{{4}},
			},
			{
				// Revoke multi-table access
				User:     "root",
				Host:     "localhost",
				Query:    "REVOKE SELECT ON mydb.* from tester@localhost;",
				Expected: []sql.Row{{types.NewOkResult(0)}},
			},
			{
				// After revoking access, dolt_diff should fail
				User:        "tester",
				Host:        "localhost",
				Query:       "SELECT * FROM dolt_diff('main~', 'main', 'test');",
				ExpectedErr: sql.ErrDatabaseAccessDeniedForUser,
			},
			{
				// After revoking access, dolt_diff with dots should fail
				User:        "tester",
				Host:        "localhost",
				Query:       "SELECT * FROM dolt_diff('main~...main', 'test');",
				ExpectedErr: sql.ErrDatabaseAccessDeniedForUser,
			},
			{
				// After revoking access, dolt_diff_stat should fail
				User:        "tester",
				Host:        "localhost",
				Query:       "SELECT * FROM dolt_diff_stat('main~', 'main', 'test');",
				ExpectedErr: sql.ErrDatabaseAccessDeniedForUser,
			},
			{
				// After revoking access, dolt_diff_summary should fail
				User:        "tester",
				Host:        "localhost",
				Query:       "SELECT * FROM dolt_diff_summary('main~', 'main', 'test');",
				ExpectedErr: sql.ErrDatabaseAccessDeniedForUser,
			},
			{
				// After revoking access, dolt_log should fail
				User:        "tester",
				Host:        "localhost",
				Query:       "SELECT * FROM dolt_log('main');",
				ExpectedErr: sql.ErrDatabaseAccessDeniedForUser,
			},
			{
				// Grant global access to *.*
				User:     "root",
				Host:     "localhost",
				Query:    "GRANT SELECT ON *.* to tester@localhost;",
				Expected: []sql.Row{{types.NewOkResult(0)}},
			},
			{
				// After granting global access to *.*, dolt_diff should work
				User:     "tester",
				Host:     "localhost",
				Query:    "SELECT COUNT(*) FROM dolt_diff('main~', 'main', 'test');",
				Expected: []sql.Row{{1}},
			},
			{
				// After granting global access to *.*, dolt_diff should work
				User:     "tester",
				Host:     "localhost",
				Query:    "SELECT COUNT(*) FROM dolt_diff('main~...main', 'test');",
				Expected: []sql.Row{{1}},
			},
			{
				// Revoke global access
				User:     "root",
				Host:     "localhost",
				Query:    "REVOKE ALL ON *.* from tester@localhost;",
				Expected: []sql.Row{{types.NewOkResult(0)}},
			},
			{
				// After revoking global access, dolt_diff should fail
				User:        "tester",
				Host:        "localhost",
				Query:       "SELECT * FROM dolt_diff('main~', 'main', 'test');",
				ExpectedErr: sql.ErrDatabaseAccessDeniedForUser,
			},
			{
				// After revoking global access, dolt_diff with dots should fail
				User:        "tester",
				Host:        "localhost",
				Query:       "SELECT * FROM dolt_diff('main~..main', 'test');",
				ExpectedErr: sql.ErrDatabaseAccessDeniedForUser,
			},
		},
	},
}

// HistorySystemTableScriptTests contains working tests for both prepared and non-prepared
var HistorySystemTableScriptTests = []queries.ScriptTest{
	{
		Name: "empty table",
		SetUpScript: []string{
			"create table t (n int, c varchar(20));",
			"call dolt_add('.')",
			"set @Commit1 = '';",
			"call dolt_commit_hash_out(@Commit1, '-am', 'creating table t');",
		},
		Assertions: []queries.ScriptTestAssertion{
			{
				Query:    "select count(*) from DOLT_HISTORY_t;",
				Expected: []sql.Row{{0}},
			},
		},
	},
	{
		Name: "keyless table",
		SetUpScript: []string{
			"create table foo1 (n int, de varchar(20));",
			"insert into foo1 values (1, 'Ein'), (2, 'Zwei'), (3, 'Drei');",
			"call dolt_add('.')",
			"set @Commit1 = '';",
			"call dolt_commit_hash_out(@Commit1, '-am', 'inserting into foo1', '--date', '2022-08-06T12:00:00');",

			"update foo1 set de='Eins' where n=1;",
			"set @Commit2 = '';",
			"call dolt_commit_hash_out(@Commit2, '-am', 'updating data in foo1', '--date', '2022-08-06T12:00:01');",

			"insert into foo1 values (4, 'Vier');",
			"set @Commit3 = '';",
			"call dolt_commit_hash_out(@Commit3, '-am', 'inserting data in foo1', '--date', '2022-08-06T12:00:02');",
		},
		Assertions: []queries.ScriptTestAssertion{
			{
				Query:    "select count(*) from DOLT_HISTORY_foO1;",
				Expected: []sql.Row{{10}},
			},
			{
				Query:    "select n, de from dolt_history_foo1 where commit_hash=@Commit1;",
				Expected: []sql.Row{{1, "Ein"}, {2, "Zwei"}, {3, "Drei"}},
			},
			{
				Query:    "select n, de from dolt_history_Foo1 where commit_hash=@Commit2;",
				Expected: []sql.Row{{1, "Eins"}, {2, "Zwei"}, {3, "Drei"}},
			},
			{
				Query:    "select n, de from dolt_history_foo1 where commit_hash=@Commit3;",
				Expected: []sql.Row{{1, "Eins"}, {2, "Zwei"}, {3, "Drei"}, {4, "Vier"}},
			},
		},
	},
	{
		Name: "primary key table: basic cases",
		SetUpScript: []string{
			"create table t1 (n int primary key, de varchar(20));",
			"call dolt_add('.')",
			"insert into t1 values (1, 'Eins'), (2, 'Zwei'), (3, 'Drei');",
			"set @Commit1 = '';",
			"call dolt_commit_hash_out(@Commit1, '-am', 'inserting into t1', '--date', '2022-08-06T12:00:01');",

			"alter table t1 add column fr varchar(20);",
			"insert into t1 values (4, 'Vier', 'Quatre');",
			"set @Commit2 = '';",
			"call dolt_commit_hash_out(@Commit2, '-am', 'adding column and inserting data in t1', '--date', '2022-08-06T12:00:02');",

			"update t1 set fr='Un' where n=1;",
			"update t1 set fr='Deux' where n=2;",
			"set @Commit3 = '';",
			"call dolt_commit_hash_out(@Commit3, '-am', 'updating data in t1', '--date', '2022-08-06T12:00:03');",

			"update t1 set de=concat(de, ', meine herren') where n>1;",
			"set @Commit4 = '';",
			"call dolt_commit_hash_out(@Commit4, '-am', 'be polite when you address a gentleman', '--date', '2022-08-06T12:00:04');",

			"delete from t1 where n=2;",
			"set @Commit5 = '';",
			"call dolt_commit_hash_out(@Commit5, '-am', 'we don''t need the number 2', '--date', '2022-08-06T12:00:05');",
		},
		Assertions: []queries.ScriptTestAssertion{
			{
				Query:    "select count(*) from Dolt_History_t1;",
				Expected: []sql.Row{{18}},
			},
			{
				Query:    "select n, de, fr from dolt_history_T1 where commit_hash = @Commit1;",
				Expected: []sql.Row{{1, "Eins", nil}, {2, "Zwei", nil}, {3, "Drei", nil}},
			},
			{
				Query:    "select n, de, fr from dolt_history_T1 where commit_hash = @Commit2;",
				Expected: []sql.Row{{1, "Eins", nil}, {2, "Zwei", nil}, {3, "Drei", nil}, {4, "Vier", "Quatre"}},
			},
			{
				Query:    "select n, de, fr from dolt_history_T1 where commit_hash = @Commit3;",
				Expected: []sql.Row{{1, "Eins", "Un"}, {2, "Zwei", "Deux"}, {3, "Drei", nil}, {4, "Vier", "Quatre"}},
			},
			{
				Query: "select n, de, fr from dolt_history_T1 where commit_hash = @Commit4;",
				Expected: []sql.Row{
					{1, "Eins", "Un"},
					{2, "Zwei, meine herren", "Deux"},
					{3, "Drei, meine herren", nil},
					{4, "Vier, meine herren", "Quatre"},
				},
			},
			{
				Query: "select n, de, fr from dolt_history_T1 where commit_hash = @Commit5;",
				Expected: []sql.Row{
					{1, "Eins", "Un"},
					{3, "Drei, meine herren", nil},
					{4, "Vier, meine herren", "Quatre"},
				},
			},
			{
				Query: "select de, fr, commit_hash=@commit1, commit_hash=@commit2, commit_hash=@commit3, commit_hash=@commit4" +
					" from dolt_history_T1 where n=2 order by commit_date",
				Expected: []sql.Row{
					{"Zwei", nil, true, false, false, false},
					{"Zwei", nil, false, true, false, false},
					{"Zwei", "Deux", false, false, true, false},
					{"Zwei, meine herren", "Deux", false, false, false, true},
				},
			},
		},
	},
	{
		Name: "index by primary key",
		SetUpScript: []string{
			"create table t1 (pk int primary key, c int);",
			"call dolt_add('.')",
			"insert into t1 values (1,2), (3,4)",
			"set @Commit1 = '';",
			"call dolt_commit_hash_out(@Commit1, '-am', 'initial table');",
			"insert into t1 values (5,6), (7,8)",
			"set @Commit2 = '';",
			"call dolt_commit_hash_out(@Commit2, '-am', 'two more rows');",
		},
		Assertions: []queries.ScriptTestAssertion{
			{
				Query: "select pk, c, commit_hash = @Commit1, commit_hash = @Commit2 from dolt_history_t1",
				Expected: []sql.Row{
					{1, 2, false, true},
					{3, 4, false, true},
					{5, 6, false, true},
					{7, 8, false, true},
					{1, 2, true, false},
					{3, 4, true, false},
				},
			},
			{
				Query: "select pk, c from dolt_history_t1 order by pk",
				Expected: []sql.Row{
					{1, 2},
					{1, 2},
					{3, 4},
					{3, 4},
					{5, 6},
					{7, 8},
				},
			},
			{
				Query: "select pk, c from dolt_history_t1 order by pk, c",
				Expected: []sql.Row{
					{1, 2},
					{1, 2},
					{3, 4},
					{3, 4},
					{5, 6},
					{7, 8},
				},
			},
			{
				Query: "select pk, c from dolt_history_t1 where pk = 3",
				Expected: []sql.Row{
					{3, 4},
					{3, 4},
				},
			},
			{
				Query: "select pk, c from dolt_history_t1 where pk = 3 and commit_hash = @Commit2",
				Expected: []sql.Row{
					{3, 4},
				},
			},
			{
				Query: "explain select pk, c from dolt_history_t1 where pk = 3",
				Expected: []sql.Row{
					{"Filter"},
					{" ├─ (dolt_history_t1.pk = 3)"},
					{" └─ IndexedTableAccess(dolt_history_t1)"},
					{"     ├─ index: [dolt_history_t1.pk]"},
					{"     ├─ filters: [{[3, 3]}]"},
					{"     └─ columns: [pk c]"},
				},
			},
			{
				Query: "explain select pk, c from dolt_history_t1 where pk = 3 and committer = 'someguy'",
				Expected: []sql.Row{
					{"Project"},
					{" ├─ columns: [dolt_history_t1.pk, dolt_history_t1.c]"},
					{" └─ Filter"},
					{"     ├─ ((dolt_history_t1.pk = 3) AND (dolt_history_t1.committer = 'someguy'))"},
					{"     └─ IndexedTableAccess(dolt_history_t1)"},
					{"         ├─ index: [dolt_history_t1.pk]"},
					{"         ├─ filters: [{[3, 3]}]"},
					{"         └─ columns: [pk c committer]"},
				},
			},
		},
	},
	{
		Name: "adding an index",
		SetUpScript: []string{
			"create table t1 (pk int primary key, c int);",
			"call dolt_add('.')",
			"insert into t1 values (1,2), (3,4)",
			"set @Commit1 = '';",
			"call dolt_commit_hash_out(@Commit1, '-am', 'initial table');",
			"insert into t1 values (5,6), (7,8)",
			"set @Commit2 = '';",
			"call dolt_commit_hash_out(@Commit2, '-am', 'two more rows');",
			"insert into t1 values (9,10), (11,12)",
			"create index t1_c on t1(c)",
			"set @Commit2 = '';",
			"call dolt_commit_hash_out(@Commit2, '-am', 'two more rows and an index');",
		},
		Assertions: []queries.ScriptTestAssertion{
			{
				Query: "select pk, c from dolt_history_t1 order by pk",
				Expected: []sql.Row{
					{1, 2},
					{1, 2},
					{1, 2},
					{3, 4},
					{3, 4},
					{3, 4},
					{5, 6},
					{5, 6},
					{7, 8},
					{7, 8},
					{9, 10},
					{11, 12},
				},
			},
			{
				Query: "select pk, c from dolt_history_t1 where c = 4 order by pk",
				Expected: []sql.Row{
					{3, 4},
					{3, 4},
					{3, 4},
				},
			},
			{
				Query: "select pk, c from dolt_history_t1 where c = 10 order by pk",
				Expected: []sql.Row{
					{9, 10},
				},
			},
			{
				Query: "explain select pk, c from dolt_history_t1 where c = 4",
				Expected: []sql.Row{
					{"Filter"},
					{" ├─ (dolt_history_t1.c = 4)"},
					{" └─ IndexedTableAccess(dolt_history_t1)"},
					{"     ├─ index: [dolt_history_t1.c]"},
					{"     ├─ filters: [{[4, 4]}]"},
					{"     └─ columns: [pk c]"},
				},
			},
			{
				Query: "explain select pk, c from dolt_history_t1 where c = 10 and committer = 'someguy'",
				Expected: []sql.Row{
					{"Project"},
					{" ├─ columns: [dolt_history_t1.pk, dolt_history_t1.c]"},
					{" └─ Filter"},
					{"     ├─ ((dolt_history_t1.c = 10) AND (dolt_history_t1.committer = 'someguy'))"},
					{"     └─ IndexedTableAccess(dolt_history_t1)"},
					{"         ├─ index: [dolt_history_t1.c]"},
					{"         ├─ filters: [{[10, 10]}]"},
					{"         └─ columns: [pk c committer]"},
				},
			},
		},
	},
	{
		Name: "primary key table: non-pk column drops and adds",
		SetUpScript: []string{
			"create table t (pk int primary key, c1 int, c2 varchar(20));",
			"call dolt_add('.')",
			"insert into t values (1, 2, '3'), (4, 5, '6');",
			"set @Commit1 = '';",
			"CALL DOLT_COMMIT_HASH_OUT(@Commit1, '-am', 'creating table t');",

			"alter table t drop column c2;",
			"set @Commit2 = '';",
			"CALL DOLT_COMMIT_HASH_OUT(@Commit2, '-am', 'dropping column c2');",

			"alter table t rename column c1 to c2;",
			"set @Commit3 = '';",
			"CALL DOLT_COMMIT_HASH_OUT(@Commit3, '-am', 'renaming c1 to c2');",
		},
		Assertions: []queries.ScriptTestAssertion{
			{
				Query:    "select count(*) from dolt_history_t;",
				Expected: []sql.Row{{6}},
			},
			{
				// TODO: Instead of just spot checking the non-existence of c1, it would be useful to be able to
				//       assert the full schema of the result set. ScriptTestAssertion doesn't support that currently,
				//       but the code from QueryTest could be ported over to ScriptTestAssertion.
				Query:       "select c1 from dolt_history_t;",
				ExpectedErr: sql.ErrColumnNotFound,
			},
			{
				Query:    "select pk, c2 from dolt_history_t where commit_hash=@Commit1 order by pk;",
				Expected: []sql.Row{{1, nil}, {4, nil}},
			},
			{
				Query:    "select pk, c2 from dolt_history_t where commit_hash=@Commit2 order by pk;",
				Expected: []sql.Row{{1, nil}, {4, nil}},
			},
			{
				Query:    "select pk, c2 from dolt_history_t where commit_hash=@Commit3 order by pk;",
				Expected: []sql.Row{{1, 2}, {4, 5}},
			},
		},
	},
	{
		Name: "primary key table: non-pk column type changes",
		SetUpScript: []string{
			"create table t (pk int primary key, c1 int, c2 varchar(20));",
			"call dolt_add('.')",
			"insert into t values (1, 2, '3'), (4, 5, '6');",
			"set @Commit1 = '';",
			"CALL DOLT_COMMIT_HASH_OUT(@Commit1, '-am', 'creating table t');",
			"alter table t modify column c2 int;",
			"set @Commit2 = '';",
			"CALL DOLT_COMMIT_HASH_OUT(@Commit2, '-am', 'changed type of c2');",
		},
		Assertions: []queries.ScriptTestAssertion{
			{
				Query:    "select count(*) from dolt_history_t;",
				Expected: []sql.Row{{4}},
			},
			// Can't represent the old schema in the current one, so it gets nil valued
			{
				Query:    "select pk, c2 from dolt_history_t where commit_hash=@Commit1 order by pk;",
				Expected: []sql.Row{{1, nil}, {4, nil}},
			},
			{
				Query:    "select pk, c2 from dolt_history_t where commit_hash=@Commit2 order by pk;",
				Expected: []sql.Row{{1, 3}, {4, 6}},
			},
		},
	},
	{
		Name: "primary key table: rename table",
		SetUpScript: []string{
			"create table t (pk int primary key, c1 int, c2 varchar(20));",
			"call dolt_add('.')",
			"insert into t values (1, 2, '3'), (4, 5, '6');",
			"set @Commit1 = '';",
			"CALL DOLT_COMMIT_HASH_OUT(@Commit1, '-am', 'creating table t');",

			"alter table t rename to t2;",
			"call dolt_add('.')",
			"set @Commit2 = '';",
			"CALL DOLT_COMMIT_HASH_OUT(@Commit2, '-am', 'renaming table to t2');",
		},
		Assertions: []queries.ScriptTestAssertion{
			{
				Query:       "select count(*) from dolt_history_t;",
				ExpectedErr: sql.ErrTableNotFound,
			},
			{
				Query:    "select count(*) from dolt_history_T2;",
				Expected: []sql.Row{{2}},
			},
			{
				Query:    "select pk, c1, c2 from dolt_history_t2 where commit_hash != @Commit1;",
				Expected: []sql.Row{{1, 2, "3"}, {4, 5, "6"}},
			},
		},
	},
	{
		Name: "primary key table: delete and recreate table",
		SetUpScript: []string{
			"create table t (pk int primary key, c1 int, c2 varchar(20));",
			"call dolt_add('.')",
			"insert into t values (1, 2, '3'), (4, 5, '6');",
			"set @Commit1 = '';",
			"CALL DOLT_COMMIT_HASH_OUT(@Commit1, '-am', 'creating table t');",

			"drop table t;",
			"set @Commit2 = '';",
			"CALL DOLT_COMMIT_HASH_OUT(@Commit2, '-am', 'dropping table t');",

			"create table t (pk int primary key, c1 int);",
			"call dolt_add('.')",
			"set @Commit3 = '';",
			"CALL DOLT_COMMIT_HASH_OUT(@Commit3, '-am', 'recreating table t');",
		},
		Assertions: []queries.ScriptTestAssertion{
			{
				// TODO: The history system table processes history in parallel and pulls the rows for the
				//       user table at all commits. This means we can't currently detect when a table was dropped
				//       and if a different table with the same name exists at earlier commits, those results will
				//       be included in the history table. It may make more sense to have history scoped only
				//       to the current instance of the table, which would require changing the history system table
				//       to use something like an iterator approach where it goes back sequentially until it detects
				//       the current table doesn't exist any more and then stop.
				Query:    "select count(*) from dolt_history_t;",
				Expected: []sql.Row{{2}},
			},
		},
	},
	{
		Name: "dolt_history table with AS OF",
		SetUpScript: []string{
			"create table t (pk int primary key, c1 int, c2 varchar(20));",
			"call dolt_add('-A');",
			"call dolt_commit('-m', 'creating table t');",
			"insert into t values (1, 2, '3'), (4, 5, '6');",
			"call dolt_commit('-am', 'added values');",
			"insert into t values (11, 22, '3'), (44, 55, '6');",
			"call dolt_commit('-am', 'added values again');",
		},
		Assertions: []queries.ScriptTestAssertion{
			{
				Query:    "select count(*) from dolt_history_t;",
				Expected: []sql.Row{{6}}, // 2 + 4
			},
			{
				Query:    "select count(*) from dolt_history_t AS OF 'head^';",
				Expected: []sql.Row{{2}}, // 2
			},
			{
				Query: "select message from dolt_log;",
				Expected: []sql.Row{
					{"added values again"},
					{"added values"},
					{"creating table t"},
					{"checkpoint enginetest database mydb"},
					{"Initialize data repository"},
				},
			},
		},
	},
	{
		SkipPrepared: true,
		Name:         "dolt_history table with AS OF",
		SetUpScript: []string{
			"create table t (pk int primary key, c1 int, c2 varchar(20));",
			"call dolt_add('-A');",
			"call dolt_commit('-m', 'creating table t');",
			"insert into t values (1, 2, '3'), (4, 5, '6');",
			"call dolt_commit('-am', 'added values');",
			"insert into t values (11, 22, '3'), (44, 55, '6');",
			"call dolt_commit('-am', 'added values again');",
		},
		Assertions: []queries.ScriptTestAssertion{
			{
				Query: "select message from dolt_log AS OF 'head^';",
				Expected: []sql.Row{
					{"added values"},
					{"creating table t"},
					{"checkpoint enginetest database mydb"},
					{"Initialize data repository"},
				},
			},
		},
	},
	{
		Name: "dolt_history table with enums",
		SetUpScript: []string{
			"create table t (pk int primary key, c1 enum('foo','bar'));",
			"call dolt_add('-A');",
			"call dolt_commit('-m', 'creating table t');",
			"insert into t values (1, 'foo');",
			"call dolt_commit('-am', 'added values');",
		},
		Assertions: []queries.ScriptTestAssertion{
			{
				Query: "select c1 from dolt_history_t;",
				Expected: []sql.Row{
					{uint64(1)},
				},
			},
		},
	},
	{
		Name: "dolt_history table index lookup",
		SetUpScript: []string{
			"create table yx (y int, x int primary key);",
			"call dolt_add('.');",
			"call dolt_commit('-m', 'creating table');",
			"insert into yx values (0, 1);",
			"call dolt_commit('-am', 'add data');",
			"insert into yx values (2, 3);",
			"call dolt_commit('-am', 'add data');",
			"insert into yx values (4, 5);",
			"call dolt_commit('-am', 'add data');",
		},
		Assertions: []queries.ScriptTestAssertion{
			{
				Query: "select count(x) from dolt_history_yx where x = 1;",
				Expected: []sql.Row{
					{3},
				},
			},
		},
	},
	{
		Name: "dolt_history table filter correctness",
		SetUpScript: []string{
			"create table xy (x int primary key, y int);",
			"call dolt_add('.');",
			"call dolt_commit('-m', 'creating table');",
			"insert into xy values (0, 1);",
			"call dolt_commit('-am', 'add data');",
			"insert into xy values (2, 3);",
			"call dolt_commit('-am', 'add data');",
			"insert into xy values (4, 5);",
			"call dolt_commit('-am', 'add data');",
		},
		Assertions: []queries.ScriptTestAssertion{
			{
				Query: "select count(*) from dolt_history_xy where commit_hash = (select dolt_log.commit_hash from dolt_log limit 1 offset 1)",
				Expected: []sql.Row{
					{2},
				},
			},
		},
	},
}

// BrokenHistorySystemTableScriptTests contains tests that work for non-prepared, but don't work
// for prepared queries.
var BrokenHistorySystemTableScriptTests = []queries.ScriptTest{
	{
		Name: "dolt_history table with AS OF",
		SetUpScript: []string{
			"create table t (pk int primary key, c1 int, c2 varchar(20));",
			"call dolt_add('-A');",
			"call dolt_commit('-m', 'creating table t');",
			"insert into t values (1, 2, '3'), (4, 5, '6');",
			"call dolt_commit('-am', 'added values');",
			"insert into t values (11, 22, '3'), (44, 55, '6');",
			"call dolt_commit('-am', 'added values again');",
		},
		Assertions: []queries.ScriptTestAssertion{
			{
				Query: "select message from dolt_log AS OF 'head^';",
				Expected: []sql.Row{
					{"added values"},
					{"creating table t"},
					{"checkpoint enginetest database mydb"},
					{"Initialize data repository"},
				},
			},
		},
	},
}

var DoltBranchScripts = []queries.ScriptTest{
	{
		Name: "Create branches from HEAD with dolt_branch procedure",
		Assertions: []queries.ScriptTestAssertion{
			{
				Query:    "CALL DOLT_BRANCH('myNewBranch1')",
				Expected: []sql.Row{{0}},
			},
			{
				Query:    "SELECT COUNT(*) FROM DOLT_BRANCHES WHERE NAME='myNewBranch1';",
				Expected: []sql.Row{{1}},
			},
			{
				// Trying to recreate that branch fails without the force flag
				Query:          "CALL DOLT_BRANCH('myNewBranch1')",
				ExpectedErrStr: "fatal: A branch named 'myNewBranch1' already exists.",
			},
			{
				Query:    "CALL DOLT_BRANCH('-f', 'myNewBranch1')",
				Expected: []sql.Row{{0}},
			},
		},
	},
	{
		Name: "Rename branches with dolt_branch procedure",
		Assertions: []queries.ScriptTestAssertion{
			{
				Query:    "CALL DOLT_BRANCH('myNewBranch1')",
				Expected: []sql.Row{{0}},
			},
			{
				Query:    "CALL DOLT_BRANCH('myNewBranch2')",
				Expected: []sql.Row{{0}},
			},
			{
				// Renaming to an existing name fails without the force flag
				Query:          "CALL DOLT_BRANCH('-m', 'myNewBranch1', 'myNewBranch2')",
				ExpectedErrStr: "already exists",
			},
			{
				Query:    "CALL DOLT_BRANCH('-mf', 'myNewBranch1', 'myNewBranch2')",
				Expected: []sql.Row{{0}},
			},
			{
				Query:    "CALL DOLT_BRANCH('-m', 'myNewBranch2', 'myNewBranch3')",
				Expected: []sql.Row{{0}},
			},
		},
	},
	{
		Name: "Copy branches from other branches using dolt_branch procedure",
		SetUpScript: []string{
			"CALL DOLT_BRANCH('myNewBranch1')",
		},
		Assertions: []queries.ScriptTestAssertion{
			{
				Query:          "CALL DOLT_BRANCH('-c')",
				ExpectedErrStr: "error: invalid usage",
			},
			{
				Query:          "CALL DOLT_BRANCH('-c', 'myNewBranch1')",
				ExpectedErrStr: "error: invalid usage",
			},
			{
				Query:          "CALL DOLT_BRANCH('-c', 'myNewBranch2')",
				ExpectedErrStr: "error: invalid usage",
			},
			{
				Query:          "CALL DOLT_BRANCH('-c', '', '')",
				ExpectedErrStr: "error: cannot branch empty string",
			},
			{
				Query:    "CALL DOLT_BRANCH('-c', 'myNewBranch1', 'myNewBranch2')",
				Expected: []sql.Row{{0}},
			},
			{
				Query:    "SELECT COUNT(*) FROM DOLT_BRANCHES WHERE NAME='myNewBranch2';",
				Expected: []sql.Row{{1}},
			},
			{
				Query:          "CALL DOLT_BRANCH('-c', 'myNewBranch1', 'myNewBranch2')",
				ExpectedErrStr: "fatal: A branch named 'myNewBranch2' already exists.",
			},
			{
				Query:    "CALL DOLT_BRANCH('-cf', 'myNewBranch1', 'myNewBranch2')",
				Expected: []sql.Row{{0}},
			},
		},
	},
	{
		Name: "Delete branches with dolt_branch procedure",
		SetUpScript: []string{
			"CALL DOLT_BRANCH('myNewBranch1')",
			"CALL DOLT_BRANCH('myNewBranch2')",
			"CALL DOLT_BRANCH('myNewBranch3')",
			"CALL DOLT_BRANCH('myNewBranchWithCommit')",
			"CALL DOLT_CHECKOUT('myNewBranchWithCommit')",
			"CALL DOLT_COMMIT('--allow-empty', '-am', 'empty commit')",
			"CALL DOLT_CHECKOUT('main')",
		},
		Assertions: []queries.ScriptTestAssertion{
			{
				Query:          "CALL DOLT_BRANCH('-d')",
				ExpectedErrStr: "error: invalid usage",
			},
			{
				Query:          "CALL DOLT_BRANCH('-d', '')",
				ExpectedErrStr: "error: cannot branch empty string",
			},
			{
				Query:          "CALL DOLT_BRANCH('-d', 'branchDoesNotExist')",
				ExpectedErrStr: "branch not found",
			},
			{
				Query:    "CALL DOLT_BRANCH('-d', 'myNewBranch1')",
				Expected: []sql.Row{{0}},
			},
			{
				Query:    "SELECT COUNT(*) FROM DOLT_BRANCHES WHERE NAME='myNewBranch1'",
				Expected: []sql.Row{{0}},
			},
			{
				Query:    "CALL DOLT_BRANCH('-d', 'myNewBranch2', 'myNewBranch3')",
				Expected: []sql.Row{{0}},
			},
			{
				// Trying to delete a branch with unpushed changes fails without force option
				Query:          "CALL DOLT_BRANCH('-d', 'myNewBranchWithCommit')",
				ExpectedErrStr: "branch is not fully merged",
			},
			{
				Query:    "CALL DOLT_BRANCH('-df', 'myNewBranchWithCommit')",
				Expected: []sql.Row{{0}},
			},
		},
	},
	{
		Name: "Create branch from startpoint",
		SetUpScript: []string{
			"create table a (x int)",
			"call dolt_add('.')",
			"SET @commit1 = '';",
			"CALL DOLT_COMMIT_HASH_OUT(@commit1, '-am', 'add table a');",
		},
		Assertions: []queries.ScriptTestAssertion{
			{
				Query:    "show tables",
				Expected: []sql.Row{{"a"}, {"myview"}},
			},
			{
				Query:    "CALL DOLT_CHECKOUT('-b', 'newBranch', 'head~1')",
				Expected: []sql.Row{{0}},
			},
			{
				Query:    "show tables",
				Expected: []sql.Row{{"myview"}},
			},
			{
				Query:    "CALL DOLT_CHECKOUT('-b', 'newBranch2', @commit1)",
				Expected: []sql.Row{{0}},
			},
			{
				Query:    "show tables",
				Expected: []sql.Row{{"a"}, {"myview"}},
			},
			{
				Query:          "CALL DOLT_CHECKOUT('-b', 'otherBranch', 'unknownCommit')",
				ExpectedErrStr: "fatal: 'unknownCommit' is not a commit and a branch 'otherBranch' cannot be created from it",
			},
		},
	},
}

var DoltReset = []queries.ScriptTest{
	{
		Name: "CALL DOLT_RESET('--hard') should reset the merge state after uncommitted merge",
		SetUpScript: []string{
			"CREATE TABLE test1 (pk int NOT NULL, c1 int, c2 int, PRIMARY KEY (pk));",
			"CALL DOLT_ADD('.')",
			"INSERT INTO test1 values (0,1,1);",
			"CALL DOLT_COMMIT('-am', 'added table')",

			"CALL DOLT_CHECKOUT('-b', 'merge_branch');",
			"UPDATE test1 set c1 = 2;",
			"CALL DOLT_COMMIT('-am', 'update pk 0 = 2,1 to test1');",

			"CALL DOLT_CHECKOUT('main');",
			"UPDATE test1 set c2 = 2;",
			"CALL DOLT_COMMIT('-am', 'update pk 0 = 1,2 to test1');",

			"CALL DOLT_MERGE('merge_branch');",

			"CALL DOLT_RESET('--hard');",
		},
		Assertions: []queries.ScriptTestAssertion{
			{
				Query:          "CALL DOLT_MERGE('--abort')",
				ExpectedErrStr: "fatal: There is no merge to abort",
			},
		},
	},
	{
		Name: "CALL DOLT_RESET('--hard') should reset the merge state after conflicting merge",
		SetUpScript: []string{
			"SET dolt_allow_commit_conflicts = on",
			"CREATE TABLE test1 (pk int NOT NULL, c1 int, c2 int, PRIMARY KEY (pk));",
			"CALL DOLT_ADD('.')",
			"INSERT INTO test1 values (0,1,1);",
			"CALL DOLT_COMMIT('-am', 'added table')",

			"CALL DOLT_CHECKOUT('-b', 'merge_branch');",
			"UPDATE test1 set c1 = 2, c2 = 2;",
			"CALL DOLT_COMMIT('-am', 'update pk 0 = 2,2 to test1');",

			"CALL DOLT_CHECKOUT('main');",
			"UPDATE test1 set c1 = 3, c2 = 3;",
			"CALL DOLT_COMMIT('-am', 'update pk 0 = 3,3 to test1');",

			"CALL DOLT_MERGE('merge_branch');",
			"CALL DOLT_RESET('--hard');",
		},
		Assertions: []queries.ScriptTestAssertion{
			{
				Query:          "CALL DOLT_MERGE('--abort')",
				ExpectedErrStr: "fatal: There is no merge to abort",
			},
		},
	},
}

func gcSetup() []string {
	queries := []string{
		"create table t (pk int primary key);",
		"call dolt_commit('-Am', 'create table');",
	}
	for i := 0; i < 250; i++ {
		queries = append(
			queries,
			fmt.Sprintf("INSERT INTO t VALUES (%d);", i),
			fmt.Sprintf("CALL DOLT_COMMIT('-am', 'added pk %d')", i),
		)
	}
	return queries
}

var DoltGC = []queries.ScriptTest{
	{
		Name:        "base case: gc",
		SetUpScript: gcSetup(),
		Assertions: []queries.ScriptTestAssertion{
			{
				Query:          "CALL DOLT_GC(null);",
				ExpectedErrStr: "error: invalid usage",
			},
			{
				Query:          "CALL DOLT_GC('bad', '--shallow');",
				ExpectedErrStr: "error: invalid usage",
			},
			{
				Query:    "CALL DOLT_GC('--shallow');",
				Expected: []sql.Row{{1}},
			},
			{
				Query:    "CALL DOLT_GC();",
				Expected: []sql.Row{{1}},
			},
			{
				Query:          "CALL DOLT_GC();",
				ExpectedErrStr: "no changes since last gc",
			},
		},
	},
}

var LogTableFunctionScriptTests = []queries.ScriptTest{
	{
		Name: "invalid arguments",
		SetUpScript: []string{
			"create table t (pk int primary key, c1 varchar(20), c2 varchar(20));",
			"call dolt_add('.')",
			"set @Commit1 = '';",
			"call dolt_commit_hash_out(@Commit1, '-am', 'creating table t');",

			"insert into t values(1, 'one', 'two'), (2, 'two', 'three');",
			"set @Commit2 = '';",
			"call dolt_commit_hash_out(@Commit2, '-am', 'inserting into t');",
		},
		Assertions: []queries.ScriptTestAssertion{
			{
				Query:       "SELECT * from dolt_log(@Commit1, @Commit2, 't');",
				ExpectedErr: sql.ErrInvalidArgumentNumber,
			},
			{
				Query:       "SELECT * from dolt_log(null);",
				ExpectedErr: sql.ErrInvalidArgumentDetails,
			},
			{
				Query:       "SELECT * from dolt_log(null, null);",
				ExpectedErr: sql.ErrInvalidArgumentDetails,
			},
			{
				Query:       "SELECT * from dolt_log(null, '--not', null);",
				ExpectedErr: sql.ErrInvalidArgumentDetails,
			},
			{
				Query:       "SELECT * from dolt_log(@Commit1, '--not', null);",
				ExpectedErr: sql.ErrInvalidArgumentDetails,
			},
			{
				Query:       "SELECT * from dolt_log(@Commit1, '--min-parents', null);",
				ExpectedErr: sql.ErrInvalidArgumentDetails,
			},
			{
				Query:       "SELECT * from dolt_log(@Commit1, '--min-parents', 123);",
				ExpectedErr: sql.ErrInvalidArgumentDetails,
			},
			{
				Query:       "SELECT * from dolt_log(123, @Commit1);",
				ExpectedErr: sql.ErrInvalidArgumentDetails,
			},
			{
				Query:       "SELECT * from dolt_log(@Commit1, 123);",
				ExpectedErr: sql.ErrInvalidArgumentDetails,
			},
			{
				Query:       "SELECT * from dolt_log(@Commit1, '--not', 123);",
				ExpectedErr: sql.ErrInvalidArgumentDetails,
			},
			{
				Query:       "SELECT * from dolt_log('main..branch1', @Commit1);",
				ExpectedErr: sql.ErrInvalidArgumentDetails,
			},
			{
				Query:       "SELECT * from dolt_log('^main..branch1');",
				ExpectedErr: sql.ErrInvalidArgumentDetails,
			},
			{
				Query:       "SELECT * from dolt_log('^main...branch1');",
				ExpectedErr: sql.ErrInvalidArgumentDetails,
			},
			{
				Query:       "SELECT * from dolt_log(@Commit1, 'main..branch1');",
				ExpectedErr: sql.ErrInvalidArgumentDetails,
			},
			{
				Query:       "SELECT * from dolt_log(@Commit1, 'main...branch1');",
				ExpectedErr: sql.ErrInvalidArgumentDetails,
			},
			{
				Query:       "SELECT * from dolt_log('main..branch1', '--not', @Commit1);",
				ExpectedErr: sql.ErrInvalidArgumentDetails,
			},
			{
				Query:       "SELECT * from dolt_log('main...branch1', '--not', @Commit1);",
				ExpectedErr: sql.ErrInvalidArgumentDetails,
			},
			{
				Query:       "SELECT * from dolt_log('^main', '--not', @Commit1);",
				ExpectedErr: sql.ErrInvalidArgumentDetails,
			},
			{
				Query:       "SELECT * from dolt_log('main', '--not', '^branch1');",
				ExpectedErr: sql.ErrInvalidArgumentDetails,
			},
			{
				Query:       "SELECT * from dolt_log('main', '--not', 'main..branch1');",
				ExpectedErr: sql.ErrInvalidArgumentDetails,
			},
			{
				Query:       "SELECT * from dolt_log('^main', @Commit2, '--not', @Commit1);",
				ExpectedErr: sql.ErrInvalidArgumentDetails,
			},
			{
				Query:       "SELECT * from dolt_log(@Commit1, @Commit2);",
				ExpectedErr: sql.ErrInvalidArgumentDetails,
			},
			{
				Query:       "SELECT * from dolt_log('^main', '^branch1');",
				ExpectedErr: sql.ErrInvalidArgumentDetails,
			},
			{
				Query:       "SELECT * from dolt_log('^main');",
				ExpectedErr: sql.ErrInvalidArgumentDetails,
			},
			{
				Query:          "SELECT * from dolt_log('fake-branch');",
				ExpectedErrStr: "branch not found: fake-branch",
			},
			{
				Query:          "SELECT * from dolt_log('^fake-branch', 'main');",
				ExpectedErrStr: "branch not found: fake-branch",
			},
			{
				Query:          "SELECT * from dolt_log('fake-branch', '^main');",
				ExpectedErrStr: "branch not found: fake-branch",
			},
			{
				Query:          "SELECT * from dolt_log('main..fake-branch');",
				ExpectedErrStr: "branch not found: fake-branch",
			},
			{
				Query:          "SELECT * from dolt_log('main', '--not', 'fake-branch');",
				ExpectedErrStr: "branch not found: fake-branch",
			},
			{
				Query:       "SELECT * from dolt_log(concat('fake', '-', 'branch'));",
				ExpectedErr: sqle.ErrInvalidNonLiteralArgument,
			},
			{
				Query:       "SELECT * from dolt_log(hashof('main'));",
				ExpectedErr: sqle.ErrInvalidNonLiteralArgument,
			},
			{
				Query:       "SELECT * from dolt_log(@Commit3, '--not', hashof('main'));",
				ExpectedErr: sqle.ErrInvalidNonLiteralArgument,
			},
			{
				Query:       "SELECT * from dolt_log(@Commit1, LOWER(@Commit2));",
				ExpectedErr: sqle.ErrInvalidNonLiteralArgument,
			},
			{
				Query:          "SELECT parents from dolt_log();",
				ExpectedErrStr: `column "parents" could not be found in any table in scope`,
			},
			{
				Query:       "SELECT * from dolt_log('--decorate', 'invalid');",
				ExpectedErr: sql.ErrInvalidArgumentDetails,
			},
			{
				Query:       "SELECT * from dolt_log('--decorate', 123);",
				ExpectedErr: sql.ErrInvalidArgumentDetails,
			},
			{
				Query:       "SELECT * from dolt_log('--decorate', null);",
				ExpectedErr: sql.ErrInvalidArgumentDetails,
			},
			{
				Query:          "SELECT refs from dolt_log();",
				ExpectedErrStr: `column "refs" could not be found in any table in scope`,
			},
			{
				Query:          "SELECT refs from dolt_log('--decorate', 'auto');",
				ExpectedErrStr: `column "refs" could not be found in any table in scope`,
			},
			{
				Query:          "SELECT refs from dolt_log('--decorate', 'no');",
				ExpectedErrStr: `column "refs" could not be found in any table in scope`,
			},
		},
	},
	{
		Name: "basic case with one revision",
		SetUpScript: []string{
			"create table t (pk int primary key, c1 varchar(20), c2 varchar(20));",
			"call dolt_add('.')",
			"set @Commit1 = '';",
			"call dolt_commit_hash_out(@Commit1, '-am', 'creating table t');",

			"insert into t values(1, 'one', 'two'), (2, 'two', 'three');",
			"set @Commit2 = '';",
			"call dolt_commit_hash_out(@Commit2, '-am', 'inserting into t');",

			"call dolt_checkout('-b', 'new-branch')",
			"insert into t values (3, 'three', 'four');",
			"set @Commit3 = '';",
			"call dolt_commit_hash_out(@Commit3, '-am', 'inserting into t again');",
			"call dolt_checkout('main')",
		},
		Assertions: []queries.ScriptTestAssertion{
			{
				Query:    "SELECT count(*) from dolt_log();",
				Expected: []sql.Row{{4}},
			},
			{
				Query:    "SELECT count(*) from dolt_log('main');",
				Expected: []sql.Row{{4}},
			},
			{
				Query:    "SELECT count(*) from dolt_log(@Commit1);",
				Expected: []sql.Row{{3}},
			},
			{
				Query:    "SELECT count(*) from dolt_log(@Commit2);",
				Expected: []sql.Row{{4}},
			},
			{
				Query:    "SELECT count(*) from dolt_log(@Commit3);",
				Expected: []sql.Row{{5}},
			},
			{
				Query:    "SELECT count(*) from dolt_log('new-branch');",
				Expected: []sql.Row{{5}},
			},
			{
				Query:    "SELECT count(*) from dolt_log('main^');",
				Expected: []sql.Row{{3}},
			},
			{
				Query:    "SELECT count(*)	 from dolt_log('main') join dolt_diff(@Commit1, @Commit2, 't') where commit_hash = to_commit;",
				Expected: []sql.Row{{2}},
			},
		},
	},
	{
		Name: "basic case with more than one revision or revision range",
		SetUpScript: []string{
			"create table t (pk int primary key, c1 varchar(20), c2 varchar(20));",
			"call dolt_add('.');",
			"set @Commit1 = '';",
			"call dolt_commit_hash_out(@Commit1, '-am', 'creating table t');",

			"insert into t values(1, 'one', 'two'), (2, 'two', 'three');",
			"set @Commit2 = '';",
			"call dolt_commit_hash_out(@Commit2, '-am', 'inserting into t 2');",

			"call dolt_checkout('-b', 'new-branch');",
			"insert into t values (3, 'three', 'four');",
			"set @Commit3 = '';",
			"call dolt_commit_hash_out(@Commit3, '-am', 'inserting into t 3');",
			"insert into t values (4, 'four', 'five');",
			"set @Commit4 = '';",
			"call dolt_commit_hash_out(@Commit4, '-am', 'inserting into t 4');",

			"call dolt_checkout('main');",
			"insert into t values (5, 'five', 'six');",
			"set @Commit5 = '';",
			"call dolt_commit_hash_out(@Commit5, '-am', 'inserting into t 5');",
		},
		/* Commit graph:
		          3 - 4 (new-branch)
		         /
		0 - 1 - 2 - 5 (main)
		*/
		Assertions: []queries.ScriptTestAssertion{
			{
				Query:    "SELECT count(*) from dolt_log('^main', 'new-branch');",
				Expected: []sql.Row{{2}}, // 4, 3
			},
			{
				Query:    "SELECT count(*) from dolt_log('main..new-branch');",
				Expected: []sql.Row{{2}}, // 4, 3
			},
			{
				Query:    "SELECT count(*) from dolt_log('main...new-branch');",
				Expected: []sql.Row{{3}}, // 5, 4, 3
			},
			{
				Query:    "SELECT count(*) from dolt_log('new-branch', '--not', 'main');",
				Expected: []sql.Row{{2}}, // 4, 3
			},
			{
				Query:    "SELECT count(*) from dolt_log('new-branch', '^main');",
				Expected: []sql.Row{{2}}, // 4, 3
			},
			{
				Query:    "SELECT count(*) from dolt_log('^new-branch', 'main');",
				Expected: []sql.Row{{1}}, // 5
			},
			{
				Query:    "SELECT count(*) from dolt_log('main', '--not', 'new-branch');",
				Expected: []sql.Row{{1}}, // 5
			},
			{
				Query:    "SELECT count(*) from dolt_log('^main', 'main');",
				Expected: []sql.Row{{0}},
			},
			{
				Query:    "SELECT count(*) from dolt_log('main..main');",
				Expected: []sql.Row{{0}},
			},
			{
				Query:    "SELECT count(*) from dolt_log('main...main');",
				Expected: []sql.Row{{0}},
			},
			{
				Query:    "SELECT count(*) from dolt_log('main', '--not', 'main');",
				Expected: []sql.Row{{0}},
			},
			{
				Query:    "SELECT count(*) from dolt_log('^main~', 'main');",
				Expected: []sql.Row{{1}},
			},
			{
				Query:    "SELECT count(*) from dolt_log('^main^', 'main');",
				Expected: []sql.Row{{1}}, // 5
			},
			{
				Query:    "SELECT count(*) from dolt_log('^main', 'main^');",
				Expected: []sql.Row{{0}},
			},
			{
				Query:    "SELECT count(*) from dolt_log('^main', @Commit3);",
				Expected: []sql.Row{{1}},
			},
			{
				Query:    "SELECT count(*) from dolt_log('^new-branch', @Commit5);",
				Expected: []sql.Row{{1}}, // 5
			},
			{
				Query:    "SELECT count(*) from dolt_log(@Commit3, '--not', @Commit2);",
				Expected: []sql.Row{{1}}, // 3
			},
			{
				Query:    "SELECT count(*) from dolt_log(@Commit4, '--not', @Commit2);",
				Expected: []sql.Row{{2}}, // 4, 3
			},
		},
	},
	{
		Name: "basic case with one revision, row content",
		SetUpScript: []string{
			"create table t (pk int primary key, c1 varchar(20), c2 varchar(20));",
			"call dolt_add('.')",
			"set @Commit1 = '';",
			"call dolt_commit_hash_out(@Commit1, '-am', 'creating table t');",

			"insert into t values(1, 'one', 'two'), (2, 'two', 'three');",
			"set @Commit2 = '';",
			"call dolt_commit_hash_out(@Commit2, '-am', 'inserting into t');",

			"call dolt_checkout('-b', 'new-branch')",
			"insert into t values (3, 'three', 'four');",
			"set @Commit3 = '';",
			"call dolt_commit_hash_out(@Commit3, '-am', 'inserting into t again', '--author', 'John Doe <johndoe@example.com>');",
			"call dolt_checkout('main')",
		},
		Assertions: []queries.ScriptTestAssertion{
			{
				Query: "SELECT commit_hash = @Commit2, commit_hash = @Commit1, committer, email, message from dolt_log();",
				Expected: []sql.Row{
					{true, false, "billy bob", "bigbillieb@fake.horse", "inserting into t"},
					{false, true, "billy bob", "bigbillieb@fake.horse", "creating table t"},
					{false, false, "billy bob", "bigbillieb@fake.horse", "checkpoint enginetest database mydb"},
					{false, false, "billy bob", "bigbillieb@fake.horse", "Initialize data repository"},
				},
			},
			{
				Query:    "SELECT commit_hash = @Commit2, committer, email, message from dolt_log('main') limit 1;",
				Expected: []sql.Row{{true, "billy bob", "bigbillieb@fake.horse", "inserting into t"}},
			},
			{
				Query:    "SELECT commit_hash = @Commit3, committer, email, message from dolt_log('new-branch') limit 1;",
				Expected: []sql.Row{{true, "John Doe", "johndoe@example.com", "inserting into t again"}},
			},
			{
				Query:    "SELECT commit_hash = @Commit1, committer, email, message from dolt_log(@Commit1) limit 1;",
				Expected: []sql.Row{{true, "billy bob", "bigbillieb@fake.horse", "creating table t"}},
			},
		},
	},
	{
		Name: "basic case with more than one revision or revision range, row content",
		SetUpScript: []string{
			"create table t (pk int primary key, c1 varchar(20), c2 varchar(20));",
			"call dolt_add('.');",
			"set @Commit1 = '';",
			"call dolt_commit_hash_out(@Commit1, '-am', 'creating table t');",

			"insert into t values(1, 'one', 'two'), (2, 'two', 'three');",
			"set @Commit2 = '';",
			"call dolt_commit_hash_out(@Commit2, '-am', 'inserting into t 2');",

			"call dolt_checkout('-b', 'new-branch');",
			"insert into t values (3, 'three', 'four');",
			"set @Commit3 = '';",
			"call dolt_commit_hash_out(@Commit3, '-am', 'inserting into t 3', '--author', 'John Doe <johndoe@example.com>');",
			"insert into t values (4, 'four', 'five');",
			"set @Commit4 = '';",
			"call dolt_commit_hash_out(@Commit4, '-am', 'inserting into t 4', '--author', 'John Doe <johndoe@example.com>');",

			"call dolt_checkout('main');",
			"insert into t values (5, 'five', 'six');",
			"set @Commit5 = '';",
			"call dolt_commit_hash_out(@Commit5, '-am', 'inserting into t 5');",
		},
		/* Commit graph:
		          3 - 4 (new-branch)
		         /
		0 - 1 - 2 - 5 (main)
		*/
		Assertions: []queries.ScriptTestAssertion{
			{
				Query: "SELECT commit_hash = @Commit4, commit_hash = @Commit3, committer, email, message from dolt_log('^main', 'new-branch');",
				Expected: []sql.Row{
					{true, false, "John Doe", "johndoe@example.com", "inserting into t 4"},
					{false, true, "John Doe", "johndoe@example.com", "inserting into t 3"},
				},
			},
			{
				Query: "SELECT commit_hash = @Commit4, commit_hash = @Commit3, committer, email, message from dolt_log('main..new-branch');",
				Expected: []sql.Row{
					{true, false, "John Doe", "johndoe@example.com", "inserting into t 4"},
					{false, true, "John Doe", "johndoe@example.com", "inserting into t 3"},
				},
			},
			{
				Query: "SELECT commit_hash = @Commit5, commit_hash = @Commit4, commit_hash = @Commit3, committer, email, message from dolt_log('main...new-branch');",
				Expected: []sql.Row{
					{true, false, false, "billy bob", "bigbillieb@fake.horse", "inserting into t 5"},
					{false, true, false, "John Doe", "johndoe@example.com", "inserting into t 4"},
					{false, false, true, "John Doe", "johndoe@example.com", "inserting into t 3"},
				},
			},
			{
				Query: "SELECT commit_hash = @Commit4, commit_hash = @Commit3, committer, email, message from dolt_log('new-branch', '--not', 'main');",
				Expected: []sql.Row{
					{true, false, "John Doe", "johndoe@example.com", "inserting into t 4"},
					{false, true, "John Doe", "johndoe@example.com", "inserting into t 3"},
				},
			},
			{
				Query: "SELECT commit_hash = @Commit4, commit_hash = @Commit3, committer, email, message from dolt_log('new-branch', '^main');",
				Expected: []sql.Row{
					{true, false, "John Doe", "johndoe@example.com", "inserting into t 4"},
					{false, true, "John Doe", "johndoe@example.com", "inserting into t 3"},
				},
			},
			{
				Query:    "SELECT commit_hash = @Commit5, committer, email, message from dolt_log('^new-branch', 'main');",
				Expected: []sql.Row{{true, "billy bob", "bigbillieb@fake.horse", "inserting into t 5"}},
			},
			{
				Query:    "SELECT * from dolt_log('^main', 'main');",
				Expected: []sql.Row{},
			},
			{
				Query:    "SELECT commit_hash = @Commit5, committer, email, message from dolt_log('^main~', 'main');",
				Expected: []sql.Row{{true, "billy bob", "bigbillieb@fake.horse", "inserting into t 5"}},
			},
			{
				Query:    "SELECT commit_hash = @Commit5, committer, email, message from dolt_log( 'main', '--not', 'main~');",
				Expected: []sql.Row{{true, "billy bob", "bigbillieb@fake.horse", "inserting into t 5"}},
			},
			{
				Query:    "SELECT commit_hash = @Commit3, committer, email, message from dolt_log('^main', @Commit3);",
				Expected: []sql.Row{{true, "John Doe", "johndoe@example.com", "inserting into t 3"}},
			},
			{
				Query:    "SELECT commit_hash = @Commit3, committer, email, message from dolt_log(@Commit3, '--not', @Commit2);",
				Expected: []sql.Row{{true, "John Doe", "johndoe@example.com", "inserting into t 3"}},
			},
			{
				Query:    "SELECT commit_hash = @Commit5, committer, email, message from dolt_log('^new-branch', @Commit5);",
				Expected: []sql.Row{{true, "billy bob", "bigbillieb@fake.horse", "inserting into t 5"}},
			},
			{
				Query:    "SELECT commit_hash = @Commit5, committer, email, message from dolt_log(@Commit5, '--not', @Commit4);",
				Expected: []sql.Row{{true, "billy bob", "bigbillieb@fake.horse", "inserting into t 5"}},
			},
		},
	},
	//TODO: figure out how we were returning a commit from the function
	/*{
		Name: "min parents, merges, show parents, decorate",
		SetUpScript: []string{
			"create table t (pk int primary key, c1 int);",
			"call dolt_add('.')",
			"set @Commit1 = '';",
			"call dolt_commit_hash_out(@Commit1, '-am', 'creating table t');",

			"call dolt_checkout('-b', 'branch1')",
			"insert into t values(0,0);",
			"set @Commit2 = '';",
		"call dolt_commit_hash_out(@Commit2, '-am', 'inserting 0,0');",

			"call dolt_checkout('main')",
			"call dolt_checkout('-b', 'branch2')",
			"insert into t values(1,1);",
			"set @Commit3 = '';",
		"call dolt_commit_hash_out(@Commit3, '-am', 'inserting 1,1');",

			"call dolt_checkout('main')",
			"call dolt_merge('branch1')",               // fast-forward merge
			"set @MergeCommit = dolt_merge('branch2')", // actual merge with commit
			"call dolt_tag('v1')",
		},
		Assertions: []queries.ScriptTestAssertion{
			{
				Query:    "SELECT commit_hash = @MergeCommit, committer, email, message from dolt_log('--merges');",
				Expected: []sql.Row{{true, "billy bob", "bigbillieb@fake.horse", "Merge branch 'branch2' into main"}},
			},
			{
				Query:    "SELECT commit_hash = @MergeCommit, committer, email, message from dolt_log('--min-parents', '2');",
				Expected: []sql.Row{{true, "billy bob", "bigbillieb@fake.horse", "Merge branch 'branch2' into main"}},
			},
			{
				Query:    "SELECT commit_hash = @MergeCommit, committer, email, message from dolt_log('main', '--min-parents', '2');",
				Expected: []sql.Row{{true, "billy bob", "bigbillieb@fake.horse", "Merge branch 'branch2' into main"}},
			},
			{
				Query:    "SELECT count(*) from dolt_log('main');",
				Expected: []sql.Row{{6}},
			},
			{
				Query:    "SELECT count(*) from dolt_log('main', '--min-parents', '1');", // Should show everything except first commit
				Expected: []sql.Row{{5}},
			},
			{
				Query:    "SELECT count(*) from dolt_log('main', '--min-parents', '1', '--merges');", // --merges overrides --min-parents
				Expected: []sql.Row{{1}},
			},
			{
				Query:    "SELECT commit_hash = @MergeCommit, committer, email, message from dolt_log('branch1..main', '--min-parents', '2');",
				Expected: []sql.Row{{true, "billy bob", "bigbillieb@fake.horse", "Merge branch 'branch2' into main"}},
			},
			{
				Query:    "SELECT count(*) from dolt_log('--min-parents', '5');",
				Expected: []sql.Row{{0}},
			},
			{
				Query:    "SELECT commit_hash = @MergeCommit, SUBSTRING_INDEX(parents, ', ', 1) = @Commit2, SUBSTRING_INDEX(parents, ', ', -1) = @Commit3 from dolt_log('main', '--parents', '--merges');",
				Expected: []sql.Row{{true, true, true}}, // shows two parents for merge commit
			},
			{
				Query:    "SELECT commit_hash = @Commit3, parents = @Commit1 from dolt_log('branch2', '--parents') LIMIT 1;", // shows one parent for non-merge commit
				Expected: []sql.Row{{true, true}},
			},
			{
				Query:    "SELECT commit_hash = @MergeCommit, SUBSTRING_INDEX(parents, ', ', 1) = @Commit2, SUBSTRING_INDEX(parents, ', ', -1) = @Commit3 from dolt_log('branch1..main', '--parents', '--merges') LIMIT 1;",
				Expected: []sql.Row{{true, true, true}},
			},
			{
				Query:    "SELECT commit_hash = @Commit2, parents = @Commit1 from dolt_log('branch2..branch1', '--parents') LIMIT 1;",
				Expected: []sql.Row{{true, true}},
			},
			{
				Query:    "SELECT refs from dolt_log('--decorate', 'short') LIMIT 1;",
				Expected: []sql.Row{{"HEAD -> main, tag: v1"}},
			},
			{
				Query:    "SELECT refs from dolt_log('--decorate', 'full') LIMIT 1;",
				Expected: []sql.Row{{"HEAD -> refs/heads/main, tag: refs/tags/v1"}},
			},
			{
				Query:    "SELECT commit_hash = @Commit2, parents = @Commit1, refs from dolt_log('branch2..branch1', '--parents', '--decorate', 'short') LIMIT 1;",
				Expected: []sql.Row{{true, true, "HEAD -> branch1"}},
			},
		},
	},*/
}

var LargeJsonObjectScriptTests = []queries.ScriptTest{
	{
		Name: "JSON under max length limit",
		SetUpScript: []string{
			"create table t (j JSON)",
		},
		Assertions: []queries.ScriptTestAssertion{
			{
				Query:    `insert into t set j= concat('[', repeat('"word",', 10000000), '"word"]')`,
				Expected: []sql.Row{{types.OkResult{RowsAffected: 1}}},
			},
		},
	},
	{
		Name: "JSON over max length limit",
		SetUpScript: []string{
			"create table t (j JSON)",
		},
		Assertions: []queries.ScriptTestAssertion{
			{
				Query:       `insert into t set j= concat('[', repeat('"word",', 50000000), '"word"]')`,
				ExpectedErr: types.ErrLengthTooLarge,
			},
		},
	},
}

var DoltTagTestScripts = []queries.ScriptTest{
	{
		Name: "dolt-tag: SQL create tags",
		SetUpScript: []string{
			"CREATE TABLE test(pk int primary key);",
			"CALL DOLT_ADD('.')",
			"INSERT INTO test VALUES (0),(1),(2);",
			"CALL DOLT_COMMIT('-am','created table test')",
		},
		Assertions: []queries.ScriptTestAssertion{
			{
				Query:    "CALL DOLT_TAG('v1', 'HEAD')",
				Expected: []sql.Row{{0}},
			},
			{
				Query:    "SELECT tag_name, IF(CHAR_LENGTH(tag_hash) < 0, NULL, 'not null'), tagger, email, IF(date IS NULL, NULL, 'not null'), message from dolt_tags",
				Expected: []sql.Row{{"v1", "not null", "billy bob", "bigbillieb@fake.horse", "not null", ""}},
			},
			{
				Query:    "CALL DOLT_TAG('v2', '-m', 'create tag v2')",
				Expected: []sql.Row{{0}},
			},
			{
				Query:    "SELECT tag_name, message from dolt_tags",
				Expected: []sql.Row{{"v1", ""}, {"v2", "create tag v2"}},
			},
		},
	},
	{
		Name: "dolt-tag: SQL delete tags",
		SetUpScript: []string{
			"CREATE TABLE test(pk int primary key);",
			"CALL DOLT_ADD('.')",
			"INSERT INTO test VALUES (0),(1),(2);",
			"CALL DOLT_COMMIT('-am','created table test')",
			"CALL DOLT_TAG('v1', '-m', 'create tag v1')",
			"CALL DOLT_TAG('v2', '-m', 'create tag v2')",
			"CALL DOLT_TAG('v3', '-m', 'create tag v3')",
		},
		Assertions: []queries.ScriptTestAssertion{
			{
				Query:    "SELECT tag_name, message from dolt_tags",
				Expected: []sql.Row{{"v1", "create tag v1"}, {"v2", "create tag v2"}, {"v3", "create tag v3"}},
			},
			{
				Query:    "CALL DOLT_TAG('-d','v1')",
				Expected: []sql.Row{{0}},
			},
			{
				Query:    "SELECT tag_name, message from dolt_tags",
				Expected: []sql.Row{{"v2", "create tag v2"}, {"v3", "create tag v3"}},
			},
			{
				Query:    "CALL DOLT_TAG('-d','v2','v3')",
				Expected: []sql.Row{{0}},
			},
			{
				Query:    "SELECT tag_name, message from dolt_tags",
				Expected: []sql.Row{},
			},
		},
	},
	{
		Name: "dolt-tag: SQL use a tag as a ref for merge",
		SetUpScript: []string{
			"CREATE TABLE test(pk int primary key);",
			"CALL DOLT_ADD('.')",
			"INSERT INTO test VALUES (0),(1),(2);",
			"CALL DOLT_COMMIT('-am','created table test')",
			"DELETE FROM test WHERE pk = 0",
			"INSERT INTO test VALUES (3)",
			"CALL DOLT_COMMIT('-am','made changes')",
		},
		Assertions: []queries.ScriptTestAssertion{
			{
				Query:    "CALL DOLT_TAG('v1','HEAD')",
				Expected: []sql.Row{{0}},
			},
			{
				Query:    "CALL DOLT_CHECKOUT('-b','other','HEAD^')",
				Expected: []sql.Row{{0}},
			},
			{
				Query:    "INSERT INTO test VALUES (8), (9)",
				Expected: []sql.Row{{types.OkResult{RowsAffected: 2}}},
			},
			{
				Query:            "CALL DOLT_COMMIT('-am','made changes in other')",
				SkipResultsCheck: true,
			},
			{
				Query:    "CALL DOLT_MERGE('v1')",
				Expected: []sql.Row{{0, 0}},
			},
			{
				Query:    "SELECT * FROM test",
				Expected: []sql.Row{{1}, {2}, {3}, {8}, {9}},
			},
		},
	},
}

var DoltRemoteTestScripts = []queries.ScriptTest{
	{
		Name: "dolt-remote: SQL add remotes",
		Assertions: []queries.ScriptTestAssertion{
			{
				Query:    "CALL DOLT_REMOTE('add','origin','file://../test')",
				Expected: []sql.Row{{0}},
			},
			{
				Query:    "SELECT name, IF(CHAR_LENGTH(url) < 0, NULL, 'not null'), fetch_specs, params FROM DOLT_REMOTES",
				Expected: []sql.Row{{"origin", "not null", types.MustJSON(`["refs/heads/*:refs/remotes/origin/*"]`), types.MustJSON(`{}`)}},
			},
			{
				Query:          "CALL DOLT_REMOTE()",
				ExpectedErrStr: "error: invalid argument, use 'dolt_remotes' system table to list remotes",
			},
			{
				Query:          "CALL DOLT_REMOTE('origin')",
				ExpectedErrStr: "error: invalid argument",
			},
			{
				Query:          "INSERT INTO dolt_remotes (name, url) VALUES ('origin', 'file://../test')",
				ExpectedErrStr: "the dolt_remotes table is read-only; use the dolt_remote stored procedure to edit remotes",
			},
		},
	},
	{
		Name: "dolt-remote: SQL remove remotes",
		SetUpScript: []string{
			"CALL DOLT_REMOTE('add','origin1','file://.')",
			"CALL DOLT_REMOTE('add','origin2','aws://[dynamo_db_table:s3_bucket]/repo_name')",
		},
		Assertions: []queries.ScriptTestAssertion{
			{
				Query: "SELECT name, IF(CHAR_LENGTH(url) < 0, NULL, 'not null'), fetch_specs, params FROM DOLT_REMOTES",
				Expected: []sql.Row{
					{"origin1", "not null", types.MustJSON(`["refs/heads/*:refs/remotes/origin1/*"]`), types.MustJSON(`{}`)},
					{"origin2", "not null", types.MustJSON(`["refs/heads/*:refs/remotes/origin2/*"]`), types.MustJSON(`{}`)}},
			},
			{
				Query:    "CALL DOLT_REMOTE('remove','origin2')",
				Expected: []sql.Row{{0}},
			},
			{
				Query:    "SELECT name, IF(CHAR_LENGTH(url) < 0, NULL, 'not null'), fetch_specs, params FROM DOLT_REMOTES",
				Expected: []sql.Row{{"origin1", "not null", types.MustJSON(`["refs/heads/*:refs/remotes/origin1/*"]`), types.MustJSON(`{}`)}},
			},
			// 'origin1' remote must exist in order this error to be returned; otherwise, no error from EOF
			{
				Query:          "DELETE FROM dolt_remotes WHERE name = 'origin1'",
				ExpectedErrStr: "the dolt_remotes table is read-only; use the dolt_remote stored procedure to edit remotes",
			},
		},
	},
	{
		Name: "dolt-remote: multi-repo test",
		SetUpScript: []string{
			"create database one",
		},
		Assertions: []queries.ScriptTestAssertion{
			{
				Query:    "use one;",
				Expected: []sql.Row{},
			},
			{
				Query:    "CALL DOLT_REMOTE('add','test01','file:///foo');",
				Expected: []sql.Row{{0}},
			},
			{
				Query:    "select count(*) from dolt_remotes where name='test01';",
				Expected: []sql.Row{{1}},
			},
			{
				Query:    "use mydb;",
				Expected: []sql.Row{},
			},
			{
				Query:    "select count(*) from dolt_remotes where name='test01';",
				Expected: []sql.Row{{0}},
			},
		},
	},
}

// DoltAutoIncrementTests is tests of dolt's global auto increment logic
var DoltAutoIncrementTests = []queries.ScriptTest{
	{
		Name: "insert on different branches",
		SetUpScript: []string{
			"create table t (a int primary key auto_increment, b int)",
			"call dolt_add('.')",
			"call dolt_commit('-am', 'empty table')",
			"call dolt_branch('branch1')",
			"call dolt_branch('branch2')",
		},
		Assertions: []queries.ScriptTestAssertion{
			{
				Query:    "insert into t (b) values (1), (2)",
				Expected: []sql.Row{{types.OkResult{RowsAffected: 2, InsertID: 1}}},
			},
			{
				Query:            "call dolt_commit('-am', 'two values on main')",
				SkipResultsCheck: true,
			},
			{
				Query:            "call dolt_checkout('branch1')",
				SkipResultsCheck: true,
			},
			{
				Query:    "insert into t (b) values (3), (4)",
				Expected: []sql.Row{{types.OkResult{RowsAffected: 2, InsertID: 3}}},
			},
			{
				Query: "select * from t order by a",
				Expected: []sql.Row{
					{3, 3},
					{4, 4},
				},
			},
			{
				Query:            "call dolt_commit('-am', 'two values on branch1')",
				SkipResultsCheck: true,
			},
			{
				Query:            "call dolt_checkout('branch2')",
				SkipResultsCheck: true,
			},
			{
				Query:    "insert into t (b) values (5), (6)",
				Expected: []sql.Row{{types.OkResult{RowsAffected: 2, InsertID: 5}}},
			},
			{
				Query: "select * from t order by a",
				Expected: []sql.Row{
					{5, 5},
					{6, 6},
				},
			},
		},
	},
	{
		Name: "drop table",
		SetUpScript: []string{
			"create table t (a int primary key auto_increment, b int)",
			"call dolt_add('.')",
			"call dolt_commit('-am', 'empty table')",
			"call dolt_branch('branch1')",
			"call dolt_branch('branch2')",
			"insert into t (b) values (1), (2)",
			"call dolt_commit('-am', 'two values on main')",
			"call dolt_checkout('branch1')",
			"insert into t (b) values (3), (4)",
			"call dolt_commit('-am', 'two values on branch1')",
			"call dolt_checkout('branch2')",
			"insert into t (b) values (5), (6)",
			"call dolt_checkout('branch1')",
		},
		Assertions: []queries.ScriptTestAssertion{
			{
				Query:    "drop table t",
				Expected: []sql.Row{{types.NewOkResult(0)}},
			},
			{
				Query:            "call dolt_checkout('main')",
				SkipResultsCheck: true,
			},
			{
				// highest value in any branch is 6
				Query:    "insert into t (b) values (7), (8)",
				Expected: []sql.Row{{types.OkResult{RowsAffected: 2, InsertID: 7}}},
			},
			{
				Query: "select * from t order by a",
				Expected: []sql.Row{
					{1, 1},
					{2, 2},
					{7, 7},
					{8, 8},
				},
			},
			{
				Query:    "drop table t",
				Expected: []sql.Row{{types.NewOkResult(0)}},
			},
			{
				Query:            "call dolt_checkout('branch2')",
				SkipResultsCheck: true,
			},
			{
				// highest value in any branch is still 6 (dropped table above)
				Query:    "insert into t (b) values (7), (8)",
				Expected: []sql.Row{{types.OkResult{RowsAffected: 2, InsertID: 7}}},
			},
			{
				Query: "select * from t order by a",
				Expected: []sql.Row{
					{5, 5},
					{6, 6},
					{7, 7},
					{8, 8},
				},
			},
			{
				Query:    "drop table t",
				Expected: []sql.Row{{types.NewOkResult(0)}},
			},
			{
				Query:            "create table t (a int primary key auto_increment, b int)",
				SkipResultsCheck: true,
			},
			{
				// no value on any branch
				Query:    "insert into t (b) values (1), (2)",
				Expected: []sql.Row{{types.OkResult{RowsAffected: 2, InsertID: 1}}},
			},
			{
				Query: "select * from t order by a",
				Expected: []sql.Row{
					{1, 1},
					{2, 2},
				},
			},
		},
	},
}

var BrokenAutoIncrementTests = []queries.ScriptTest{
	{
		// truncate table doesn't reset the persisted auto increment counter of tables on other branches, which leads to
		// the value not resetting to 1 after a truncate if the table exists on other branches, even if truncated on every
		// branch
		Name: "truncate table",
		SetUpScript: []string{
			"create table t (a int primary key auto_increment, b int)",
			"call dolt_add('.')",
			"call dolt_commit('-am', 'empty table')",
			"call dolt_branch('branch1')",
			"call dolt_branch('branch2')",
			"insert into t (b) values (1), (2)",
			"call dolt_commit('-am', 'two values on main')",
			"call dolt_checkout('branch1')",
			"insert into t (b) values (3), (4)",
			"call dolt_commit('-am', 'two values on branch1')",
			"call dolt_checkout('branch2')",
			"insert into t (b) values (5), (6)",
			"call dolt_checkout('branch1')",
		},
		Assertions: []queries.ScriptTestAssertion{
			{
				Query:    "truncate table t",
				Expected: []sql.Row{{types.NewOkResult(2)}},
			},
			{
				Query:            "call dolt_checkout('main')",
				SkipResultsCheck: true,
			},
			{
				// highest value in any branch is 6
				Query:    "insert into t (b) values (7), (8)",
				Expected: []sql.Row{{types.OkResult{RowsAffected: 2, InsertID: 7}}},
			},
			{
				Query: "select * from t order by a",
				Expected: []sql.Row{
					{1, 1},
					{2, 2},
					{7, 7},
					{8, 8},
				},
			},
			{
				Query:    "truncate table t",
				Expected: []sql.Row{{types.NewOkResult(4)}},
			},
			{
				Query:            "call dolt_checkout('branch2')",
				SkipResultsCheck: true,
			},
			{
				// highest value in any branch is still 6 (truncated table above)
				Query:    "insert into t (b) values (7), (8)",
				Expected: []sql.Row{{types.OkResult{RowsAffected: 2, InsertID: 7}}},
			},
			{
				Query: "select * from t order by a",
				Expected: []sql.Row{
					{5, 5},
					{6, 6},
					{7, 7},
					{8, 8},
				},
			},
			{
				Query:    "truncate table t",
				Expected: []sql.Row{{types.NewOkResult(4)}},
			},
			{
				// no value on any branch
				Query:    "insert into t (b) values (1), (2)",
				Expected: []sql.Row{{types.OkResult{RowsAffected: 2, InsertID: 1}}},
			},
			{
				Query: "select * from t order by a",
				Expected: []sql.Row{
					{1, 1},
					{2, 2},
				},
			},
		},
	},
}

var DoltCommitTests = []queries.ScriptTest{
	{
		Name: "CALL DOLT_COMMIT('-ALL') adds all tables (including new ones) to the commit.",
		SetUpScript: []string{
			"CREATE table t (pk int primary key);",
			"INSERT INTO t VALUES (1);",
			"CALL DOLT_ADD('t');",
			"CALL DOLT_COMMIT('-m', 'add table t');",
			"CALL DOLT_RESET('--hard');",
		},
		Assertions: []queries.ScriptTestAssertion{
			{
				Query:    "SELECT * from t;",
				Expected: []sql.Row{{1}},
			},
			// update a table
			{
				Query:    "DELETE from t where pk = 1;",
				Expected: []sql.Row{{types.NewOkResult(1)}},
			},
			{
				Query:            "CALL DOLT_COMMIT('-ALL', '-m', 'update table terminator');",
				SkipResultsCheck: true,
			},
			// check last commit
			{
				Query:    "select message from dolt_log limit 1",
				Expected: []sql.Row{{"update table terminator"}},
			},
			// amend last commit
			{
				Query:            "CALL DOLT_COMMIT('-amend', '-m', 'update table t');",
				SkipResultsCheck: true,
			},
			// check amended commit
			{
				Query:    "select message from dolt_log limit 1",
				Expected: []sql.Row{{"update table t"}},
			},
			{
				Query:    "CALL DOLT_RESET('--hard');",
				Expected: []sql.Row{{0}},
			},
			{
				Query:    "SELECT * from t;",
				Expected: []sql.Row{},
			},
			// delete a table
			{
				Query:    "DROP TABLE t;",
				Expected: []sql.Row{{types.NewOkResult(0)}},
			},
			{
				Query:            "CALL DOLT_COMMIT('-Am', 'drop table t');",
				SkipResultsCheck: true,
			},
			{
				Query:    "CALL DOLT_RESET('--hard');",
				Expected: []sql.Row{{0}},
			},
			{
				Query:       "SELECT * from t;",
				ExpectedErr: sql.ErrTableNotFound,
			},
			// create a table
			{
				Query:    "CREATE table t2 (pk int primary key);",
				Expected: []sql.Row{{types.NewOkResult(0)}},
			},
			{
				Query:            "CALL DOLT_COMMIT('-Am', 'add table 21');",
				SkipResultsCheck: true,
			},
			// amend last commit
			{
				Query:            "CALL DOLT_COMMIT('-amend', '-m', 'add table 2');",
				SkipResultsCheck: true,
			},
			// check amended commit
			{
				Query:    "select message from dolt_log limit 1",
				Expected: []sql.Row{{"add table 2"}},
			},
			{
				Query:    "CALL DOLT_RESET('--hard');",
				Expected: []sql.Row{{0}},
			},
			{
				Query:    "SELECT * from t2;",
				Expected: []sql.Row{},
			},
		},
	},
	{
		Name: "dolt commit works with arguments",
		SetUpScript: []string{
			"CREATE table t (pk int primary key);",
			"INSERT INTO t VALUES (1);",
			"CALL DOLT_ADD('t');",
			"CALL DOLT_COMMIT('-m', concat('author: ','somebody'));",
		},
		Assertions: []queries.ScriptTestAssertion{
			{
				Query: "SELECT message from dolt_log where message = 'author: somebody'",
				Expected: []sql.Row{
					{"author: somebody"},
				},
			},
		},
	},
	{
		Name: "CALL DOLT_COMMIT('-amend') works to update commit message",
		SetUpScript: []string{
			"SET @@AUTOCOMMIT=0;",
			"CREATE TABLE test (id INT PRIMARY KEY );",
			"INSERT INTO test (id) VALUES (2)",
			"CALL DOLT_ADD('.');",
			"CALL DOLT_COMMIT('-m', 'original commit message');",
		},
		Assertions: []queries.ScriptTestAssertion{
			{
				Query: "SELECT  message FROM dolt_log;",
				Expected: []sql.Row{
					{"original commit message"},
					{"author: somebody"},
					{"add table 2"},
					{"drop table t"},
					{"update table t"},
					{"add table t"},
					{"checkpoint enginetest database mydb"},
					{"Initialize data repository"},
				},
			},
			{
				Query:    "SELECT to_id, from_id, diff_type FROM dolt_diff_test;",
				Expected: []sql.Row{{2, nil, "added"}},
			},
			{
				Query:            "CALL DOLT_COMMIT('--amend', '-m', 'amended commit message');",
				SkipResultsCheck: true, // commit hash is being returned, skip check
			},
			{
				Query: "SELECT  message FROM dolt_log;",
				Expected: []sql.Row{
					{"amended commit message"},
					{"author: somebody"},
					{"add table 2"},
					{"drop table t"},
					{"update table t"},
					{"add table t"},
					{"checkpoint enginetest database mydb"},
					{"Initialize data repository"},
				},
			},
			{
				Query:    "SELECT to_id, from_id, diff_type FROM dolt_diff_test;",
				Expected: []sql.Row{{2, nil, "added"}},
			},
		},
	},
	{
		Name: "CALL DOLT_COMMIT('-amend') works to add changes to a commit",
		SetUpScript: []string{
			"SET @@AUTOCOMMIT=0;",
			"INSERT INTO test (id) VALUES (3)",
			"CALL DOLT_ADD('.');",
			"CALL DOLT_COMMIT('-m', 'original commit message for adding changes to a commit');",
		},
		Assertions: []queries.ScriptTestAssertion{
			{
				Query: "SELECT to_id, from_id, diff_type FROM dolt_diff_test;",
				Expected: []sql.Row{
					{3, nil, "added"},
					{2, nil, "added"},
				},
			},
			{
				Query:    "SELECT COUNT(*) FROM dolt_status;",
				Expected: []sql.Row{{0}},
			},
			{
				Query: "SELECT  message FROM dolt_log;",
				Expected: []sql.Row{
					{"original commit message for adding changes to a commit"},
					{"amended commit message"},
					{"author: somebody"},
					{"add table 2"},
					{"drop table t"},
					{"update table t"},
					{"add table t"},
					{"checkpoint enginetest database mydb"},
					{"Initialize data repository"},
				},
			},
			{
				Query:    "INSERT INTO test (id) VALUES (4)",
				Expected: []sql.Row{{types.NewOkResult(1)}},
			},
			{
				Query:    "SELECT COUNT(*) FROM dolt_status;",
				Expected: []sql.Row{{1}},
			},
			{
				Query:    "CALL DOLT_ADD('.');",
				Expected: []sql.Row{{0}},
			},
			{
				Query:            "CALL DOLT_COMMIT('--amend');",
				SkipResultsCheck: true, // commit hash is being returned, skip check
			},
			{
				Query: "SELECT message FROM dolt_log;",
				Expected: []sql.Row{
					{"original commit message for adding changes to a commit"},
					{"amended commit message"},
					{"author: somebody"},
					{"add table 2"},
					{"drop table t"},
					{"update table t"},
					{"add table t"},
					{"checkpoint enginetest database mydb"},
					{"Initialize data repository"},
				},
			},
			{
				Query: "SELECT to_id, from_id, diff_type FROM dolt_diff_test;",
				Expected: []sql.Row{
					{4, nil, "added"},
					{3, nil, "added"},
					{2, nil, "added"},
				},
			},
			{
				Query:    "INSERT INTO test (id) VALUES (5)",
				Expected: []sql.Row{{types.NewOkResult(1)}},
			},
			{
				Query:    "SELECT COUNT(*) FROM dolt_status;",
				Expected: []sql.Row{{1}},
			},
			{
				Query:    "CALL DOLT_ADD('.');",
				Expected: []sql.Row{{0}},
			},
			{
				Query:            "CALL DOLT_COMMIT('--amend', '-m', 'amended commit with added changes');",
				SkipResultsCheck: true, // commit hash is being returned, skip check
			},
			{
				Query:    "SELECT COUNT(*) FROM dolt_status;",
				Expected: []sql.Row{{0}},
			},
			{
				Query: "SELECT message FROM dolt_log;",
				Expected: []sql.Row{
					{"amended commit with added changes"},
					{"amended commit message"},
					{"author: somebody"},
					{"add table 2"},
					{"drop table t"},
					{"update table t"},
					{"add table t"},
					{"checkpoint enginetest database mydb"},
					{"Initialize data repository"},
				},
			},
			{
				Query: "SELECT to_id, from_id, diff_type FROM dolt_diff_test;",
				Expected: []sql.Row{
					{5, nil, "added"},
					{4, nil, "added"},
					{3, nil, "added"},
					{2, nil, "added"},
				},
			},
		},
	},
	{
		Name: "CALL DOLT_COMMIT('-amend') works to remove changes from a commit",
		SetUpScript: []string{
			"SET @@AUTOCOMMIT=0;",
			"INSERT INTO test (id) VALUES (6)",
			"INSERT INTO test (id) VALUES (7)",
			"CALL DOLT_ADD('.');",
			"CALL DOLT_COMMIT('-m', 'original commit message');",
		},
		Assertions: []queries.ScriptTestAssertion{
			{
				Query:    "SELECT * FROM test;",
				Expected: []sql.Row{{2}, {3}, {4}, {5}, {6}, {7}},
			},
			{
				Query: "SELECT to_id, from_id, diff_type FROM dolt_diff_test;",
				Expected: []sql.Row{
					{7, nil, "added"},
					{6, nil, "added"},
					{5, nil, "added"},
					{4, nil, "added"},
					{3, nil, "added"},
					{2, nil, "added"},
				},
			},
			{
				Query:    "DELETE FROM test WHERE id = 6",
				Expected: []sql.Row{{types.NewOkResult(1)}},
			},
			{
				Query:    "CALL DOLT_ADD('.');",
				Expected: []sql.Row{{0}},
			},
			{
				Query:            "CALL DOLT_COMMIT('--amend', '-m', 'amended commit with removed changes');",
				SkipResultsCheck: true, // commit hash is being returned, skip check
			},
			{
				Query:    "SELECT * FROM test;",
				Expected: []sql.Row{{2}, {3}, {4}, {5}, {7}},
			},
			{
				Query: "SELECT message FROM dolt_log;",
				Expected: []sql.Row{
					{"amended commit with removed changes"},
					{"amended commit with added changes"},
					{"amended commit message"},
					{"author: somebody"},
					{"add table 2"},
					{"drop table t"},
					{"update table t"},
					{"add table t"},
					{"checkpoint enginetest database mydb"},
					{"Initialize data repository"},
				},
			},
			{
				Query: "SELECT to_id, from_id, diff_type FROM dolt_diff_test;",
				Expected: []sql.Row{
					{7, nil, "added"},
					{5, nil, "added"},
					{4, nil, "added"},
					{3, nil, "added"},
					{2, nil, "added"},
				},
			},
		},
	},
	{
		Name: "CALL DOLT_COMMIT('-amend') works to update a merge commit",
		SetUpScript: []string{
			"SET @@AUTOCOMMIT=0;",

			"CREATE TABLE test2 (id INT PRIMARY KEY, id2 INT);",
			"CALL DOLT_ADD('.');",
			"CALL DOLT_COMMIT('-m', 'original table');",

			"CALL DOLT_CHECKOUT('-b','test-branch');",
			"INSERT INTO test2 (id, id2) VALUES (0, 2)",
			"CALL DOLT_ADD('.');",
			"CALL DOLT_COMMIT('-m', 'conflicting commit message');",

			"CALL DOLT_CHECKOUT('main');",
			"INSERT INTO test2 (id, id2) VALUES (0, 1)",
			"CALL DOLT_ADD('.');",
			"CALL DOLT_COMMIT('-m', 'original commit message');",

			"CALL DOLT_MERGE('test-branch');",
			"CALL DOLT_CONFLICTS_RESOLVE('--theirs', '.');",
			"CALL DOLT_COMMIT('-m', 'final merge');",
		},
		Assertions: []queries.ScriptTestAssertion{
			{
				Query:            "CALL DOLT_COMMIT('--amend', '-m', 'new merge');",
				SkipResultsCheck: true, // commit hash is being returned, skip check
			},
			{
				Query: "SELECT message FROM dolt_log;",
				Expected: []sql.Row{
					{"new merge"},
					{"original commit message"},
					{"conflicting commit message"},
					{"original table"},
					{"amended commit with removed changes"},
					{"amended commit with added changes"},
					{"amended commit message"},
					{"author: somebody"},
					{"add table 2"},
					{"drop table t"},
					{"update table t"},
					{"add table t"},
					{"checkpoint enginetest database mydb"},
					{"Initialize data repository"},
				},
			},
			{
				Query:    "SET @hash=(SELECT commit_hash FROM dolt_log LIMIT 1);",
				Expected: []sql.Row{{}},
			},
			{
				Query:    "SELECT COUNT(parent_hash) FROM dolt_commit_ancestors WHERE commit_hash= @hash;",
				Expected: []sql.Row{{2}},
			},
		},
	},
}

var DoltIndexPrefixScripts = []queries.ScriptTest{
	{
		Name: "inline secondary indexes with collation",
		SetUpScript: []string{
			"create table t (i int primary key, v1 varchar(10), v2 varchar(10), unique index (v1(3),v2(5))) collate utf8mb4_0900_ai_ci",
		},
		Assertions: []queries.ScriptTestAssertion{
			{
				Query:    "show create table t",
				Expected: []sql.Row{{"t", "CREATE TABLE `t` (\n  `i` int NOT NULL,\n  `v1` varchar(10) COLLATE utf8mb4_0900_ai_ci,\n  `v2` varchar(10) COLLATE utf8mb4_0900_ai_ci,\n  PRIMARY KEY (`i`),\n  UNIQUE KEY `v1v2` (`v1`(3),`v2`(5))\n) ENGINE=InnoDB DEFAULT CHARSET=utf8mb4 COLLATE=utf8mb4_0900_ai_ci"}},
			},
			{
				Query:    "insert into t values (0, 'a', 'a'), (1, 'ab','ab'), (2, 'abc', 'abc'), (3, 'abcde', 'abcde')",
				Expected: []sql.Row{{types.NewOkResult(4)}},
			},
			{
				Query:       "insert into t values (99, 'ABC', 'ABCDE')",
				ExpectedErr: sql.ErrUniqueKeyViolation,
			},
			{
				Query:          "insert into t values (99, 'ABC', 'ABCDE')",
				ExpectedErrStr: "duplicate unique key given: [ABC,ABCDE]",
			},
			{
				Query:       "insert into t values (99, 'ABC123', 'ABCDE123')",
				ExpectedErr: sql.ErrUniqueKeyViolation,
			},
			{
				Query:          "insert into t values (99, 'ABC123', 'ABCDE123')",
				ExpectedErrStr: "duplicate unique key given: [ABC,ABCDE]",
			},
			{
				Query: "select * from t where v1 = 'A'",
				Expected: []sql.Row{
					{0, "a", "a"},
				},
			},
			{
				Query: "select * from t where v1 = 'ABC'",
				Expected: []sql.Row{
					{2, "abc", "abc"},
				},
			},
			{
				Query:    "select * from t where v1 = 'ABCD'",
				Expected: []sql.Row{},
			},
			{
				Query: "select * from t where v1 > 'A' and v1 < 'ABCDE'",
				Expected: []sql.Row{
					{1, "ab", "ab"},
					{2, "abc", "abc"},
				},
			},
			{
				Query: "select * from t where v1 > 'A' and v2 < 'ABCDE'",
				Expected: []sql.Row{
					{1, "ab", "ab"},
					{2, "abc", "abc"},
				},
			},
			{
				Query: "update t set v1 = concat(v1, 'Z') where v1 >= 'A'",
				Expected: []sql.Row{
					{types.OkResult{RowsAffected: 4, InsertID: 0, Info: plan.UpdateInfo{Matched: 4, Updated: 4}}},
				},
			},
			{
				Query: "select * from t",
				Expected: []sql.Row{
					{0, "aZ", "a"},
					{1, "abZ", "ab"},
					{2, "abcZ", "abc"},
					{3, "abcdeZ", "abcde"},
				},
			},
			{
				Query: "delete from t where v1 >= 'A'",
				Expected: []sql.Row{
					{types.OkResult{RowsAffected: 4}},
				},
			},
			{
				Query:    "select * from t",
				Expected: []sql.Row{},
			},
		},
	},
	// TODO: these should eventually go in GMS, but it doesn't currently support index rewrite on column modify
	{
		Name: "drop prefix lengths when modifying column to non string type",
		SetUpScript: []string{
			"create table t (j varchar(100), index (j(10)))",
		},
		Assertions: []queries.ScriptTestAssertion{
			{
				Query:    "alter table t modify column j int",
				Expected: []sql.Row{{types.OkResult{}}},
			},
			{
				Query:    "show create table t",
				Expected: []sql.Row{{"t", "CREATE TABLE `t` (\n  `j` int,\n  KEY `j` (`j`)\n) ENGINE=InnoDB DEFAULT CHARSET=utf8mb4 COLLATE=utf8mb4_0900_bin"}},
			},
		},
	},
	{
		Name: "drop prefix length when modifying columns to invalid string type",
		SetUpScript: []string{
			"create table t (j varchar(100), index (j(10)))",
		},
		Assertions: []queries.ScriptTestAssertion{
			{
				Query:    "alter table t modify column j varchar(2)",
				Expected: []sql.Row{{types.OkResult{}}},
			},
			{
				Query:    "show create table t",
				Expected: []sql.Row{{"t", "CREATE TABLE `t` (\n  `j` varchar(2),\n  KEY `j` (`j`)\n) ENGINE=InnoDB DEFAULT CHARSET=utf8mb4 COLLATE=utf8mb4_0900_bin"}},
			},
		},
	},
	{
		Name: "preserve prefix length when modifying column to valid string type",
		SetUpScript: []string{
			"create table t (j varchar(100), index (j(10)))",
		},
		Assertions: []queries.ScriptTestAssertion{
			{
				Query:    "alter table t modify column j varchar(200)",
				Expected: []sql.Row{{types.OkResult{}}},
			},
			{
				Query:    "show create table t",
				Expected: []sql.Row{{"t", "CREATE TABLE `t` (\n  `j` varchar(200),\n  KEY `j` (`j`(10))\n) ENGINE=InnoDB DEFAULT CHARSET=utf8mb4 COLLATE=utf8mb4_0900_bin"}},
			},
		},
	},
	{
		Name: "preserve prefix lengths when there are other unchanged prefix lengths",
		SetUpScript: []string{
			"create table t (i varchar(100), j varchar(100), index (i(10), j(10)))",
		},
		Assertions: []queries.ScriptTestAssertion{
			{
				Query:    "alter table t modify column j int",
				Expected: []sql.Row{{types.OkResult{}}},
			},
			{
				Query:    "show create table t",
				Expected: []sql.Row{{"t", "CREATE TABLE `t` (\n  `i` varchar(100),\n  `j` int,\n  KEY `ij` (`i`(10),`j`)\n) ENGINE=InnoDB DEFAULT CHARSET=utf8mb4 COLLATE=utf8mb4_0900_bin"}},
			},
		},
	},
	{
		Name: "prefix length too long",
		SetUpScript: []string{
			"create table t (i blob, index(i(3072)))",
		},
		Assertions: []queries.ScriptTestAssertion{
			{
				Query:       "alter table t modify column i text",
				ExpectedErr: sql.ErrKeyTooLong,
			},
		},
	},
}

// DoltCallAsOf are tests of using CALL ... AS OF using commits
var DoltCallAsOf = []queries.ScriptTest{
	{
		Name: "Database syntax properly handles inter-CALL communication",
		SetUpScript: []string{
			`CREATE PROCEDURE p1()
BEGIN
	DECLARE str VARCHAR(20);
    CALL p2(str);
	SET str = CONCAT('a', str);
    SELECT str;
END`,
			`CREATE PROCEDURE p2(OUT param VARCHAR(20))
BEGIN
	SET param = 'b';
END`,
			"CALL DOLT_ADD('-A');",
			"CALL DOLT_COMMIT('-m', 'First procedures');",
			"CALL DOLT_BRANCH('p12');",
			"DROP PROCEDURE p1;",
			"DROP PROCEDURE p2;",
			`CREATE PROCEDURE p1()
BEGIN
	DECLARE str VARCHAR(20);
    CALL p2(str);
	SET str = CONCAT('c', str);
    SELECT str;
END`,
			`CREATE PROCEDURE p2(OUT param VARCHAR(20))
BEGIN
	SET param = 'd';
END`,
			"CALL DOLT_ADD('-A');",
			"CALL DOLT_COMMIT('-m', 'Second procedures');",
		},
		Assertions: []queries.ScriptTestAssertion{
			{
				Query:    "CALL p1();",
				Expected: []sql.Row{{"cd"}},
			},
			{
				Query:    "CALL `mydb/main`.p1();",
				Expected: []sql.Row{{"cd"}},
			},
			{
				Query:    "CALL `mydb/p12`.p1();",
				Expected: []sql.Row{{"ab"}},
			},
		},
	},
	{
		Name: "CALL ... AS OF references historic data through nested calls",
		SetUpScript: []string{
			"CREATE TABLE test (v1 BIGINT);",
			"INSERT INTO test VALUES (1);",
			`CREATE PROCEDURE p1()
BEGIN
	CALL p2();
END`,
			`CREATE PROCEDURE p2()
BEGIN
	SELECT * FROM test;
END`,
			"CALL DOLT_ADD('-A');",
			"CALL DOLT_COMMIT('-m', 'commit message');",
			"UPDATE test SET v1 = 2;",
			"CALL DOLT_ADD('-A');",
			"CALL DOLT_COMMIT('-m', 'commit message');",
			"UPDATE test SET v1 = 3;",
			"CALL DOLT_ADD('-A');",
			"CALL DOLT_COMMIT('-m', 'commit message');",
			"UPDATE test SET v1 = 4;",
			"CALL DOLT_ADD('-A');",
			"CALL DOLT_COMMIT('-m', 'commit message');",
		},
		Assertions: []queries.ScriptTestAssertion{
			{
				Query:    "CALL p1();",
				Expected: []sql.Row{{4}},
			},
			{
				Query:    "CALL p1() AS OF 'HEAD';",
				Expected: []sql.Row{{4}},
			},
			{
				Query:    "CALL p1() AS OF 'HEAD~1';",
				Expected: []sql.Row{{3}},
			},
			{
				Query:    "CALL p1() AS OF 'HEAD~2';",
				Expected: []sql.Row{{2}},
			},
			{
				Query:    "CALL p1() AS OF 'HEAD~3';",
				Expected: []sql.Row{{1}},
			},
		},
	},
	{
		Name: "CALL ... AS OF doesn't overwrite nested CALL ... AS OF",
		SetUpScript: []string{
			"CREATE TABLE myhistorytable (pk BIGINT PRIMARY KEY, s TEXT);",
			"INSERT INTO myhistorytable VALUES (1, 'first row, 1'), (2, 'second row, 1'), (3, 'third row, 1');",
			"CREATE PROCEDURE p1() BEGIN CALL p2(); END",
			"CREATE PROCEDURE p1a() BEGIN CALL p2() AS OF 'HEAD~2'; END",
			"CREATE PROCEDURE p1b() BEGIN CALL p2a(); END",
			"CREATE PROCEDURE p2() BEGIN SELECT * FROM myhistorytable; END",
			"CALL DOLT_ADD('-A');",
			"CALL DOLT_COMMIT('-m', 'commit message');",
			"DELETE FROM myhistorytable;",
			"INSERT INTO myhistorytable VALUES (1, 'first row, 2'), (2, 'second row, 2'), (3, 'third row, 2');",
			"CALL DOLT_ADD('-A');",
			"CALL DOLT_COMMIT('-m', 'commit message');",
			"DROP TABLE myhistorytable;",
			"CREATE TABLE myhistorytable (pk BIGINT PRIMARY KEY, s TEXT, c TEXT);",
			"INSERT INTO myhistorytable VALUES (1, 'first row, 3', '1'), (2, 'second row, 3', '2'), (3, 'third row, 3', '3');",
			"CREATE PROCEDURE p2a() BEGIN SELECT * FROM myhistorytable AS OF 'HEAD~1'; END",
			"CALL DOLT_ADD('-A');",
			"CALL DOLT_COMMIT('-m', 'commit message');",
		},
		Assertions: []queries.ScriptTestAssertion{
			{
				Query: "CALL p1();",
				Expected: []sql.Row{
					{int64(1), "first row, 3", "1"},
					{int64(2), "second row, 3", "2"},
					{int64(3), "third row, 3", "3"},
				},
			},
			{
				Query: "CALL p1a();",
				Expected: []sql.Row{
					{int64(1), "first row, 1"},
					{int64(2), "second row, 1"},
					{int64(3), "third row, 1"},
				},
			},
			{
				Query: "CALL p1b();",
				Expected: []sql.Row{
					{int64(1), "first row, 2"},
					{int64(2), "second row, 2"},
					{int64(3), "third row, 2"},
				},
			},
			{
				Query: "CALL p2();",
				Expected: []sql.Row{
					{int64(1), "first row, 3", "1"},
					{int64(2), "second row, 3", "2"},
					{int64(3), "third row, 3", "3"},
				},
			},
			{
				Query: "CALL p2a();",
				Expected: []sql.Row{
					{int64(1), "first row, 2"},
					{int64(2), "second row, 2"},
					{int64(3), "third row, 2"},
				},
			},
			{
				Query: "CALL p1() AS OF 'HEAD~2';",
				Expected: []sql.Row{
					{int64(1), "first row, 1"},
					{int64(2), "second row, 1"},
					{int64(3), "third row, 1"},
				},
			},
			{
				Query: "CALL p1a() AS OF 'HEAD';",
				Expected: []sql.Row{
					{int64(1), "first row, 1"},
					{int64(2), "second row, 1"},
					{int64(3), "third row, 1"},
				},
			},
			{
				Query: "CALL p1b() AS OF 'HEAD';",
				Expected: []sql.Row{
					{int64(1), "first row, 2"},
					{int64(2), "second row, 2"},
					{int64(3), "third row, 2"},
				},
			},
			{
				Query: "CALL p2() AS OF 'HEAD~2';",
				Expected: []sql.Row{
					{int64(1), "first row, 1"},
					{int64(2), "second row, 1"},
					{int64(3), "third row, 1"},
				},
			},
			{
				Query: "CALL p2a() AS OF 'HEAD';",
				Expected: []sql.Row{
					{int64(1), "first row, 2"},
					{int64(2), "second row, 2"},
					{int64(3), "third row, 2"},
				},
			},
		},
	},
	{
		Name: "CALL ... AS OF errors if attempting to modify a table",
		SetUpScript: []string{
			"CREATE TABLE test (v1 BIGINT);",
			"INSERT INTO test VALUES (2);",
			"CALL DOLT_ADD('-A');",
			"CALL DOLT_COMMIT('-m', 'commit message');",
			`CREATE PROCEDURE p1()
BEGIN
	UPDATE test SET v1 = v1 * 2;
END`,
			"CALL DOLT_ADD('-A');",
			"CALL DOLT_COMMIT('-m', 'commit message');",
		},
		Assertions: []queries.ScriptTestAssertion{
			{
				Query:    "SELECT * FROM test;",
				Expected: []sql.Row{{2}},
			},
			{
				Query:    "CALL p1();",
				Expected: []sql.Row{{types.OkResult{RowsAffected: 1, Info: plan.UpdateInfo{Matched: 1, Updated: 1}}}},
			},
			{
				Query:    "SELECT * FROM test;",
				Expected: []sql.Row{{4}},
			},
			{
				Query:       "CALL p1() AS OF 'HEAD~1';",
				ExpectedErr: sql.ErrProcedureCallAsOfReadOnly,
			},
		},
	},
	{
		Name: "Database syntax propogates to inner calls",
		SetUpScript: []string{
			"CALL DOLT_CHECKOUT('main');",
			`CREATE PROCEDURE p4()
BEGIN
	CALL p5();
END`,
			`CREATE PROCEDURE p5()
BEGIN
	SELECT 3;
END`,
			"CALL DOLT_ADD('-A');",
			"CALL DOLT_COMMIT('-m', 'commit message');",
			"CALL DOLT_BRANCH('p45');",
			"DROP PROCEDURE p4;",
			"DROP PROCEDURE p5;",
			`CREATE PROCEDURE p4()
BEGIN
	CALL p5();
END`,
			`CREATE PROCEDURE p5()
BEGIN
	SELECT 4;
END`,
			"CALL DOLT_ADD('-A');",
			"CALL DOLT_COMMIT('-m', 'commit message');",
		},
		Assertions: []queries.ScriptTestAssertion{
			{
				Query:    "CALL p4();",
				Expected: []sql.Row{{4}},
			},
			{
				Query:    "CALL p5();",
				Expected: []sql.Row{{4}},
			},
			{
				Query:    "CALL `mydb/main`.p4();",
				Expected: []sql.Row{{4}},
			},
			{
				Query:    "CALL `mydb/main`.p5();",
				Expected: []sql.Row{{4}},
			},
			{
				Query:    "CALL `mydb/p45`.p4();",
				Expected: []sql.Row{{3}},
			},
			{
				Query:    "CALL `mydb/p45`.p5();",
				Expected: []sql.Row{{3}},
			},
		},
	},
	{
		Name: "Database syntax with AS OF",
		SetUpScript: []string{
			"CREATE TABLE test (v1 BIGINT);",
			"INSERT INTO test VALUES (2);",
			`CREATE PROCEDURE p1()
BEGIN
	SELECT v1 * 10 FROM test;
END`,
			"CALL DOLT_ADD('-A');",
			"CALL DOLT_COMMIT('-m', 'commit message');",
			"CALL DOLT_BRANCH('other');",
			"DROP PROCEDURE p1;",
			`CREATE PROCEDURE p1()
BEGIN
	SELECT v1 * 100 FROM test;
END`,
			"UPDATE test SET v1 = 3;",
			"CALL DOLT_ADD('-A');",
			"CALL DOLT_COMMIT('-m', 'commit message');",
		},
		Assertions: []queries.ScriptTestAssertion{
			{
				Query:    "CALL p1();",
				Expected: []sql.Row{{300}},
			},
			{
				Query:    "CALL `mydb/main`.p1();",
				Expected: []sql.Row{{300}},
			},
			{
				Query:    "CALL `mydb/other`.p1();",
				Expected: []sql.Row{{30}},
			},
			{
				Query:    "CALL p1() AS OF 'HEAD';",
				Expected: []sql.Row{{300}},
			},
			{
				Query:    "CALL `mydb/main`.p1() AS OF 'HEAD';",
				Expected: []sql.Row{{300}},
			},
			{
				Query:    "CALL `mydb/other`.p1() AS OF 'HEAD';",
				Expected: []sql.Row{{30}},
			},
			{
				Query:    "CALL p1() AS OF 'HEAD~1';",
				Expected: []sql.Row{{200}},
			},
			{
				Query:    "CALL `mydb/main`.p1() AS OF 'HEAD~1';",
				Expected: []sql.Row{{200}},
			},
			{
				Query:    "CALL `mydb/other`.p1() AS OF 'HEAD~1';",
				Expected: []sql.Row{{20}},
			},
		},
	},
}<|MERGE_RESOLUTION|>--- conflicted
+++ resolved
@@ -778,51 +778,6 @@
 		},
 	},
 	{
-<<<<<<< HEAD
-		Name: "simple tests on DOLT_PATCH() stored procedure",
-		SetUpScript: []string{
-			"CREATE TABLE parent (id int PRIMARY KEY, id_ext int, v1 int, v2 text, INDEX v1 (v1));",
-			"CREATE TABLE child (id int primary key, v1 int);",
-			"CALL DOLT_COMMIT('-Am','added tables')",
-
-			"ALTER TABLE child ADD CONSTRAINT fk_named FOREIGN KEY (v1) REFERENCES parent(v1);",
-			"insert into parent values (0, 1, 2, NULL);",
-			"ALTER TABLE parent DROP PRIMARY KEY;",
-			"ALTER TABLE parent ADD PRIMARY KEY(id, id_ext);",
-		},
-		Assertions: []queries.ScriptTestAssertion{
-			{
-				Query: "CALL DOLT_PATCH()",
-				Expected: []sql.Row{
-					{"ALTER TABLE `child` ADD INDEX `v1`(`v1`);"},
-					{"ALTER TABLE `child` ADD CONSTRAINT `fk_named` FOREIGN KEY (`v1`) REFERENCES `parent` (`v1`);"},
-					{"ALTER TABLE `parent` DROP PRIMARY KEY;"},
-					{"ALTER TABLE `parent` ADD PRIMARY KEY (id,id_ext);"}},
-			},
-			{
-				Query: "CALL DOLT_PATCH('HEAD~')",
-				Expected: []sql.Row{
-					{"CREATE TABLE `child` (\n  `id` int NOT NULL,\n  `v1` int,\n  PRIMARY KEY (`id`),\n  KEY `v1` (v1),\n  CONSTRAINT `fk_named` FOREIGN KEY (`v1`) REFERENCES `parent` (`v1`)\n) ENGINE=InnoDB DEFAULT CHARSET=utf8mb4 COLLATE=utf8mb4_0900_bin;"},
-					{"CREATE TABLE `parent` (\n  `id` int NOT NULL,\n  `id_ext` int NOT NULL,\n  `v1` int,\n  `v2` text,\n  PRIMARY KEY (`id`,`id_ext`),\n  KEY `v1` (v1)\n) ENGINE=InnoDB DEFAULT CHARSET=utf8mb4 COLLATE=utf8mb4_0900_bin;"},
-					{"INSERT INTO `parent` (`id`,`id_ext`,`v1`,`v2`) VALUES (0,1,2,NULL);"}},
-			},
-			{
-				Query: "CALL DOLT_PATCH('child')",
-				Expected: []sql.Row{
-					{"ALTER TABLE `child` ADD INDEX `v1`(`v1`);"},
-					{"ALTER TABLE `child` ADD CONSTRAINT `fk_named` FOREIGN KEY (`v1`) REFERENCES `parent` (`v1`);"}},
-			},
-			{
-				Query: "SHOW WARNINGS;",
-				Expected: []sql.Row{
-					{"Warning", 1235, "Incompatible schema change, skipping data diff for table 'child'"}},
-			},
-			{
-				Query: "CALL DOLT_PATCH('HEAD','HEAD~','parent')",
-				Expected: []sql.Row{
-					{"DROP TABLE `parent`;"},
-				},
-=======
 		Name: "test hashof",
 		SetUpScript: []string{
 			"CREATE TABLE hashof_test (pk int primary key, c1 int)",
@@ -865,7 +820,53 @@
 				// Test that a short commit is invalid. This may change in the future.
 				Query:          "SELECT hashof(left(@Commit2,30))",
 				ExpectedErrStr: "invalid ref spec",
->>>>>>> 66740499
+			},
+		},
+	},
+	{
+		Name: "simple tests on DOLT_PATCH() stored procedure",
+		SetUpScript: []string{
+			"CREATE TABLE parent (id int PRIMARY KEY, id_ext int, v1 int, v2 text, INDEX v1 (v1));",
+			"CREATE TABLE child (id int primary key, v1 int);",
+			"CALL DOLT_COMMIT('-Am','added tables')",
+
+			"ALTER TABLE child ADD CONSTRAINT fk_named FOREIGN KEY (v1) REFERENCES parent(v1);",
+			"insert into parent values (0, 1, 2, NULL);",
+			"ALTER TABLE parent DROP PRIMARY KEY;",
+			"ALTER TABLE parent ADD PRIMARY KEY(id, id_ext);",
+		},
+		Assertions: []queries.ScriptTestAssertion{
+			{
+				Query: "CALL DOLT_PATCH()",
+				Expected: []sql.Row{
+					{"ALTER TABLE `child` ADD INDEX `v1`(`v1`);"},
+					{"ALTER TABLE `child` ADD CONSTRAINT `fk_named` FOREIGN KEY (`v1`) REFERENCES `parent` (`v1`);"},
+					{"ALTER TABLE `parent` DROP PRIMARY KEY;"},
+					{"ALTER TABLE `parent` ADD PRIMARY KEY (id,id_ext);"}},
+			},
+			{
+				Query: "CALL DOLT_PATCH('HEAD~')",
+				Expected: []sql.Row{
+					{"CREATE TABLE `child` (\n  `id` int NOT NULL,\n  `v1` int,\n  PRIMARY KEY (`id`),\n  KEY `v1` (v1),\n  CONSTRAINT `fk_named` FOREIGN KEY (`v1`) REFERENCES `parent` (`v1`)\n) ENGINE=InnoDB DEFAULT CHARSET=utf8mb4 COLLATE=utf8mb4_0900_bin;"},
+					{"CREATE TABLE `parent` (\n  `id` int NOT NULL,\n  `id_ext` int NOT NULL,\n  `v1` int,\n  `v2` text,\n  PRIMARY KEY (`id`,`id_ext`),\n  KEY `v1` (v1)\n) ENGINE=InnoDB DEFAULT CHARSET=utf8mb4 COLLATE=utf8mb4_0900_bin;"},
+					{"INSERT INTO `parent` (`id`,`id_ext`,`v1`,`v2`) VALUES (0,1,2,NULL);"}},
+			},
+			{
+				Query: "CALL DOLT_PATCH('child')",
+				Expected: []sql.Row{
+					{"ALTER TABLE `child` ADD INDEX `v1`(`v1`);"},
+					{"ALTER TABLE `child` ADD CONSTRAINT `fk_named` FOREIGN KEY (`v1`) REFERENCES `parent` (`v1`);"}},
+			},
+			{
+				Query: "SHOW WARNINGS;",
+				Expected: []sql.Row{
+					{"Warning", 1235, "Incompatible schema change, skipping data diff for table 'child'"}},
+			},
+			{
+				Query: "CALL DOLT_PATCH('HEAD','HEAD~','parent')",
+				Expected: []sql.Row{
+					{"DROP TABLE `parent`;"},
+				},
 			},
 		},
 	},
