// Copyright 2021 Dolthub, Inc.
//
// Licensed under the Apache License, Version 2.0 (the "License");
// you may not use this file except in compliance with the License.
// You may obtain a copy of the License at
//
//     http://www.apache.org/licenses/LICENSE-2.0
//
// Unless required by applicable law or agreed to in writing, software
// distributed under the License is distributed on an "AS IS" BASIS,
// WITHOUT WARRANTIES OR CONDITIONS OF ANY KIND, either express or implied.
// See the License for the specific language governing permissions and
// limitations under the License.

package enginetest

import (
	"fmt"
	"strings"

	"github.com/dolthub/go-mysql-server/enginetest/queries"
	"github.com/dolthub/go-mysql-server/sql"
	"github.com/dolthub/go-mysql-server/sql/plan"
	"github.com/dolthub/go-mysql-server/sql/types"
	"github.com/dolthub/vitess/go/sqltypes"
	"github.com/dolthub/vitess/go/vt/proto/query"

	"github.com/dolthub/dolt/go/libraries/doltcore/sqle"
)

var ViewsWithAsOfScriptTest = queries.ScriptTest{
	SkipPrepared: true,
	Name:         "Querying a view with a union using an as of expression",
	SetUpScript: []string{
		"CALL dolt_commit('--allow-empty', '-m', 'cm0');",

		"CREATE TABLE t1 (pk int PRIMARY KEY AUTO_INCREMENT, c0 int);",
		"CALL dolt_add('.')",
		"CALL dolt_commit('-am', 'cm1');",
		"INSERT INTO t1 (c0) VALUES (1), (2);",
		"CALL dolt_commit('-am', 'cm2');",

		"CREATE TABLE t2 (pk int PRIMARY KEY AUTO_INCREMENT, vc varchar(100));",
		"CALL dolt_add('.')",
		"CALL dolt_commit('-am', 'cm3');",
		"INSERT INTO t2 (vc) VALUES ('one'), ('two');",
		"CALL dolt_commit('-am', 'cm4');",

		"CREATE VIEW v1 as select * from t1 union select * from t2",
		"call dolt_add('.');",
		"CALL dolt_commit('-am', 'cm5');",
	},
	Assertions: []queries.ScriptTestAssertion{
		{
			Query:    "select * from v1",
			Expected: []sql.Row{{1, "1"}, {2, "2"}, {1, "one"}, {2, "two"}},
		},
		{
			Query:    "select * from v1 as of 'HEAD'",
			Expected: []sql.Row{{1, "1"}, {2, "2"}, {1, "one"}, {2, "two"}},
		},
		{
			Query:    "select * from v1 as of 'HEAD~1'",
			Expected: []sql.Row{{1, "1"}, {2, "2"}, {1, "one"}, {2, "two"}},
		},
		{
			Query:    "select * from v1 as of 'HEAD~2'",
			Expected: []sql.Row{{1, "1"}, {2, "2"}},
		},
		{
			// At this point table t1 doesn't exist yet, so the view should return an error
			Query:          "select * from v1 as of 'HEAD~3'",
			ExpectedErrStr: "View 'mydb.v1' references invalid table(s) or column(s) or function(s) or definer/invoker of view lack rights to use them",
		},
		{
			Query:          "select * from v1 as of 'HEAD~4'",
			ExpectedErrStr: "View 'mydb.v1' references invalid table(s) or column(s) or function(s) or definer/invoker of view lack rights to use them",
		},
		{
			Query:          "select * from v1 as of 'HEAD~5'",
			ExpectedErrStr: "View 'mydb.v1' references invalid table(s) or column(s) or function(s) or definer/invoker of view lack rights to use them",
		},
		{
			Query:    "select * from v1 as of HEAD",
			Expected: []sql.Row{{1, "1"}, {2, "2"}, {1, "one"}, {2, "two"}},
		},
		{
			Query:          "select * from v1 as of HEAD.ASDF",
			ExpectedErrStr: "branch not found: HEAD.ASDF",
		},
	},
}

var ShowCreateTableScriptTests = []queries.ScriptTest{
	{
		Name: "Show create table as of",
		SetUpScript: []string{
			"set @Commit0 = '';",
			"set @Commit1 = '';",
			"set @Commit2 = '';",
			"set @Commit3 = '';",
			"set @Commit0 = hashof('main');",
			"create table a (pk int primary key, c1 int);",
			"call dolt_add('.');",
			"call dolt_commit_hash_out(@Commit1, '-am', 'creating table a');",
			"alter table a add column c2 varchar(20);",
			"call dolt_commit_hash_out(@Commit2, '-am', 'adding column c2');",
			"alter table a drop column c1;",
			"alter table a add constraint unique_c2 unique(c2);",
			"call dolt_commit_hash_out(@Commit3, '-am', 'dropping column c1');",
		},
		Assertions: []queries.ScriptTestAssertion{
			{
				Query:       "show create table a as of @Commit0;",
				ExpectedErr: sql.ErrTableNotFound,
			},
			{
				Query: "show create table a as of @Commit1;",
				Expected: []sql.Row{
					{"a", "CREATE TABLE `a` (\n" +
						"  `pk` int NOT NULL,\n" +
						"  `c1` int,\n" +
						"  PRIMARY KEY (`pk`)\n" +
						") ENGINE=InnoDB DEFAULT CHARSET=utf8mb4 COLLATE=utf8mb4_0900_bin",
					},
				},
			},
			{
				Query: "show create table a as of @Commit2;",
				Expected: []sql.Row{
					{"a", "CREATE TABLE `a` (\n" +
						"  `pk` int NOT NULL,\n" +
						"  `c1` int,\n" +
						"  `c2` varchar(20),\n" +
						"  PRIMARY KEY (`pk`)\n" +
						") ENGINE=InnoDB DEFAULT CHARSET=utf8mb4 COLLATE=utf8mb4_0900_bin",
					},
				},
			},
			{
				Query: "show create table a as of @Commit3;",
				Expected: []sql.Row{
					{"a", "CREATE TABLE `a` (\n" +
						"  `pk` int NOT NULL,\n" +
						"  `c2` varchar(20),\n" +
						"  PRIMARY KEY (`pk`),\n" +
						"  UNIQUE KEY `unique_c2` (`c2`)\n" +
						") ENGINE=InnoDB DEFAULT CHARSET=utf8mb4 COLLATE=utf8mb4_0900_bin",
					},
				},
			},
			{
				Query: "show create table a as of HEAD;",
				Expected: []sql.Row{
					{"a", "CREATE TABLE `a` (\n" +
						"  `pk` int NOT NULL,\n" +
						"  `c2` varchar(20),\n" +
						"  PRIMARY KEY (`pk`),\n" +
						"  UNIQUE KEY `unique_c2` (`c2`)\n" +
						") ENGINE=InnoDB DEFAULT CHARSET=utf8mb4 COLLATE=utf8mb4_0900_bin",
					},
				},
			},
		},
	},
	{
		// "https://github.com/dolthub/dolt/issues/5478"
		Name: "show table for default types with unique indexes",
		SetUpScript: []string{
			`create table tbl (a int primary key,
                                   b int not null default 42,
                                   c int not null default (24),
                                   d int not null default '-108',
                                   e int not null default ((((7+11)))),
                                   f int default (now()))`,
			`call dolt_commit('-Am', 'new table');`,
			`create index tbl_bc on tbl (b,c);`,
			`create unique index tbl_cbd on tbl (c,b,d);`,
			`create unique index tbl_c on tbl (c);`,
			`create unique index tbl_e on tbl (e);`,
		},
		Assertions: []queries.ScriptTestAssertion{
			{
				Query: "show create table tbl",
				Expected: []sql.Row{{"tbl", "CREATE TABLE `tbl` (\n" +
					"  `a` int NOT NULL,\n" +
					"  `b` int NOT NULL DEFAULT '42',\n" + //
					"  `c` int NOT NULL DEFAULT (24),\n" + // Ensure these match setup above.
					"  `d` int NOT NULL DEFAULT '-108',\n" + //
					"  `e` int NOT NULL DEFAULT ((7 + 11)),\n" + // Matches MySQL behavior.
					"  `f` int DEFAULT CURRENT_TIMESTAMP,\n" + // MySql preserves now as lower case.
					"  PRIMARY KEY (`a`),\n" +
					"  KEY `tbl_bc` (`b`,`c`),\n" +
					"  UNIQUE KEY `tbl_c` (`c`),\n" +
					"  UNIQUE KEY `tbl_cbd` (`c`,`b`,`d`),\n" +
					"  UNIQUE KEY `tbl_e` (`e`)\n" +
					") ENGINE=InnoDB DEFAULT CHARSET=utf8mb4 COLLATE=utf8mb4_0900_bin"}},
			},
		},
	},
	{
		// "https://github.com/dolthub/dolt/issues/5478"
		Name: "show table for default types with unique indexes no PK",
		SetUpScript: []string{
			`create table tbl (a int not null default (now()),
                                   b int not null default 42,
                                   c int not null default (24),
                                   d int not null default '-108',
                                   e int not null default ((((7+11)))));`,
			`call dolt_commit('-Am', 'new table');`,
			`create index tbl_bc on tbl (b,c);`,
			`create unique index tbl_cab on tbl (c,a,b);`,
			`create unique index tbl_c on tbl (c);`,
			`create unique index tbl_e on tbl (e);`,
		},
		Assertions: []queries.ScriptTestAssertion{
			{
				Query: "show create table tbl",
				Expected: []sql.Row{{"tbl", "CREATE TABLE `tbl` (\n" +
					"  `a` int NOT NULL DEFAULT CURRENT_TIMESTAMP,\n" + // MySql preserves now as lower case.
					"  `b` int NOT NULL DEFAULT '42',\n" + //
					"  `c` int NOT NULL DEFAULT (24),\n" + // Ensure these match setup above.
					"  `d` int NOT NULL DEFAULT '-108',\n" + //
					"  `e` int NOT NULL DEFAULT ((7 + 11)),\n" + // Matches MySQL behavior.
					"  KEY `tbl_bc` (`b`,`c`),\n" +
					"  UNIQUE KEY `tbl_c` (`c`),\n" +
					"  UNIQUE KEY `tbl_cab` (`c`,`a`,`b`),\n" +
					"  UNIQUE KEY `tbl_e` (`e`)\n" +
					") ENGINE=InnoDB DEFAULT CHARSET=utf8mb4 COLLATE=utf8mb4_0900_bin"}},
			},
		},
	},
	{
		Name: "Show create table as of with FKs",
		SetUpScript: []string{
			"set @Commit0 = '';",
			"set @Commit1 = '';",
			"set @Commit2 = '';",
			"set @Commit3 = '';",
			"set @Commit0 = hashof('main');",
			"create table parent(id int primary key,  pv1 int,  pv2 varchar(20), index v1 (pv1),  index v2 (pv2));",
			"create table child (pk int primary key, c1 int, c3 int);",
			"alter table child add constraint fk1 foreign key (c1) references parent(pv1);",
			"call dolt_add('.');",
			"call dolt_commit_hash_out(@Commit1, '-am', 'creating tables parent and child');",
			"alter table child add column c2 varchar(20);",
			"alter table child drop foreign key fk1;",
			"alter table child add constraint fk2 foreign key (c2) references parent(pv2);",
			"call dolt_commit_hash_out(@Commit2, '-am', 'adding column c2 and constraint');",
			"alter table child drop column c1;",
			"alter table child add constraint unique_c2 unique(c2);",
			"call dolt_commit_hash_out(@Commit3, '-am', 'dropping column c1');",
		},
		Assertions: []queries.ScriptTestAssertion{
			{
				Query:       "show create table child as of @Commit0;",
				ExpectedErr: sql.ErrTableNotFound,
			},
			{
				Query: "show create table child as of @Commit1;",
				Expected: []sql.Row{
					{"child", "CREATE TABLE `child` (\n" +
						"  `pk` int NOT NULL,\n" +
						"  `c1` int,\n" +
						"  `c3` int,\n" +
						"  PRIMARY KEY (`pk`),\n" +
						"  KEY `fk1` (`c1`),\n" +
						"  CONSTRAINT `fk1` FOREIGN KEY (`c1`) REFERENCES `parent` (`pv1`)\n" +
						") ENGINE=InnoDB DEFAULT CHARSET=utf8mb4 COLLATE=utf8mb4_0900_bin",
					},
				},
			},
			{
				Query: "show create table child as of @Commit2;",
				Expected: []sql.Row{
					{"child", "CREATE TABLE `child` (\n" +
						"  `pk` int NOT NULL,\n" +
						"  `c1` int,\n" +
						"  `c3` int,\n" +
						"  `c2` varchar(20),\n" +
						"  PRIMARY KEY (`pk`),\n" +
						"  KEY `fk1` (`c1`),\n" +
						"  KEY `fk2` (`c2`),\n" +
						"  CONSTRAINT `fk2` FOREIGN KEY (`c2`) REFERENCES `parent` (`pv2`)\n" +
						") ENGINE=InnoDB DEFAULT CHARSET=utf8mb4 COLLATE=utf8mb4_0900_bin",
					},
				},
			},
			{
				Query: "show create table child as of @Commit3;",
				Expected: []sql.Row{
					{"child", "CREATE TABLE `child` (\n" +
						"  `pk` int NOT NULL,\n" +
						"  `c3` int,\n" +
						"  `c2` varchar(20),\n" +
						"  PRIMARY KEY (`pk`),\n" +
						"  UNIQUE KEY `unique_c2` (`c2`),\n" +
						"  CONSTRAINT `fk2` FOREIGN KEY (`c2`) REFERENCES `parent` (`pv2`)\n" +
						") ENGINE=InnoDB DEFAULT CHARSET=utf8mb4 COLLATE=utf8mb4_0900_bin",
					},
				},
			},
			{
				Query: "show create table child as of HEAD;",
				Expected: []sql.Row{
					{"child", "CREATE TABLE `child` (\n" +
						"  `pk` int NOT NULL,\n" +
						"  `c3` int,\n" +
						"  `c2` varchar(20),\n" +
						"  PRIMARY KEY (`pk`),\n" +
						"  UNIQUE KEY `unique_c2` (`c2`),\n" +
						"  CONSTRAINT `fk2` FOREIGN KEY (`c2`) REFERENCES `parent` (`pv2`)\n" +
						") ENGINE=InnoDB DEFAULT CHARSET=utf8mb4 COLLATE=utf8mb4_0900_bin",
					},
				},
			},
		},
	},
}

var DescribeTableAsOfScriptTest = queries.ScriptTest{
	Name: "Describe table as of",
	SetUpScript: []string{
		"set @Commit0 = '';",
		"set @Commit1 = '';",
		"set @Commit2 = '';",
		"set @Commit3 = '';",
		"call dolt_commit_hash_out(@Commit0, '--allow-empty', '-m', 'before creating table a');",
		"create table a (pk int primary key, c1 int);",
		"call dolt_add('.');",
		"call dolt_commit_hash_out(@Commit1, '-am', 'creating table a');",
		"alter table a add column c2 varchar(20);",
		"call dolt_commit_hash_out(@Commit2, '-am', 'adding column c2');",
		"alter table a drop column c1;",
		"call dolt_commit_hash_out(@Commit3, '-am', 'dropping column c1');",
	},
	Assertions: []queries.ScriptTestAssertion{
		{
			Query:       "describe a as of @Commit0;",
			ExpectedErr: sql.ErrTableNotFound,
		},
		{
			Query: "describe a as of @Commit1;",
			Expected: []sql.Row{
				{"pk", "int", "NO", "PRI", nil, ""},
				{"c1", "int", "YES", "", nil, ""},
			},
		},
		{
			Query: "describe a as of @Commit2;",
			Expected: []sql.Row{
				{"pk", "int", "NO", "PRI", nil, ""},
				{"c1", "int", "YES", "", nil, ""},
				{"c2", "varchar(20)", "YES", "", nil, ""},
			},
		},
		{
			Query: "describe a as of @Commit3;",
			Expected: []sql.Row{
				{"pk", "int", "NO", "PRI", nil, ""},
				{"c2", "varchar(20)", "YES", "", nil, ""},
			},
		},
		{
			Query: "describe a as of HEAD;",
			Expected: []sql.Row{
				{"pk", "int", "NO", "PRI", nil, ""},
				{"c2", "varchar(20)", "YES", "", nil, ""},
			},
		},
	},
}

var DoltRevisionDbScripts = []queries.ScriptTest{
	{
		Name: "database revision specs: Ancestor references",
		SetUpScript: []string{
			"create table t01 (pk int primary key, c1 int)",
			"call dolt_add('t01');",
			"call dolt_commit('-am', 'creating table t01 on main');",
			"call dolt_branch('branch1');",
			"insert into t01 values (1, 1), (2, 2);",
			"call dolt_commit('-am', 'adding rows to table t01 on main');",
			"insert into t01 values (3, 3);",
			"call dolt_commit('-am', 'adding another row to table t01 on main');",
			"call dolt_tag('tag1');",
			"call dolt_checkout('branch1');",
			"insert into t01 values (100, 100), (200, 200);",
			"call dolt_commit('-am', 'inserting rows in t01 on branch1');",
			"insert into t01 values (1000, 1000);",
			"call dolt_commit('-am', 'inserting another row in t01 on branch1');",
		},
		Assertions: []queries.ScriptTestAssertion{
			{
				Query:    "show databases;",
				Expected: []sql.Row{{"mydb"}, {"information_schema"}, {"mysql"}},
			},
			{
				Query:    "use `mydb/tag1~`;",
				Expected: []sql.Row{},
			},
			{
				// The database name is always the requested name
				Query:    "select database()",
				Expected: []sql.Row{{"mydb/tag1~"}},
			},
			{
				Query:    "show databases;",
				Expected: []sql.Row{{"mydb"}, {"mydb/tag1~"}, {"information_schema"}, {"mysql"}},
			},
			{
				// The branch is nil in the case of a non-branch revision DB
				Query:    "select active_branch()",
				Expected: []sql.Row{{nil}},
			},
			{
				Query:    "select * from t01;",
				Expected: []sql.Row{{1, 1}, {2, 2}},
			},
			{
				Query:    "select * from `mydb/tag1^`.t01;",
				Expected: []sql.Row{{1, 1}, {2, 2}},
			},
			{
				// Only merge commits are valid for ^2 ancestor spec
				Query:          "select * from `mydb/tag1^2`.t01;",
				ExpectedErrStr: "invalid ancestor spec",
			},
			{
				Query:    "select * from `mydb/tag1~1`.t01;",
				Expected: []sql.Row{{1, 1}, {2, 2}},
			},
			{
				Query:    "select * from `mydb/tag1~2`.t01;",
				Expected: []sql.Row{},
			},
			{
				Query:       "select * from `mydb/tag1~3`.t01;",
				ExpectedErr: sql.ErrTableNotFound,
			},
			{
				Query:          "select * from `mydb/tag1~20`.t01;",
				ExpectedErrStr: "invalid ancestor spec",
			},
			{
				Query:    "select * from `mydb/branch1~`.t01;",
				Expected: []sql.Row{{100, 100}, {200, 200}},
			},
			{
				Query:    "select * from `mydb/branch1^`.t01;",
				Expected: []sql.Row{{100, 100}, {200, 200}},
			},
			{
				Query:    "select * from `mydb/branch1~2`.t01;",
				Expected: []sql.Row{},
			},
			{
				Query:       "select * from `mydb/branch1~3`.t01;",
				ExpectedErr: sql.ErrTableNotFound,
			},
		},
	},
	{
		Name: "database revision specs: tag-qualified revision spec",
		SetUpScript: []string{
			"create table t01 (pk int primary key, c1 int)",
			"call dolt_add('.')",
			"call dolt_commit('-am', 'creating table t01 on main');",
			"insert into t01 values (1, 1), (2, 2);",
			"call dolt_commit('-am', 'adding rows to table t01 on main');",
			"call dolt_tag('tag1');",
			"insert into t01 values (3, 3);",
			"call dolt_commit('-am', 'adding another row to table t01 on main');",
		},
		Assertions: []queries.ScriptTestAssertion{
			{
				Query:    "show databases;",
				Expected: []sql.Row{{"mydb"}, {"information_schema"}, {"mysql"}},
			},
			{
				Query:    "use mydb/tag1;",
				Expected: []sql.Row{},
			},
			{
				// The database name is always the requested name
				Query:    "select database()",
				Expected: []sql.Row{{"mydb/tag1"}},
			},
			{
				// The branch is nil in the case of a non-branch revision DB
				Query:    "select active_branch()",
				Expected: []sql.Row{{nil}},
			},
			{
				Query:    "show databases;",
				Expected: []sql.Row{{"mydb"}, {"mydb/tag1"}, {"information_schema"}, {"mysql"}},
			},
			{
				Query:    "select * from t01;",
				Expected: []sql.Row{{1, 1}, {2, 2}},
			},
			{
				Query:          "call dolt_reset();",
				ExpectedErrStr: "unable to reset HEAD in read-only databases",
			},
			{
				Query:    "call dolt_checkout('main');",
				Expected: []sql.Row{{0, "Switched to branch 'main'"}},
			},
			{
				Query:    "select database();",
				Expected: []sql.Row{{"mydb"}},
			},
			{
				Query:    "select active_branch();",
				Expected: []sql.Row{{"main"}},
			},
			{
				Query:    "use mydb;",
				Expected: []sql.Row{},
			},
			{
				Query:    "select database();",
				Expected: []sql.Row{{"mydb"}},
			},
			{
				Query:    "show databases;",
				Expected: []sql.Row{{"mydb"}, {"information_schema"}, {"mysql"}},
			},
		},
	},
	{
		Name: "database revision specs: branch-qualified revision spec",
		SetUpScript: []string{
			"create table t01 (pk int primary key, c1 int)",
			"call dolt_add('.')",
			"call dolt_commit('-am', 'creating table t01 on main');",
			"insert into t01 values (1, 1), (2, 2);",
			"call dolt_commit('-am', 'adding rows to table t01 on main');",
			"call dolt_branch('branch1');",
			"insert into t01 values (3, 3);",
			"call dolt_commit('-am', 'adding another row to table t01 on main');",
		},
		Assertions: []queries.ScriptTestAssertion{
			{
				Query:    "use mydb/branch1;",
				Expected: []sql.Row{},
			},
			{
				Query:    "show databases;",
				Expected: []sql.Row{{"mydb"}, {"mydb/branch1"}, {"information_schema"}, {"mysql"}},
			},
			{
				// The database name is always the requested name
				Query:    "select database()",
				Expected: []sql.Row{{"mydb/branch1"}},
			},
			{
				Query:    "select active_branch()",
				Expected: []sql.Row{{"branch1"}},
			},
			{
				Query:    "select * from t01",
				Expected: []sql.Row{{1, 1}, {2, 2}},
			},
			{
				Query:    "call dolt_checkout('main');",
				Expected: []sql.Row{{0, "Switched to branch 'main'"}},
			},
			{
				// TODO: the behavior here is a bit odd: when we call dolt_checkout, we change the current database to the
				//  base database name. But we should also consider the connection string: if you connect to a revision
				//  database, that database should always be visible.
				Query:    "show databases;",
				Expected: []sql.Row{{"mydb"}, {"information_schema"}, {"mysql"}},
			},
			{
				Query:    "select database();",
				Expected: []sql.Row{{"mydb"}},
			},
			{
				Query:    "use mydb/branch1;",
				Expected: []sql.Row{},
			},
			{
				Query:    "call dolt_reset();",
				Expected: []sql.Row{{0}},
			},
			{
				Query:    "select database();",
				Expected: []sql.Row{{"mydb/branch1"}},
			},
			{
				Query:    "show databases;",
				Expected: []sql.Row{{"mydb"}, {"mydb/branch1"}, {"information_schema"}, {"mysql"}},
			},
			{
				// Create a table in the working set to verify the main db
				Query:    "create table working_set_table(pk int primary key);",
				Expected: []sql.Row{{types.NewOkResult(0)}},
			},
			{
				Query:    "select table_name from dolt_diff where commit_hash='WORKING';",
				Expected: []sql.Row{{"working_set_table"}},
			},
			{
				Query:    "use mydb;",
				Expected: []sql.Row{},
			},
			{
				Query:    "select table_name from dolt_diff where commit_hash='WORKING';",
				Expected: []sql.Row{},
			},
			{
				Query:    "call dolt_checkout('branch1');",
				Expected: []sql.Row{{0, "Switched to branch 'branch1'"}},
			},
			{
				Query:    "select table_name from dolt_diff where commit_hash='WORKING';",
				Expected: []sql.Row{{"working_set_table"}},
			},
		},
	},
	{
		Name: "database revision specs: dolt_checkout uses revision database name for DbData access",
		SetUpScript: []string{
			"create database newtest;",
			"use newtest;",
		},
		Assertions: []queries.ScriptTestAssertion{
			{
				Query:    "select active_branch();",
				Expected: []sql.Row{{"main"}},
			},
			{
				Query:    "call dolt_checkout('-b', 'branch-to-delete');",
				Expected: []sql.Row{{0, "Switched to branch 'branch-to-delete'"}},
			},
			{
				Query:    "select active_branch();",
				Expected: []sql.Row{{"branch-to-delete"}},
			},
			{
				Query:    "use `newtest/main`;",
				Expected: []sql.Row{},
			},
			{
				Query:    "select active_branch();",
				Expected: []sql.Row{{"main"}},
			},
			{
				Query:    "call dolt_branch('-D', 'branch-to-delete');",
				Expected: []sql.Row{{0}},
			},
			{
				Query:    "select active_branch();",
				Expected: []sql.Row{{"main"}},
			},
			{
				Query:    "call dolt_checkout('-b', 'another-branch');",
				Expected: []sql.Row{{0, "Switched to branch 'another-branch'"}},
			},
			{
				Query:    "select active_branch();",
				Expected: []sql.Row{{"another-branch"}},
			},
		},
	},
	{
		Name: "database revision specs: can checkout a table",
		SetUpScript: []string{
			"call dolt_checkout('main')",
			"create table t01 (pk int primary key, c1 int)",
			"call dolt_add('t01');",
			"call dolt_commit('-am', 'creating table t01 on branch1');",
			"insert into t01 values (1, 1), (2, 2);",
			"call dolt_branch('new-branch')",
		},
		Assertions: []queries.ScriptTestAssertion{
			{
				Query:    "show databases;",
				Expected: []sql.Row{{"mydb"}, {"information_schema"}, {"mysql"}},
			},
			{
				Query:    "use `mydb/main`;",
				Expected: []sql.Row{},
			},
			{
				Query:    "select * from dolt_status",
				Expected: []sql.Row{{"t01", false, "modified"}},
			},
			{
				Query:    "call dolt_checkout('t01')",
				Expected: []sql.Row{{0, ""}},
			},
			{
				Query: "select * from dolt_status",
				// Expected: []sql.Row{},
				SkipResultsCheck: true, // TODO: https://github.com/dolthub/dolt/issues/5816
			},
		},
	},
}

// DoltScripts are script tests specific to Dolt (not the engine in general), e.g. by involving Dolt functions. Break
// this slice into others with good names as it grows.
var DoltScripts = []queries.ScriptTest{
	{
		Name: "dolt_hashof_table tests",
		SetUpScript: []string{
			"CREATE TABLE t1 (pk int primary key);",
		},
		Assertions: []queries.ScriptTestAssertion{
			{
				Query: "SHOW TABLES;",
				Expected: []sql.Row{
					{"t1"},
				},
			},
			{
				Query:    "SELECT dolt_hashof_table('t1');",
				Expected: []sql.Row{{"0lvgnnqah2lj1p6ilvfg0ssaec1v0jgk"}},
			},
			{
				Query:    "INSERT INTO t1 VALUES (1);",
				Expected: []sql.Row{{types.OkResult{RowsAffected: 1}}},
			},
			{
				Query:    "SELECT dolt_hashof_table('t1');",
				Expected: []sql.Row{{"a2vkt9d1mtuhd90opbcseo5gqjae7tv6"}},
			},
			{
				Query:          "SELECT dolt_hashof_table('noexist');",
				ExpectedErrStr: "table not found: noexist",
			},
		},
	},
	{
		Name: "dolt_diff.from_commit test",
		SetUpScript: []string{
			"CREATE TABLE test (pk INT, c1 INT, PRIMARY KEY(pk))",
			"call dolt_add('test')",
			"call dolt_commit('-m', 'added test table')",
			"INSERT INTO test (pk, c1) VALUES (1,1),(2,2),(3,3)",
			"call dolt_add('test')",
			"call dolt_commit('-m', 'add rows 1-3')",
			"UPDATE  test SET c1=4 WHERE pk=2",
			"UPDATE  test SET c1=5 WHERE pk=3",
			"call dolt_add('test')",
			"call dolt_commit('-m', 'modified')",
			"UPDATE test SET c1=2 WHERE pk=2",
		},
		Assertions: []queries.ScriptTestAssertion{
			{
				Query:    "SELECT to_pk, to_c1, from_pk, from_c1, diff_type FROM dolt_diff_test WHERE to_commit=\"WORKING\" and from_commit=hashof(\"main\") ORDER BY to_pk;",
				Expected: []sql.Row{{2, 2, 2, 4, "modified"}},
			},
			{
				Query:    "SELECT to_pk, to_c1, from_pk, from_c1, diff_type FROM dolt_diff_test WHERE from_commit=hashof(\"main\") ORDER BY to_pk;",
				Expected: []sql.Row{{2, 2, 2, 4, "modified"}},
			},
		},
	},
	{
		Name: "dolt_hashof_db tests",
		SetUpScript: []string{
			"CREATE TABLE t1 (pk int primary key);",
			"CREATE TABLE t2 (pk int primary key);",
			"CREATE TABLE t3 (pk int primary key);",
			"call dolt_commit('-Am','table creation commit');",
		},
		Assertions: []queries.ScriptTestAssertion{
			{
				Query: "SHOW TABLES;",
				Expected: []sql.Row{
					{"t1"},
					{"t2"},
					{"t3"},
				},
			},
			{
				Query:    "SET @hashofdb = dolt_hashof_db();",
				Expected: []sql.Row{{}},
			},
			{
				Query:    "SELECT @hashofdb = dolt_hashof_db('HEAD');",
				Expected: []sql.Row{{true}},
			},
			{
				Query:    "SELECT @hashofdb = dolt_hashof_db('STAGED');",
				Expected: []sql.Row{{true}},
			},
			{
				Query:    "SELECT @hashofdb = dolt_hashof_db('WORKING');",
				Expected: []sql.Row{{true}},
			},
			{
				Query:    "SELECT @hashofdb = dolt_hashof_db('main');",
				Expected: []sql.Row{{true}},
			},
			{
				Query:    "CALL dolt_checkout('-b','new');",
				Expected: []sql.Row{{0, "Switched to branch 'new'"}},
			},
			{
				Query:    "SELECT @hashofdb = dolt_hashof_db('new');",
				Expected: []sql.Row{{true}},
			},
			{
				Query:    "INSERT INTO t1 VALUES (1);",
				Expected: []sql.Row{{types.OkResult{RowsAffected: 1}}},
			},
			{
				Query:    "SELECT @hashofdb = dolt_hashof_db();",
				Expected: []sql.Row{{false}},
			},
			{
				Query:    "SELECT @hashofdb = dolt_hashof_db('HEAD');",
				Expected: []sql.Row{{true}},
			},
			{
				Query:    "SELECT @hashofdb = dolt_hashof_db('STAGED');",
				Expected: []sql.Row{{true}},
			},
			{
				Query:    "SELECT @hashofdb = dolt_hashof_db('WORKING');",
				Expected: []sql.Row{{false}},
			},
			{
				Query:    "SELECT @hashofdb = dolt_hashof_db('main');",
				Expected: []sql.Row{{true}},
			},
			{
				Query:    "SELECT @hashofdb = dolt_hashof_db('new');",
				Expected: []sql.Row{{true}},
			},

			{
				Query:    "SET @hashofdb = dolt_hashof_db();",
				Expected: []sql.Row{{}},
			},
			{
				Query:    "SELECT @hashofdb = dolt_hashof_db('STAGED');",
				Expected: []sql.Row{{false}},
			},
			{
				Query:    "CALL dolt_add('t1');",
				Expected: []sql.Row{{int64(0)}},
			},
			{
				Query:    "SELECT @hashofdb = dolt_hashof_db('STAGED');",
				Expected: []sql.Row{{true}},
			},
			{
				Query:    "SELECT @hashofdb = dolt_hashof_db('HEAD');",
				Expected: []sql.Row{{false}},
			},
			{
				Query:    "SELECT @hashofdb = dolt_hashof_db('new');",
				Expected: []sql.Row{{false}},
			},
			{
				Query:            "CALL dolt_commit('-m', 'added some rows to branch `new`');",
				SkipResultsCheck: true, // returned hash is not deterministic
			},
			{
				Query:    "SELECT @hashofdb = dolt_hashof_db('HEAD');",
				Expected: []sql.Row{{true}},
			},
			{
				Query:    "SELECT @hashofdb = dolt_hashof_db('new');",
				Expected: []sql.Row{{true}},
			},
			{
				Query:    "SELECT @hashofdb = dolt_hashof_db('main');",
				Expected: []sql.Row{{false}},
			},

			{
				Query:    "INSERT INTO t2 VALUES (1);",
				Expected: []sql.Row{{types.OkResult{RowsAffected: 1}}},
			},
			{
				Query:    "SELECT @hashofdb = dolt_hashof_db();",
				Expected: []sql.Row{{false}},
			},

			{
				Query:    "SET @hashofdb = dolt_hashof_db();",
				Expected: []sql.Row{{}},
			},
			{
				Query:    "create procedure proc1() SELECT * FROM t3;",
				Expected: []sql.Row{{types.OkResult{}}},
			},
			{
				Query:    "SELECT @hashofdb = dolt_hashof_db();",
				Expected: []sql.Row{{false}},
			},
		},
	},
	{
		// https://github.com/dolthub/dolt/issues/7384
		Name: "multiple unresolved foreign keys can be created on the same table",
		SetUpScript: []string{
			"SET @@FOREIGN_KEY_CHECKS=0;",
			"create table t1(pk int primary key);",
		},
		Assertions: []queries.ScriptTestAssertion{
			{
				Query: "create table t2 (pk int primary key, c1 int, c2 int, " +
					"FOREIGN KEY (`c1`) REFERENCES `t1` (`pk`) ON DELETE CASCADE ON UPDATE CASCADE, " +
					"FOREIGN KEY (`c2`) REFERENCES `t1` (`pk`) ON DELETE CASCADE ON UPDATE CASCADE);",
				Expected: []sql.Row{{types.NewOkResult(0)}},
			},
		},
	},
	{
		Name: "test has_ancestor",
		SetUpScript: []string{
			"create table xy (x int primary key)",
			"call dolt_commit('-Am', 'create')",
			"set @main1 = hashof('HEAD');",
			"insert into xy values (0)",
			"call dolt_commit('-Am', 'add 0')",
			"set @main2 = hashof('HEAD');",
			"call dolt_branch('bone', @main1)",
			"call dolt_checkout('bone')",
			"insert into xy values (1)",
			"call dolt_commit('-Am', 'add 1')",
			"set @bone1 = hashof('HEAD');",
			"insert into xy values (2)",
			"call dolt_commit('-Am', 'add 2')",
			"set @bone2 = hashof('HEAD');",
			"call dolt_branch('btwo', @main1)",
			"call dolt_checkout('btwo')",
			"insert into xy values (3)",
			"call dolt_commit('-Am', 'add 3')",
			"set @btwo1 = hashof('HEAD');",
			"call dolt_tag('tag_btwo1')",
			"call dolt_checkout('main')",
			"insert into xy values (4)",
			"call dolt_commit('-Am', 'add 4')",
			"set @main3 = hashof('HEAD');",
			"call dolt_branch('onetwo', @bone2)",
			"call dolt_checkout('onetwo')",
			"call dolt_merge('btwo')",
			"set @onetwo1 = hashof('HEAD');",
			"call dolt_checkout('bone')",
		},
		Assertions: []queries.ScriptTestAssertion{
			{
				Query:    "select has_ancestor('main', @main1), has_ancestor('main', @main2), has_ancestor('main', @bone1), has_ancestor('main', @bone2), has_ancestor('main', @btwo1), has_ancestor('main', @onetwo1), has_ancestor('main', 'HEAD')",
				Expected: []sql.Row{{true, true, false, false, false, false, false}},
			},
			{
				Query:    "select has_ancestor('bone', @main1), has_ancestor('bone', @main2), has_ancestor('bone', @bone1), has_ancestor('bone', @bone2), has_ancestor('bone', @btwo1), has_ancestor('bone', @onetwo1), has_ancestor('bone', 'HEAD')",
				Expected: []sql.Row{{true, false, true, true, false, false, true}},
			},
			{
				Query:    "select has_ancestor('btwo', @main1), has_ancestor('btwo', @main2), has_ancestor('btwo', @bone1), has_ancestor('btwo', @bone2), has_ancestor('btwo', @btwo1), has_ancestor('btwo', @onetwo1), has_ancestor('btwo', 'HEAD')",
				Expected: []sql.Row{{true, false, false, false, true, false, false}},
			},
			{
				Query:    "select has_ancestor('onetwo', @main1), has_ancestor('onetwo', @main2), has_ancestor('onetwo', @bone1), has_ancestor('onetwo', @bone2), has_ancestor('onetwo', @btwo1), has_ancestor('onetwo', @onetwo1), has_ancestor('onetwo', 'HEAD')",
				Expected: []sql.Row{{true, false, true, true, true, true, true}},
			},
			{
				Query:    "select has_ancestor(commit_hash, 'btwo') from dolt_log where commit_hash = @onetwo1",
				Expected: []sql.Row{},
			},
			{
				Query:    "select has_ancestor(commit_hash, 'btwo') from dolt_log as of 'onetwo' where commit_hash = @onetwo1",
				Expected: []sql.Row{{true}},
			},
			{
				Query:    "select has_ancestor('HEAD', 'tag_btwo1'), has_ancestor(@bone2, 'tag_btwo1'),has_ancestor(@onetwo1, 'tag_btwo1'), has_ancestor(@btwo1, 'tag_btwo1'), has_ancestor(@main2, 'tag_btwo1'), has_ancestor(@main1, 'tag_btwo1')",
				Expected: []sql.Row{{false, false, true, true, false, false}},
			},
			{
				Query:    "select has_ancestor('tag_btwo1', 'HEAD'), has_ancestor('tag_btwo1', @bone2), has_ancestor('tag_btwo1', @onetwo1), has_ancestor('tag_btwo1', @btwo1), has_ancestor('tag_btwo1', @main2), has_ancestor('tag_btwo1', @main1)",
				Expected: []sql.Row{{false, false, false, true, false, true}},
			},
			{
				Query: "use `mydb/onetwo`;",
			},
			{
				Query:    "select has_ancestor(commit_hash, 'btwo') from dolt_log where commit_hash = @onetwo1",
				Expected: []sql.Row{{true}},
			},
		},
	},
	{
		Name: "test null filtering in secondary indexes (https://github.com/dolthub/dolt/issues/4199)",
		SetUpScript: []string{
			"create table t (pk int primary key auto_increment, d datetime, index index1 (d));",
			"insert into t (d) values (NOW()), (NOW());",
			"insert into t (d) values (NULL), (NULL);",
		},
		Assertions: []queries.ScriptTestAssertion{
			{
				Query:    "select count(*) from t where d is not null",
				Expected: []sql.Row{{2}},
			},
			{
				Query:    "select count(*) from t where d is null",
				Expected: []sql.Row{{2}},
			},
			{
				// Test the null-safe equals operator
				Query:    "select count(*) from t where d <=> NULL",
				Expected: []sql.Row{{2}},
			},
			{
				// Test the null-safe equals operator
				Query:    "select count(*) from t where not(d <=> null)",
				Expected: []sql.Row{{2}},
			},
			{
				// Test an IndexedJoin
				Query:    "select count(ifnull(t.d, 1)) from t, t as t2 where t.d is not null and t.pk = t2.pk and t2.d is not null;",
				Expected: []sql.Row{{2}},
			},
			{
				// Test an IndexedJoin
				Query:    "select count(ifnull(t.d, 1)) from t, t as t2 where t.d is null and t.pk = t2.pk and t2.d is null;",
				Expected: []sql.Row{{2}},
			},
			{
				// Test an IndexedJoin
				Query:    "select count(ifnull(t.d, 1)) from t, t as t2 where t.d is null and t.pk = t2.pk and t2.d is not null;",
				Expected: []sql.Row{{0}},
			},
		},
	},
	{
		Name: "test backticks in index name (https://github.com/dolthub/dolt/issues/3776)",
		SetUpScript: []string{
			"create table t (pk int primary key, c1 int)",
		},
		Assertions: []queries.ScriptTestAssertion{
			{
				Query:    "alter table t add index ```i```(c1);",
				Expected: []sql.Row{{types.OkResult{}}},
			},
			{
				Query: "show create table t;",
				Expected: []sql.Row{{"t",
					"CREATE TABLE `t` (\n" +
						"  `pk` int NOT NULL,\n" +
						"  `c1` int,\n" +
						"  PRIMARY KEY (`pk`),\n" +
						"  KEY ```i``` (`c1`)\n" +
						") ENGINE=InnoDB DEFAULT CHARSET=utf8mb4 COLLATE=utf8mb4_0900_bin"}},
			},
		},
	},
	{
		Name: "test AS OF indexed queries (https://github.com/dolthub/dolt/issues/7488)",
		SetUpScript: []string{
			"create table indexedTable (pk int primary key, c0 int, c1 varchar(255), key c1_idx(c1));",
			"insert into indexedTable (pk, c1) values (1, 'one');",
			"call dolt_commit('-Am', 'adding table t with index');",
			"SET @commit1 = hashof('HEAD');",

			"update indexedTable set c1='two';",
			"call dolt_commit('-am', 'updating one to two');",
			"SET @commit2 = hashof('HEAD');",
		},
		Assertions: []queries.ScriptTestAssertion{
			{
				Query:           "SELECT c1 from indexedTable;",
				Expected:        []sql.Row{{"two"}},
				ExpectedIndexes: []string{},
			},
			{
				Query:           "SELECT c1 from indexedTable where c1 > 'o';",
				Expected:        []sql.Row{{"two"}},
				ExpectedIndexes: []string{"c1_idx"},
			},
			{
				Query:           "SELECT c1 from indexedTable as of @commit2;",
				Expected:        []sql.Row{{"two"}},
				ExpectedIndexes: []string{},
			},
			{
				Query:           "SELECT c1 from indexedTable as of @commit2 where c1 > 'o';",
				Expected:        []sql.Row{{"two"}},
				ExpectedIndexes: []string{"c1_idx"},
			},
			{
				Query:           "SELECT c1 from indexedTable as of @commit1;",
				Expected:        []sql.Row{{"one"}},
				ExpectedIndexes: []string{},
			},
			{
				Query:           "SELECT c1 from indexedTable as of @commit1 where c1 > 'o';",
				Expected:        []sql.Row{{"one"}},
				ExpectedIndexes: []string{"c1_idx"},
			},
		},
	},
	{
		Name: "test as of indexed join (https://github.com/dolthub/dolt/issues/2189)",
		SetUpScript: []string{
			"create table a (pk int primary key, c1 int)",
			"call DOLT_ADD('.')",
			"insert into a values (1,1), (2,2), (3,3)",
			"CALL DOLT_COMMIT('-a', '-m', 'first commit')",
			"insert into a values (4,4), (5,5), (6,6)",
			"CALL DOLT_COMMIT('-a', '-m', 'second commit')",
			"set @second_commit = (select commit_hash from dolt_log order by date desc limit 1)",
			"set @first_commit = (select commit_hash from dolt_log order by date desc limit 1,1)",
		},
		Assertions: []queries.ScriptTestAssertion{
			{
				Query: "select a1.* from a as of @second_commit a1 " +
					"left join a as of @first_commit a2 on a1.pk = a2.pk where a2.pk is null order by 1",
				Expected: []sql.Row{
					{4, 4},
					{5, 5},
					{6, 6},
				},
			},
			{
				Query: "select a1.* from a as of @second_commit a1 " +
					"left join a as of @second_commit a2 on a1.pk = a2.pk where a2.pk is null order by 1",
				Expected: []sql.Row{},
			},
		},
	},
	{
		Name: "Show create table with various keys and constraints",
		SetUpScript: []string{
			"create table t1(a int primary key, b varchar(10) not null default 'abc')",
			"alter table t1 add constraint ck1 check (b like '%abc%')",
			"create index t1b on t1(b)",
			"create table t2(c int primary key, d varchar(10))",
			"alter table t2 add constraint fk1 foreign key (d) references t1 (b)",
			"alter table t2 add constraint t2du unique (d)",
		},
		Assertions: []queries.ScriptTestAssertion{
			{
				Query: "show create table t1",
				Expected: []sql.Row{
					{"t1", "CREATE TABLE `t1` (\n" +
						"  `a` int NOT NULL,\n" +
						"  `b` varchar(10) NOT NULL DEFAULT 'abc',\n" +
						"  PRIMARY KEY (`a`),\n" +
						"  KEY `t1b` (`b`),\n" +
						"  CONSTRAINT `ck1` CHECK (`b` LIKE '%abc%')\n" +
						") ENGINE=InnoDB DEFAULT CHARSET=utf8mb4 COLLATE=utf8mb4_0900_bin"},
				},
			},
			{
				Query: "show create table t2",
				Expected: []sql.Row{
					{"t2", "CREATE TABLE `t2` (\n" +
						"  `c` int NOT NULL,\n" +
						"  `d` varchar(10),\n" +
						"  PRIMARY KEY (`c`),\n" +
						"  UNIQUE KEY `t2du` (`d`),\n" +
						"  CONSTRAINT `fk1` FOREIGN KEY (`d`) REFERENCES `t1` (`b`)\n" +
						") ENGINE=InnoDB DEFAULT CHARSET=utf8mb4 COLLATE=utf8mb4_0900_bin"},
				},
			},
		},
	},
	{
		Name: "Query table with 10K rows ",
		SetUpScript: []string{
			"create table bigTable (pk int primary key, c0 int);",
			makeLargeInsert(10_000),
		},
		Assertions: []queries.ScriptTestAssertion{
			{
				Query: "select count(*) from bigTable;",
				Expected: []sql.Row{
					{int32(10_000)},
				},
			},
			{
				Query: "select * from bigTable order by pk limit 5 offset 9990;",
				Expected: []sql.Row{
					{int64(9990), int64(9990)},
					{int64(9991), int64(9991)},
					{int64(9992), int64(9992)},
					{int64(9993), int64(9993)},
					{int64(9994), int64(9994)},
				},
			},
		},
	},
	{
		Name: "SHOW CREATE PROCEDURE works with Dolt external procedures",
		Assertions: []queries.ScriptTestAssertion{
			{
				Query: "SHOW CREATE PROCEDURE dolt_checkout;",
				Expected: []sql.Row{
					{
						"dolt_checkout",
						"",
						"CREATE PROCEDURE dolt_checkout() SELECT 'External stored procedure';",
						"utf8mb4",
						"utf8mb4_0900_bin",
						"utf8mb4_0900_bin",
					},
				},
			},
		},
	},
	{
		Name: "Prepared ASOF",
		SetUpScript: []string{
			"set @Commit1 = '';",
			"set @Commit2 = '';",
			"create table test (pk int primary key, c1 int)",
			"call dolt_add('.')",
			"insert into test values (0,0), (1,1);",
			"call dolt_commit_hash_out(@Commit1, '-am', 'creating table');",
			"call dolt_branch('-c', 'main', 'newb')",
			"alter table test add column c2 int;",
			"call dolt_commit_hash_out(@Commit2, '-am', 'alter table');",
		},
		Assertions: []queries.ScriptTestAssertion{
			{
				Query:    "select * from test as of 'HEAD~' where pk=?;",
				Expected: []sql.Row{{0, 0}},
				Bindings: map[string]*query.BindVariable{
					"v1": sqltypes.Int8BindVariable(int8(0)),
				},
			},
			{
				Query:    "select * from test as of hashof('HEAD') where pk=?;",
				Expected: []sql.Row{{1, 1, nil}},
				Bindings: map[string]*query.BindVariable{
					"v1": sqltypes.Int8BindVariable(int8(1)),
				},
			},
			{
				Query:    "select * from test as of @Commit1 where pk=?;",
				Expected: []sql.Row{{0, 0}},
				Bindings: map[string]*query.BindVariable{
					"v1": sqltypes.Int8BindVariable(int8(0)),
				},
			},
			{
				Query:    "select * from test as of @Commit2 where pk=?;",
				Expected: []sql.Row{{0, 0, nil}},
				Bindings: map[string]*query.BindVariable{
					"v1": sqltypes.Int8BindVariable(int8(0)),
				},
			},
		},
	},
	{
		Name: "blame: composite pk ordered output with correct header (bats repro)",
		SetUpScript: []string{
			"CREATE TABLE t(pk varchar(20), val int)",
			"ALTER TABLE t ADD PRIMARY KEY (pk, val)",
			"INSERT INTO t VALUES ('zzz',4),('mult',1),('sub',2),('add',5)",
			"CALL dolt_commit('-Am', 'add rows');",
			"INSERT INTO t VALUES ('dolt',0),('alt',12),('del',8),('ctl',3)",
			"CALL dolt_commit('-am', 'add more rows');",
		},
		Assertions: []queries.ScriptTestAssertion{
			{
				Query: "SELECT pk, val, message FROM dolt_blame_t",
				Expected: []sql.Row{
					{"add", 5, "add rows"},
					{"alt", 12, "add more rows"},
					{"ctl", 3, "add more rows"},
					{"del", 8, "add more rows"},
					{"dolt", 0, "add more rows"},
					{"mult", 1, "add rows"},
					{"sub", 2, "add rows"},
					{"zzz", 4, "add rows"},
				},
			},
		},
	},
	{
		Name: "blame: table and pk require identifier quoting",
		SetUpScript: []string{
			"create table `t-1` (`p-k` int primary key, col1 varchar(100));",
			"insert into `t-1` values (1, 'one');",
			"CALL dolt_commit('-Am', 'adding table t-1');",
			"insert into `t-1` values (2, 'two');",
			"CALL dolt_commit('-Am', 'adding another row to t-1');",
		},
		Assertions: []queries.ScriptTestAssertion{
			{
				Query: "SELECT `p-k`, message FROM `dolt_blame_t-1`;",
				Expected: []sql.Row{
					{1, "adding table t-1"},
					{2, "adding another row to t-1"},
				},
			},
		},
	},
	{
		Name: "Nautobot FOREIGN KEY panic repro",
		SetUpScript: []string{
			"CREATE TABLE `auth_user` (" +
				"	`password` varchar(128) NOT NULL," +
				"	`last_login` datetime," +
				"	`is_superuser` tinyint NOT NULL," +
				"	`username` varchar(150) NOT NULL," +
				"	`first_name` varchar(150) NOT NULL," +
				"	`last_name` varchar(150) NOT NULL," +
				"	`email` varchar(254) NOT NULL," +
				"	`is_staff` tinyint NOT NULL," +
				"	`is_active` tinyint NOT NULL," +
				"	`date_joined` datetime NOT NULL," +
				"	`id` char(32) NOT NULL," +
				"	`config_data` json NOT NULL," +
				"	PRIMARY KEY (`id`)," +
				"	UNIQUE KEY `username` (`username`)" +
				") ENGINE=InnoDB DEFAULT CHARSET=utf8mb4 COLLATE=utf8mb4_0900_bin",
			"CREATE TABLE `users_token` (" +
				"	`id` char(32) NOT NULL," +
				"	`created` datetime NOT NULL," +
				"	`expires` datetime," +
				"	`key` varchar(40) NOT NULL," +
				"	`write_enabled` tinyint NOT NULL," +
				"	`description` varchar(200) NOT NULL," +
				"	`user_id` char(32) NOT NULL," +
				"	PRIMARY KEY (`id`)," +
				"	UNIQUE KEY `key` (`key`)," +
				"	KEY `users_token_user_id_af964690` (`user_id`)," +
				"	CONSTRAINT `users_token_user_id_af964690_fk_auth_user_id` FOREIGN KEY (`user_id`) REFERENCES `auth_user` (`id`)" +
				") ENGINE=InnoDB DEFAULT CHARSET=utf8mb4 COLLATE=utf8mb4_0900_bin;",
			"INSERT INTO `auth_user` (`password`,`last_login`,`is_superuser`,`username`,`first_name`,`last_name`,`email`,`is_staff`,`is_active`,`date_joined`,`id`,`config_data`)" +
				"VALUES ('pbkdf2_sha256$216000$KRpZeDPgwc5E$vl/2hwrmtnckaBT0A8pf63Ph+oYuCHYI7qozMTZihTo=',NULL,1,'admin','','','admin@example.com',1,1,'2022-08-30 18:27:21.810049','1056443cc03446c592fa4c06bb06a1a6','{}');",
		},
		Assertions: []queries.ScriptTestAssertion{
			{
				Query: "INSERT INTO `users_token` (`id`, `user_id`, `created`, `expires`, `key`, `write_enabled`, `description`) " +
					"VALUES ('acc2e157db2845a79221cc654b1dcecc', '1056443cc03446c592fa4c06bb06a1a6', '2022-08-30 18:27:21.948487', NULL, '0123456789abcdef0123456789abcdef01234567', 1, '');",
				Expected: []sql.Row{{types.OkResult{RowsAffected: 0x1, InsertID: 0x0}}},
			},
		},
	},
	{
		Name: "dolt_schemas schema",
		SetUpScript: []string{
			"CREATE TABLE viewtest(v1 int, v2 int)",
			"CREATE VIEW view1 AS SELECT v1 FROM viewtest",
			"CREATE VIEW view2 AS SELECT v2 FROM viewtest",
		},
		Assertions: []queries.ScriptTestAssertion{
			{
				Query: "SELECT type, name, fragment FROM dolt_schemas ORDER BY 1, 2",
				Expected: []sql.Row{
					{"view", "view1", "CREATE VIEW view1 AS SELECT v1 FROM viewtest"},
					{"view", "view2", "CREATE VIEW view2 AS SELECT v2 FROM viewtest"},
				},
			},
			{
				Query:       "CREATE VIEW VIEW1 AS SELECT v2 FROM viewtest",
				ExpectedErr: sql.ErrExistingView,
			},
			{
				Query:            "drop view view1",
				SkipResultsCheck: true,
			},
			{
				Query: "SELECT type, name, fragment FROM dolt_schemas ORDER BY 1, 2",
				Expected: []sql.Row{
					{"view", "view2", "CREATE VIEW view2 AS SELECT v2 FROM viewtest"},
				},
			},
			{
				Query:            "CREATE VIEW VIEW1 AS SELECT v1 FROM viewtest",
				SkipResultsCheck: true,
			},
			{
				Query: "SELECT type, name, fragment FROM dolt_schemas ORDER BY 1, 2",
				Expected: []sql.Row{
					{"view", "view1", "CREATE VIEW VIEW1 AS SELECT v1 FROM viewtest"},
					{"view", "view2", "CREATE VIEW view2 AS SELECT v2 FROM viewtest"},
				},
			},
		},
	},
	{
		Name: "test hashof",
		SetUpScript: []string{
			"CREATE TABLE hashof_test (pk int primary key, c1 int)",
			"INSERT INTO hashof_test values (1,1), (2,2), (3,3)",
			"CALL DOLT_ADD('hashof_test')",
			"CALL DOLT_COMMIT('-a', '-m', 'first commit')",
			"SET @Commit1 = (SELECT commit_hash FROM DOLT_LOG() LIMIT 1)",
			"INSERT INTO hashof_test values (4,4), (5,5), (6,6)",
			"CALL DOLT_COMMIT('-a', '-m', 'second commit')",
			"SET @Commit2 = (SELECT commit_hash from DOLT_LOG() LIMIT 1)",
		},
		Assertions: []queries.ScriptTestAssertion{
			{
				Query:    "SELECT (hashof(@Commit1) = hashof(@Commit2))",
				Expected: []sql.Row{{false}},
			},
			{
				Query: "SELECT (hashof(@Commit1) = hashof('HEAD~1'))",
				Expected: []sql.Row{
					{true},
				},
			},
			{
				Query: "SELECT (hashof(@Commit2) = hashof('HEAD'))",
				Expected: []sql.Row{
					{true},
				},
			},
			{
				Query: "SELECT (hashof(@Commit2) = hashof('main'))",
				Expected: []sql.Row{
					{true},
				},
			},
			{
				Query:          "SELECT hashof('non_branch')",
				ExpectedErrStr: "invalid ref spec",
			},
			{
				// Test that a short commit is invalid. This may change in the future.
				Query:          "SELECT hashof(left(@Commit2,30))",
				ExpectedErrStr: "invalid ref spec",
			},
		},
	},
}

func makeLargeInsert(sz int) string {
	var sb strings.Builder
	sb.WriteString("insert into bigTable values (0,0)")
	for i := 1; i < sz; i++ {
		sb.WriteString(fmt.Sprintf(",(%d,%d)", i, i))
	}
	sb.WriteString(";")
	return sb.String()
}

// DoltUserPrivTests are tests for Dolt-specific functionality that includes privilege checking logic.
var DoltUserPrivTests = []queries.UserPrivilegeTest{
	{
		Name: "dolt_purge_dropped_databases() privilege checking",
		SetUpScript: []string{
			"create database mydb2;",
			"DROP DATABASE mydb2;",
			"CREATE USER tester@localhost;",
			"CREATE DATABASE other;",
			"GRANT EXECUTE ON *.* TO tester@localhost;",
		},
		Assertions: []queries.UserPrivilegeTestAssertion{
			{
				// Users without SUPER privilege cannot execute dolt_purge_dropped_databases
				User:        "tester",
				Host:        "localhost",
				Query:       "call dolt_purge_dropped_databases;",
				ExpectedErr: sql.ErrPrivilegeCheckFailed,
			},
			{
				// Grant SUPER privileges to tester
				User:     "root",
				Host:     "localhost",
				Query:    "GRANT SUPER ON *.* TO tester@localhost;",
				Expected: []sql.Row{{types.NewOkResult(0)}},
			},
			{
				// Now that tester has SUPER privileges, they can execute dolt_purge_dropped_databases
				User:     "tester",
				Host:     "localhost",
				Query:    "call dolt_purge_dropped_databases;",
				Expected: []sql.Row{{0}},
			},
			{
				// Since root has SUPER privileges, they can execute dolt_purge_dropped_databases
				User:     "root",
				Host:     "localhost",
				Query:    "call dolt_purge_dropped_databases;",
				Expected: []sql.Row{{0}},
			},
		},
	},
	{
		Name: "table function privilege checking",
		SetUpScript: []string{
			"CREATE TABLE mydb.test (pk BIGINT PRIMARY KEY);",
			"CREATE TABLE mydb.test2 (pk BIGINT PRIMARY KEY);",
			"CALL DOLT_ADD('.')",
			"CALL DOLT_COMMIT('-am', 'creating tables test and test2');",
			"INSERT INTO mydb.test VALUES (1);",
			"CALL DOLT_COMMIT('-am', 'inserting into test');",
			"CREATE USER tester@localhost;",
		},
		Assertions: []queries.UserPrivilegeTestAssertion{
			{
				// Without access to the database, dolt_diff should fail with a database access error
				User:        "tester",
				Host:        "localhost",
				Query:       "SELECT * FROM dolt_diff('main~', 'main', 'test');",
				ExpectedErr: sql.ErrDatabaseAccessDeniedForUser,
			},
			{
				// Without access to the database, dolt_diff with dots should fail with a database access error
				User:        "tester",
				Host:        "localhost",
				Query:       "SELECT * FROM dolt_diff('main~..main', 'test');",
				ExpectedErr: sql.ErrDatabaseAccessDeniedForUser,
			},
			{
				// Without access to the database, dolt_diff_stat should fail with a database access error
				User:        "tester",
				Host:        "localhost",
				Query:       "SELECT * FROM dolt_diff_stat('main~', 'main', 'test');",
				ExpectedErr: sql.ErrDatabaseAccessDeniedForUser,
			},
			{
				// Without access to the database, dolt_diff_stat with dots should fail with a database access error
				User:        "tester",
				Host:        "localhost",
				Query:       "SELECT * FROM dolt_diff_stat('main~..main', 'test');",
				ExpectedErr: sql.ErrDatabaseAccessDeniedForUser,
			},
			{
				// Without access to the database, dolt_diff_summary should fail with a database access error
				User:        "tester",
				Host:        "localhost",
				Query:       "SELECT * FROM dolt_diff_summary('main~', 'main', 'test');",
				ExpectedErr: sql.ErrDatabaseAccessDeniedForUser,
			},
			{
				// Without access to the database, dolt_diff_summary with dots should fail with a database access error
				User:        "tester",
				Host:        "localhost",
				Query:       "SELECT * FROM dolt_diff_summary('main~..main', 'test');",
				ExpectedErr: sql.ErrDatabaseAccessDeniedForUser,
			},
			{
				// Without access to the database, dolt_patch should fail with a database access error
				User:        "tester",
				Host:        "localhost",
				Query:       "SELECT * FROM dolt_patch('main~', 'main', 'test');",
				ExpectedErr: sql.ErrDatabaseAccessDeniedForUser,
			},
			{
				// Without access to the database, dolt_patch with dots should fail with a database access error
				User:        "tester",
				Host:        "localhost",
				Query:       "SELECT * FROM dolt_patch('main~..main', 'test');",
				ExpectedErr: sql.ErrDatabaseAccessDeniedForUser,
			},
			{
				// Without access to the database, dolt_log should fail with a database access error
				User:        "tester",
				Host:        "localhost",
				Query:       "SELECT * FROM dolt_log('main');",
				ExpectedErr: sql.ErrDatabaseAccessDeniedForUser,
			},
			{
				// Grant single-table access to the underlying user table
				User:     "root",
				Host:     "localhost",
				Query:    "GRANT SELECT ON mydb.test TO tester@localhost;",
				Expected: []sql.Row{{types.NewOkResult(0)}},
			},
			{
				// After granting access to mydb.test, dolt_diff should work
				User:     "tester",
				Host:     "localhost",
				Query:    "SELECT COUNT(*) FROM dolt_diff('main~', 'main', 'test');",
				Expected: []sql.Row{{1}},
			},
			{
				// After granting access to mydb.test, dolt_diff with dots should work
				User:     "tester",
				Host:     "localhost",
				Query:    "SELECT COUNT(*) FROM dolt_diff('main~..main', 'test');",
				Expected: []sql.Row{{1}},
			},
			{
				// With access to the db, but not the table, dolt_diff should fail
				User:        "tester",
				Host:        "localhost",
				Query:       "SELECT * FROM dolt_diff('main~', 'main', 'test2');",
				ExpectedErr: sql.ErrPrivilegeCheckFailed,
			},
			{
				// With access to the db, but not the table, dolt_diff with dots should fail
				User:        "tester",
				Host:        "localhost",
				Query:       "SELECT * FROM dolt_diff('main~..main', 'test2');",
				ExpectedErr: sql.ErrPrivilegeCheckFailed,
			},
			{
				// With access to the db, but not the table, dolt_diff_stat should fail
				User:        "tester",
				Host:        "localhost",
				Query:       "SELECT * FROM dolt_diff_stat('main~', 'main', 'test2');",
				ExpectedErr: sql.ErrPrivilegeCheckFailed,
			},
			{
				// With access to the db, but not the table, dolt_diff_stat with dots should fail
				User:        "tester",
				Host:        "localhost",
				Query:       "SELECT * FROM dolt_diff_stat('main~...main', 'test2');",
				ExpectedErr: sql.ErrPrivilegeCheckFailed,
			},
			{
				// With access to the db, dolt_diff_stat should fail for all tables if no access any of tables
				User:        "tester",
				Host:        "localhost",
				Query:       "SELECT * FROM dolt_diff_stat('main~', 'main');",
				ExpectedErr: sql.ErrPrivilegeCheckFailed,
			},
			{
				// With access to the db, dolt_diff_stat with dots should fail for all tables if no access any of tables
				User:        "tester",
				Host:        "localhost",
				Query:       "SELECT * FROM dolt_diff_stat('main~...main');",
				ExpectedErr: sql.ErrPrivilegeCheckFailed,
			},
			{
				// With access to the db, but not the table, dolt_diff_summary should fail
				User:        "tester",
				Host:        "localhost",
				Query:       "SELECT * FROM dolt_diff_summary('main~', 'main', 'test2');",
				ExpectedErr: sql.ErrPrivilegeCheckFailed,
			},
			{
				// With access to the db, but not the table, dolt_diff_summary with dots should fail
				User:        "tester",
				Host:        "localhost",
				Query:       "SELECT * FROM dolt_diff_summary('main~...main', 'test2');",
				ExpectedErr: sql.ErrPrivilegeCheckFailed,
			},
			{
				// With access to the db, dolt_diff_summary should fail for all tables if no access any of tables
				User:        "tester",
				Host:        "localhost",
				Query:       "SELECT * FROM dolt_diff_summary('main~', 'main');",
				ExpectedErr: sql.ErrPrivilegeCheckFailed,
			},
			{
				// With access to the db, dolt_diff_summary with dots should fail for all tables if no access any of tables
				User:        "tester",
				Host:        "localhost",
				Query:       "SELECT * FROM dolt_diff_summary('main~...main');",
				ExpectedErr: sql.ErrPrivilegeCheckFailed,
			},
			{
				// With access to the db, but not the table, dolt_patch should fail
				User:        "tester",
				Host:        "localhost",
				Query:       "SELECT * FROM dolt_patch('main~', 'main', 'test2');",
				ExpectedErr: sql.ErrPrivilegeCheckFailed,
			},
			{
				// With access to the db, but not the table, dolt_patch with dots should fail
				User:        "tester",
				Host:        "localhost",
				Query:       "SELECT * FROM dolt_patch('main~...main', 'test2');",
				ExpectedErr: sql.ErrPrivilegeCheckFailed,
			},
			{
				// With access to the db, dolt_patch should fail for all tables if no access any of tables
				User:        "tester",
				Host:        "localhost",
				Query:       "SELECT * FROM dolt_patch('main~', 'main');",
				ExpectedErr: sql.ErrPrivilegeCheckFailed,
			},
			{
				// With access to the db, dolt_patch with dots should fail for all tables if no access any of tables
				User:        "tester",
				Host:        "localhost",
				Query:       "SELECT * FROM dolt_patch('main~...main');",
				ExpectedErr: sql.ErrPrivilegeCheckFailed,
			},
			{
				// Revoke select on mydb.test
				User:     "root",
				Host:     "localhost",
				Query:    "REVOKE SELECT ON mydb.test from tester@localhost;",
				Expected: []sql.Row{{types.NewOkResult(0)}},
			},
			{
				// After revoking access, dolt_diff should fail
				User:        "tester",
				Host:        "localhost",
				Query:       "SELECT * FROM dolt_diff('main~', 'main', 'test');",
				ExpectedErr: sql.ErrDatabaseAccessDeniedForUser,
			},
			{
				// After revoking access, dolt_diff with dots should fail
				User:        "tester",
				Host:        "localhost",
				Query:       "SELECT * FROM dolt_diff('main~..main', 'test');",
				ExpectedErr: sql.ErrDatabaseAccessDeniedForUser,
			},
			{
				// Grant multi-table access for all of mydb
				User:     "root",
				Host:     "localhost",
				Query:    "GRANT SELECT ON mydb.* to tester@localhost;",
				Expected: []sql.Row{{types.NewOkResult(0)}},
			},
			{
				// After granting access to the entire db, dolt_diff should work
				User:     "tester",
				Host:     "localhost",
				Query:    "SELECT COUNT(*) FROM dolt_diff('main~', 'main', 'test');",
				Expected: []sql.Row{{1}},
			},
			{
				// After granting access to the entire db, dolt_diff should work
				User:     "tester",
				Host:     "localhost",
				Query:    "SELECT COUNT(*) FROM dolt_diff('main~..main', 'test');",
				Expected: []sql.Row{{1}},
			},
			{
				// After granting access to the entire db, dolt_diff_stat should work
				User:     "tester",
				Host:     "localhost",
				Query:    "SELECT COUNT(*) FROM dolt_diff_stat('main~', 'main');",
				Expected: []sql.Row{{1}},
			},
			{
				// After granting access to the entire db, dolt_diff_stat with dots should work
				User:     "tester",
				Host:     "localhost",
				Query:    "SELECT COUNT(*) FROM dolt_diff_stat('main~...main');",
				Expected: []sql.Row{{1}},
			},
			{
				// After granting access to the entire db, dolt_diff_summary should work
				User:     "tester",
				Host:     "localhost",
				Query:    "SELECT COUNT(*) FROM dolt_diff_summary('main~', 'main');",
				Expected: []sql.Row{{1}},
			},
			{
				// After granting access to the entire db, dolt_diff_summary with dots should work
				User:     "tester",
				Host:     "localhost",
				Query:    "SELECT COUNT(*) FROM dolt_diff_summary('main~...main');",
				Expected: []sql.Row{{1}},
			},
			{
				// After granting access to the entire db, dolt_patch should work
				User:     "tester",
				Host:     "localhost",
				Query:    "SELECT COUNT(*) FROM dolt_patch('main~', 'main');",
				Expected: []sql.Row{{1}},
			},
			{
				// After granting access to the entire db, dolt_patch with dots should work
				User:     "tester",
				Host:     "localhost",
				Query:    "SELECT COUNT(*) FROM dolt_patch('main~...main');",
				Expected: []sql.Row{{1}},
			},
			{
				// After granting access to the entire db, dolt_log should work
				User:     "tester",
				Host:     "localhost",
				Query:    "SELECT COUNT(*) FROM dolt_log('main');",
				Expected: []sql.Row{{4}},
			},
			{
				// Revoke multi-table access
				User:     "root",
				Host:     "localhost",
				Query:    "REVOKE SELECT ON mydb.* from tester@localhost;",
				Expected: []sql.Row{{types.NewOkResult(0)}},
			},
			{
				// After revoking access, dolt_diff should fail
				User:        "tester",
				Host:        "localhost",
				Query:       "SELECT * FROM dolt_diff('main~', 'main', 'test');",
				ExpectedErr: sql.ErrDatabaseAccessDeniedForUser,
			},
			{
				// After revoking access, dolt_diff with dots should fail
				User:        "tester",
				Host:        "localhost",
				Query:       "SELECT * FROM dolt_diff('main~...main', 'test');",
				ExpectedErr: sql.ErrDatabaseAccessDeniedForUser,
			},
			{
				// After revoking access, dolt_diff_stat should fail
				User:        "tester",
				Host:        "localhost",
				Query:       "SELECT * FROM dolt_diff_stat('main~', 'main', 'test');",
				ExpectedErr: sql.ErrDatabaseAccessDeniedForUser,
			},
			{
				// After revoking access, dolt_diff_summary should fail
				User:        "tester",
				Host:        "localhost",
				Query:       "SELECT * FROM dolt_diff_summary('main~', 'main', 'test');",
				ExpectedErr: sql.ErrDatabaseAccessDeniedForUser,
			},
			{
				// After revoking access, dolt_patch should fail
				User:        "tester",
				Host:        "localhost",
				Query:       "SELECT * FROM dolt_patch('main~', 'main', 'test');",
				ExpectedErr: sql.ErrDatabaseAccessDeniedForUser,
			},
			{
				// After revoking access, dolt_log should fail
				User:        "tester",
				Host:        "localhost",
				Query:       "SELECT * FROM dolt_log('main');",
				ExpectedErr: sql.ErrDatabaseAccessDeniedForUser,
			},
			{
				// After revoking access, dolt_schema_diff should fail against table 'test'
				User:        "tester",
				Host:        "localhost",
				Query:       "SELECT * FROM dolt_schema_diff('HEAD^','HEAD','test');",
				ExpectedErr: sql.ErrDatabaseAccessDeniedForUser,
			},
			{
				// After revoking access, dolt_schema_diff should fail against the entire db
				User:        "tester",
				Host:        "localhost",
				Query:       "SELECT * FROM dolt_schema_diff('HEAD^','HEAD');",
				ExpectedErr: sql.ErrDatabaseAccessDeniedForUser,
			},
			{
				// Grant global access to *.*
				User:     "root",
				Host:     "localhost",
				Query:    "GRANT SELECT ON *.* to tester@localhost;",
				Expected: []sql.Row{{types.NewOkResult(0)}},
			},
			{
				// After granting global access to *.*, dolt_diff should work
				User:     "tester",
				Host:     "localhost",
				Query:    "SELECT COUNT(*) FROM dolt_diff('main~', 'main', 'test');",
				Expected: []sql.Row{{1}},
			},
			{
				// After granting global access to *.*, dolt_diff should work
				User:     "tester",
				Host:     "localhost",
				Query:    "SELECT COUNT(*) FROM dolt_diff('main~...main', 'test');",
				Expected: []sql.Row{{1}},
			},
			{
				// Revoke global access
				User:     "root",
				Host:     "localhost",
				Query:    "REVOKE ALL ON *.* from tester@localhost;",
				Expected: []sql.Row{{types.NewOkResult(0)}},
			},
			{
				// After revoking global access, dolt_diff should fail
				User:        "tester",
				Host:        "localhost",
				Query:       "SELECT * FROM dolt_diff('main~', 'main', 'test');",
				ExpectedErr: sql.ErrDatabaseAccessDeniedForUser,
			},
			{
				// After revoking global access, dolt_diff with dots should fail
				User:        "tester",
				Host:        "localhost",
				Query:       "SELECT * FROM dolt_diff('main~..main', 'test');",
				ExpectedErr: sql.ErrDatabaseAccessDeniedForUser,
			},
		},
	},
}

// HistorySystemTableScriptTests contains working tests for both prepared and non-prepared
var HistorySystemTableScriptTests = []queries.ScriptTest{
	{
		Name: "empty table",
		SetUpScript: []string{
			"create table t (n int, c varchar(20));",
			"call dolt_add('.')",
			"set @Commit1 = '';",
			"call dolt_commit_hash_out(@Commit1, '-am', 'creating table t');",
		},
		Assertions: []queries.ScriptTestAssertion{
			{
				Query:    "select count(*) from DOLT_HISTORY_t;",
				Expected: []sql.Row{{0}},
			},
		},
	},
	{
		Name: "keyless table",
		SetUpScript: []string{
			"create table foo1 (n int, de varchar(20));",
			"insert into foo1 values (1, 'Ein'), (2, 'Zwei'), (3, 'Drei');",
			"call dolt_add('.')",
			"set @Commit1 = '';",
			"call dolt_commit_hash_out(@Commit1, '-am', 'inserting into foo1', '--date', '2022-08-06T12:00:00');",

			"update foo1 set de='Eins' where n=1;",
			"set @Commit2 = '';",
			"call dolt_commit_hash_out(@Commit2, '-am', 'updating data in foo1', '--date', '2022-08-06T12:00:01');",

			"insert into foo1 values (4, 'Vier');",
			"set @Commit3 = '';",
			"call dolt_commit_hash_out(@Commit3, '-am', 'inserting data in foo1', '--date', '2022-08-06T12:00:02');",
		},
		Assertions: []queries.ScriptTestAssertion{
			{
				Query:    "select count(*) from DOLT_HISTORY_foO1;",
				Expected: []sql.Row{{10}},
			},
			{
				Query:    "select n, de from dolt_history_foo1 where commit_hash=@Commit1;",
				Expected: []sql.Row{{1, "Ein"}, {2, "Zwei"}, {3, "Drei"}},
			},
			{
				Query:    "select n, de from dolt_history_Foo1 where commit_hash=@Commit2;",
				Expected: []sql.Row{{1, "Eins"}, {2, "Zwei"}, {3, "Drei"}},
			},
			{
				Query:    "select n, de from dolt_history_foo1 where commit_hash=@Commit3;",
				Expected: []sql.Row{{1, "Eins"}, {2, "Zwei"}, {3, "Drei"}, {4, "Vier"}},
			},
		},
	},
	{
		Name: "primary key table: basic cases",
		SetUpScript: []string{
			"create table t1 (n int primary key, de varchar(20));",
			"call dolt_add('.')",
			"insert into t1 values (1, 'Eins'), (2, 'Zwei'), (3, 'Drei');",
			"set @Commit1 = '';",
			"call dolt_commit_hash_out(@Commit1, '-am', 'inserting into t1', '--date', '2022-08-06T12:00:01');",

			"alter table t1 add column fr varchar(20);",
			"insert into t1 values (4, 'Vier', 'Quatre');",
			"set @Commit2 = '';",
			"call dolt_commit_hash_out(@Commit2, '-am', 'adding column and inserting data in t1', '--date', '2022-08-06T12:00:02');",

			"update t1 set fr='Un' where n=1;",
			"update t1 set fr='Deux' where n=2;",
			"set @Commit3 = '';",
			"call dolt_commit_hash_out(@Commit3, '-am', 'updating data in t1', '--date', '2022-08-06T12:00:03');",

			"update t1 set de=concat(de, ', meine herren') where n>1;",
			"set @Commit4 = '';",
			"call dolt_commit_hash_out(@Commit4, '-am', 'be polite when you address a gentleman', '--date', '2022-08-06T12:00:04');",

			"delete from t1 where n=2;",
			"set @Commit5 = '';",
			"call dolt_commit_hash_out(@Commit5, '-am', 'we don''t need the number 2', '--date', '2022-08-06T12:00:05');",
		},
		Assertions: []queries.ScriptTestAssertion{
			{
				Query:    "select count(*) from Dolt_History_t1;",
				Expected: []sql.Row{{18}},
			},
			{
				Query:    "select n, de, fr from dolt_history_T1 where commit_hash = @Commit1;",
				Expected: []sql.Row{{1, "Eins", nil}, {2, "Zwei", nil}, {3, "Drei", nil}},
			},
			{
				Query:    "select de, fr from dolt_history_T1 where commit_hash = @Commit1;",
				Expected: []sql.Row{{"Eins", nil}, {"Zwei", nil}, {"Drei", nil}},
			},
			{
				Query:    "select n, de, fr from dolt_history_T1 where commit_hash = @Commit2;",
				Expected: []sql.Row{{1, "Eins", nil}, {2, "Zwei", nil}, {3, "Drei", nil}, {4, "Vier", "Quatre"}},
			},
			{
				Query:    "select n, de, fr from dolt_history_T1 where commit_hash = @Commit3;",
				Expected: []sql.Row{{1, "Eins", "Un"}, {2, "Zwei", "Deux"}, {3, "Drei", nil}, {4, "Vier", "Quatre"}},
			},
			{
				Query: "select n, de, fr from dolt_history_T1 where commit_hash = @Commit4;",
				Expected: []sql.Row{
					{1, "Eins", "Un"},
					{2, "Zwei, meine herren", "Deux"},
					{3, "Drei, meine herren", nil},
					{4, "Vier, meine herren", "Quatre"},
				},
			},
			{
				Query: "select n, de, fr from dolt_history_T1 where commit_hash = @Commit5;",
				Expected: []sql.Row{
					{1, "Eins", "Un"},
					{3, "Drei, meine herren", nil},
					{4, "Vier, meine herren", "Quatre"},
				},
			},
			{
				Query: "select de, fr, commit_hash=@commit1, commit_hash=@commit2, commit_hash=@commit3, commit_hash=@commit4" +
					" from dolt_history_T1 where n=2 order by commit_date",
				Expected: []sql.Row{
					{"Zwei", nil, true, false, false, false},
					{"Zwei", nil, false, true, false, false},
					{"Zwei", "Deux", false, false, true, false},
					{"Zwei, meine herren", "Deux", false, false, false, true},
				},
			},
		},
	},
	{
		Name: "index by primary key",
		SetUpScript: []string{
			"create table t1 (pk int primary key, c int);",
			"call dolt_add('.')",
			"insert into t1 values (1,2), (3,4)",
			"set @Commit1 = '';",
			"call dolt_commit_hash_out(@Commit1, '-am', 'initial table');",
			"insert into t1 values (5,6), (7,8)",
			"set @Commit2 = '';",
			"call dolt_commit_hash_out(@Commit2, '-am', 'two more rows');",
		},
		Assertions: []queries.ScriptTestAssertion{
			{
				Query: "select pk, c, commit_hash = @Commit1, commit_hash = @Commit2 from dolt_history_t1",
				Expected: []sql.Row{
					{1, 2, false, true},
					{3, 4, false, true},
					{5, 6, false, true},
					{7, 8, false, true},
					{1, 2, true, false},
					{3, 4, true, false},
				},
			},
			{
				Query: "select pk, c from dolt_history_t1 order by pk",
				Expected: []sql.Row{
					{1, 2},
					{1, 2},
					{3, 4},
					{3, 4},
					{5, 6},
					{7, 8},
				},
			},
			{
				Query: "select pk, c from dolt_history_t1 order by pk, c",
				Expected: []sql.Row{
					{1, 2},
					{1, 2},
					{3, 4},
					{3, 4},
					{5, 6},
					{7, 8},
				},
			},
			{
				Query: "select pk, c from dolt_history_t1 where pk = 3",
				Expected: []sql.Row{
					{3, 4},
					{3, 4},
				},
			},
			{
				Query: "select pk, c from dolt_history_t1 where pk = 3 and commit_hash = @Commit2",
				Expected: []sql.Row{
					{3, 4},
				},
			},
			{
				Query: "explain select pk, c from dolt_history_t1 where pk = 3",
				Expected: []sql.Row{
					{"Filter"},
					{" ├─ (dolt_history_t1.pk = 3)"},
					{" └─ IndexedTableAccess(dolt_history_t1)"},
					{"     ├─ index: [dolt_history_t1.pk]"},
					{"     ├─ filters: [{[3, 3]}]"},
					{"     └─ columns: [pk c]"},
				},
			},
			{
				Query: "explain select pk, c from dolt_history_t1 where pk = 3 and committer = 'someguy'",
				Expected: []sql.Row{
					{"Project"},
					{" ├─ columns: [dolt_history_t1.pk, dolt_history_t1.c]"},
					{" └─ Filter"},
					{"     ├─ ((dolt_history_t1.pk = 3) AND (dolt_history_t1.committer = 'someguy'))"},
					{"     └─ IndexedTableAccess(dolt_history_t1)"},
					{"         ├─ index: [dolt_history_t1.pk]"},
					{"         ├─ filters: [{[3, 3]}]"},
					{"         └─ columns: [pk c committer]"},
				},
			},
		},
	},
	{
		Name: "adding an index",
		SetUpScript: []string{
			"create table t1 (pk int primary key, c int);",
			"call dolt_add('.')",
			"insert into t1 values (1,2), (3,4)",
			"set @Commit1 = '';",
			"call dolt_commit_hash_out(@Commit1, '-am', 'initial table');",
			"insert into t1 values (5,6), (7,8)",
			"set @Commit2 = '';",
			"call dolt_commit_hash_out(@Commit2, '-am', 'two more rows');",
			"insert into t1 values (9,10), (11,12)",
			"create index t1_c on t1(c)",
			"set @Commit2 = '';",
			"call dolt_commit_hash_out(@Commit2, '-am', 'two more rows and an index');",
		},
		Assertions: []queries.ScriptTestAssertion{
			{
				Query: "select pk, c from dolt_history_t1 order by pk",
				Expected: []sql.Row{
					{1, 2},
					{1, 2},
					{1, 2},
					{3, 4},
					{3, 4},
					{3, 4},
					{5, 6},
					{5, 6},
					{7, 8},
					{7, 8},
					{9, 10},
					{11, 12},
				},
			},
			{
				Query: "select pk, c from dolt_history_t1 where c = 4 order by pk",
				Expected: []sql.Row{
					{3, 4},
					{3, 4},
					{3, 4},
				},
			},
			{
				Query: "select pk, c from dolt_history_t1 where c = 10 order by pk",
				Expected: []sql.Row{
					{9, 10},
				},
			},
			{
				Query: "explain select pk, c from dolt_history_t1 where c = 4",
				Expected: []sql.Row{
					{"Filter"},
					{" ├─ (dolt_history_t1.c = 4)"},
					{" └─ IndexedTableAccess(dolt_history_t1)"},
					{"     ├─ index: [dolt_history_t1.c]"},
					{"     ├─ filters: [{[4, 4]}]"},
					{"     └─ columns: [pk c]"},
				},
			},
			{
				Query: "explain select pk, c from dolt_history_t1 where c = 10 and committer = 'someguy'",
				Expected: []sql.Row{
					{"Project"},
					{" ├─ columns: [dolt_history_t1.pk, dolt_history_t1.c]"},
					{" └─ Filter"},
					{"     ├─ ((dolt_history_t1.c = 10) AND (dolt_history_t1.committer = 'someguy'))"},
					{"     └─ IndexedTableAccess(dolt_history_t1)"},
					{"         ├─ index: [dolt_history_t1.c]"},
					{"         ├─ filters: [{[10, 10]}]"},
					{"         └─ columns: [pk c committer]"},
				},
			},
		},
	},
	{
		Name: "primary key table: non-pk column drops and adds",
		SetUpScript: []string{
			"create table t (pk int primary key, c1 int, c2 varchar(20));",
			"call dolt_add('.')",
			"insert into t values (1, 2, '3'), (4, 5, '6');",
			"set @Commit1 = '';",
			"CALL DOLT_COMMIT_HASH_OUT(@Commit1, '-am', 'creating table t');",

			"alter table t drop column c2;",
			"set @Commit2 = '';",
			"CALL DOLT_COMMIT_HASH_OUT(@Commit2, '-am', 'dropping column c2');",

			"alter table t rename column c1 to c2;",
			"set @Commit3 = '';",
			"CALL DOLT_COMMIT_HASH_OUT(@Commit3, '-am', 'renaming c1 to c2');",
		},
		Assertions: []queries.ScriptTestAssertion{
			{
				Query:    "select count(*) from dolt_history_t;",
				Expected: []sql.Row{{6}},
			},
			{
				// TODO: Instead of just spot checking the non-existence of c1, it would be useful to be able to
				//       assert the full schema of the result set. ScriptTestAssertion doesn't support that currently,
				//       but the code from QueryTest could be ported over to ScriptTestAssertion.
				Query:       "select c1 from dolt_history_t;",
				ExpectedErr: sql.ErrColumnNotFound,
			},
			{
				Query:    "select pk, c2 from dolt_history_t where commit_hash=@Commit1 order by pk;",
				Expected: []sql.Row{{1, nil}, {4, nil}},
			},
			{
				Query:    "select pk, c2 from dolt_history_t where commit_hash=@Commit2 order by pk;",
				Expected: []sql.Row{{1, nil}, {4, nil}},
			},
			{
				Query:    "select pk, c2 from dolt_history_t where commit_hash=@Commit3 order by pk;",
				Expected: []sql.Row{{1, 2}, {4, 5}},
			},
		},
	},
	{
		Name: "primary key table: non-pk column type changes",
		SetUpScript: []string{
			"create table t (pk int primary key, c1 int, c2 varchar(20));",
			"CALL DOLT_COMMIT('-Am', 'creating table t');",
			"set @Commit1 = dolt_hashof('HEAD');",

			"insert into t values (1, 2, '3'), (4, 5, '6');",
			"CALL DOLT_COMMIT('-Am', 'inserting two rows');",
			"set @Commit2 = dolt_hashof('HEAD');",

			"CALL DOLT_COMMIT('--allow-empty', '-m', 'empty commit');",
			"set @Commit3 = dolt_hashof('HEAD');",

			"alter table t modify column c2 int;",
			"CALL DOLT_COMMIT('-am', 'changed type of c2');",
			"set @Commit4 = dolt_hashof('HEAD');",
		},
		Assertions: []queries.ScriptTestAssertion{
			{
				Query:    "select count(*) from dolt_history_t;",
				Expected: []sql.Row{{6}},
			},
			// Can't represent the old schema in the current one, so it gets nil valued
			{
				Query:    "select pk, c2 from dolt_history_t where commit_hash=@Commit2 order by pk;",
				Expected: []sql.Row{{1, nil}, {4, nil}},
			},
			{
				Query:    "select pk, c2 from dolt_history_t where commit_hash=@Commit4 order by pk;",
				Expected: []sql.Row{{1, 3}, {4, 6}},
			},
			{
				// When filtering on a column from the original table, we use the primary index here, but if column
				// tags have changed in previous versions of the table, the index tags won't match up completely.
				// https://github.com/dolthub/dolt/issues/6891
				// NOTE: {4,5,nil} shows up as a row from the first commit, when c2 was a varchar type. The schema
				//       for dolt_history_t uses the current table schema, and we can't extract an int from the older
				//       version's tuple, so it shows up as a NULL and a SQL warning in the session. In the future,
				//       we could consider using a different tuple descriptor based on the version of the row and
				//       pull the data out and try to convert it to the new type.
				Query:                 "select pk, c1, c2 from dolt_history_t where pk=4;",
				Expected:              []sql.Row{{4, 5, 6}, {4, 5, nil}, {4, 5, nil}},
				ExpectedWarning:       1246,
				ExpectedWarningsCount: 1,
				ExpectedWarningMessageSubstring: "Unable to convert field c2 in historical rows because " +
					"its type (int) doesn't match current schema's type (varchar(20))",
			},
		},
	},
	{
		Name: "primary key table: rename table",
		SetUpScript: []string{
			"create table t (pk int primary key, c1 int, c2 varchar(20));",
			"call dolt_add('.')",
			"insert into t values (1, 2, '3'), (4, 5, '6');",
			"set @Commit1 = '';",
			"CALL DOLT_COMMIT_HASH_OUT(@Commit1, '-am', 'creating table t');",

			"alter table t rename to t2;",
			"call dolt_add('.')",
			"set @Commit2 = '';",
			"CALL DOLT_COMMIT_HASH_OUT(@Commit2, '-am', 'renaming table to t2');",
		},
		Assertions: []queries.ScriptTestAssertion{
			{
				Query:       "select count(*) from dolt_history_t;",
				ExpectedErr: sql.ErrTableNotFound,
			},
			{
				Query:    "select count(*) from dolt_history_T2;",
				Expected: []sql.Row{{2}},
			},
			{
				Query:    "select pk, c1, c2 from dolt_history_t2 where commit_hash != @Commit1;",
				Expected: []sql.Row{{1, 2, "3"}, {4, 5, "6"}},
			},
		},
	},
	{
		Name: "primary key table: delete and recreate table",
		SetUpScript: []string{
			"create table t (pk int primary key, c1 int, c2 varchar(20));",
			"call dolt_add('.')",
			"insert into t values (1, 2, '3'), (4, 5, '6');",
			"set @Commit1 = '';",
			"CALL DOLT_COMMIT_HASH_OUT(@Commit1, '-am', 'creating table t');",

			"drop table t;",
			"set @Commit2 = '';",
			"CALL DOLT_COMMIT_HASH_OUT(@Commit2, '-am', 'dropping table t');",

			"create table t (pk int primary key, c1 int);",
			"call dolt_add('.')",
			"set @Commit3 = '';",
			"CALL DOLT_COMMIT_HASH_OUT(@Commit3, '-am', 'recreating table t');",
		},
		Assertions: []queries.ScriptTestAssertion{
			{
				// TODO: The history system table processes history in parallel and pulls the rows for the
				//       user table at all commits. This means we can't currently detect when a table was dropped
				//       and if a different table with the same name exists at earlier commits, those results will
				//       be included in the history table. It may make more sense to have history scoped only
				//       to the current instance of the table, which would require changing the history system table
				//       to use something like an iterator approach where it goes back sequentially until it detects
				//       the current table doesn't exist any more and then stop.
				Query:    "select count(*) from dolt_history_t;",
				Expected: []sql.Row{{2}},
			},
		},
	},
	{
		Name: "dolt_history table with AS OF",
		SetUpScript: []string{
			"create table t (pk int primary key, c1 int, c2 varchar(20));",
			"call dolt_add('-A');",
			"call dolt_commit('-m', 'creating table t');",
			"insert into t values (1, 2, '3'), (4, 5, '6');",
			"call dolt_commit('-am', 'added values');",
			"insert into t values (11, 22, '3'), (44, 55, '6');",
			"call dolt_commit('-am', 'added values again');",
		},
		Assertions: []queries.ScriptTestAssertion{
			{
				Query:    "select count(*) from dolt_history_t;",
				Expected: []sql.Row{{6}}, // 2 + 4
			},
			{
				Query:    "select count(*) from dolt_history_t AS OF 'head^';",
				Expected: []sql.Row{{2}}, // 2
			},
			{
				Query: "select message from dolt_log;",
				Expected: []sql.Row{
					{"added values again"},
					{"added values"},
					{"creating table t"},
					{"checkpoint enginetest database mydb"},
					{"Initialize data repository"},
				},
			},
		},
	},
	{
		SkipPrepared: true,
		Name:         "dolt_history table with AS OF",
		SetUpScript: []string{
			"create table t (pk int primary key, c1 int, c2 varchar(20));",
			"call dolt_add('-A');",
			"call dolt_commit('-m', 'creating table t');",
			"insert into t values (1, 2, '3'), (4, 5, '6');",
			"call dolt_commit('-am', 'added values');",
			"insert into t values (11, 22, '3'), (44, 55, '6');",
			"call dolt_commit('-am', 'added values again');",
		},
		Assertions: []queries.ScriptTestAssertion{
			{
				Query: "select message from dolt_log AS OF 'head^';",
				Expected: []sql.Row{
					{"added values"},
					{"creating table t"},
					{"checkpoint enginetest database mydb"},
					{"Initialize data repository"},
				},
			},
		},
	},
	{
		Name: "dolt_history table with enums",
		SetUpScript: []string{
			"create table t (pk int primary key, c1 enum('foo','bar'));",
			"call dolt_add('-A');",
			"call dolt_commit('-m', 'creating table t');",
			"insert into t values (1, 'foo');",
			"call dolt_commit('-am', 'added values');",
		},
		Assertions: []queries.ScriptTestAssertion{
			{
				Query: "select c1 from dolt_history_t;",
				Expected: []sql.Row{
					{"foo"},
				},
			},
		},
	},
	{
		Name: "dolt_history table index lookup",
		SetUpScript: []string{
			"create table yx (y int, x int primary key);",
			"call dolt_add('.');",
			"call dolt_commit('-m', 'creating table');",
			"insert into yx values (0, 1);",
			"call dolt_commit('-am', 'add data');",
			"insert into yx values (2, 3);",
			"call dolt_commit('-am', 'add data');",
			"insert into yx values (4, 5);",
			"call dolt_commit('-am', 'add data');",
		},
		Assertions: []queries.ScriptTestAssertion{
			{
				Query: "select count(x) from dolt_history_yx where x = 1;",
				Expected: []sql.Row{
					{3},
				},
			},
		},
	},
	{
		Name: "dolt_history table filter correctness",
		SetUpScript: []string{
			"create table xy (x int primary key, y int);",
			"call dolt_add('.');",
			"call dolt_commit('-m', 'creating table');",
			"insert into xy values (0, 1);",
			"call dolt_commit('-am', 'add data');",
			"insert into xy values (2, 3);",
			"call dolt_commit('-am', 'add data');",
			"insert into xy values (4, 5);",
			"call dolt_commit('-am', 'add data');",
		},
		Assertions: []queries.ScriptTestAssertion{
			{
				Query: "select count(*) from dolt_history_xy where commit_hash = (select dolt_log.commit_hash from dolt_log limit 1 offset 1)",
				Expected: []sql.Row{
					{2},
				},
			},
		},
	},
	{
		Name: "dolt_history table primary key with join",
		SetUpScript: []string{
			"create table xyz (x int, y int, z int, primary key(x, y));",
			"call dolt_add('.');",
			"call dolt_commit('-m', 'creating table');",
			"insert into xyz values (0, 1, 100);",
			"call dolt_commit('-am', 'add data');",
			"insert into xyz values (2, 3, 200);",
			"call dolt_commit('-am', 'add data');",
			"insert into xyz values (4, 5, 300);",
			"call dolt_commit('-am', 'add data');",
		},
		Assertions: []queries.ScriptTestAssertion{
			{

				Query: `
SELECT
  dolt_history_xyz.x as x,
  dolt_history_xyz.y as y,
  dolt_history_xyz.z as z,
  dolt_commits.commit_hash as comm
FROM
  dolt_history_xyz
  LEFT JOIN
  dolt_commits
  ON
  dolt_history_xyz.commit_hash = dolt_commits.commit_hash
ORDER BY
  dolt_history_xyz.x,
  dolt_history_xyz.y,
  dolt_history_xyz.z;`,
				Expected: []sql.Row{
					{0, 1, 100, doltCommit},
					{0, 1, 100, doltCommit},
					{0, 1, 100, doltCommit},
					{2, 3, 200, doltCommit},
					{2, 3, 200, doltCommit},
					{4, 5, 300, doltCommit},
				},
			},
			{
				Query: `
SELECT
  dolt_history_xyz.y as y,
  dolt_history_xyz.z as z,
  dolt_commits.commit_hash as comm
FROM
  dolt_history_xyz
  LEFT JOIN
  dolt_commits
  ON
  dolt_history_xyz.commit_hash = dolt_commits.commit_hash
ORDER BY
  dolt_history_xyz.y,
  dolt_history_xyz.z;`,
				Expected: []sql.Row{
					{1, 100, doltCommit},
					{1, 100, doltCommit},
					{1, 100, doltCommit},
					{3, 200, doltCommit},
					{3, 200, doltCommit},
					{5, 300, doltCommit},
				},
			},
			{
				Query: `
SELECT
  dolt_history_xyz.z as z,
  dolt_commits.commit_hash as comm
FROM
  dolt_history_xyz
  LEFT JOIN
  dolt_commits
  ON
  dolt_history_xyz.commit_hash = dolt_commits.commit_hash
ORDER BY
  dolt_history_xyz.z;`,
				Expected: []sql.Row{
					{100, doltCommit},
					{100, doltCommit},
					{100, doltCommit},
					{200, doltCommit},
					{200, doltCommit},
					{300, doltCommit},
				},
			},
			{
				Query: `
SELECT z
FROM xyz
WHERE z IN (
  SELECT z
  FROM dolt_history_xyz
  LEFT JOIN dolt_commits
  ON dolt_history_xyz.commit_hash = dolt_commits.commit_hash
);`,
				Expected: []sql.Row{
					{100},
					{200},
					{300},
				},
			},
		},
	},
	{
		Name:        "can sort by dolt_log.commit",
		SetUpScript: []string{},
		Assertions: []queries.ScriptTestAssertion{
			{
				Query: "select 'something' from dolt_log order by commit_hash;",
				Expected: []sql.Row{
					{"something"},
					{"something"},
				},
			},
			{
				Query:    "select 'something' from dolt_diff order by commit_hash;",
				Expected: []sql.Row{},
			},
			{
				Query: "select 'something' from dolt_commits order by commit_hash;",
				Expected: []sql.Row{
					{"something"},
					{"something"},
				},
			},
			{
				Query: "select 'something' from dolt_commit_ancestors order by commit_hash;",
				Expected: []sql.Row{
					{"something"},
					{"something"},
				},
			},
		},
	},
}

// BrokenHistorySystemTableScriptTests contains tests that work for non-prepared, but don't work
// for prepared queries.
var BrokenHistorySystemTableScriptTests = []queries.ScriptTest{
	{
		Name: "dolt_history table with AS OF",
		SetUpScript: []string{
			"create table t (pk int primary key, c1 int, c2 varchar(20));",
			"call dolt_add('-A');",
			"call dolt_commit('-m', 'creating table t');",
			"insert into t values (1, 2, '3'), (4, 5, '6');",
			"call dolt_commit('-am', 'added values');",
			"insert into t values (11, 22, '3'), (44, 55, '6');",
			"call dolt_commit('-am', 'added values again');",
		},
		Assertions: []queries.ScriptTestAssertion{
			{
				Query: "select message from dolt_log AS OF 'head^';",
				Expected: []sql.Row{
					{"added values"},
					{"creating table t"},
					{"checkpoint enginetest database mydb"},
					{"Initialize data repository"},
				},
			},
		},
	},
}

var DoltCheckoutScripts = []queries.ScriptTest{
	{
		Name: "dolt_checkout changes working set",
		SetUpScript: []string{
			"create table t (a int primary key, b int);",
			"call dolt_commit('-Am', 'creating table t');",
			"call dolt_branch('b2');",
			"call dolt_branch('b3');",
			"insert into t values (1, 1);",
			"call dolt_commit('-Am', 'added values on main');",
			"call dolt_checkout('b2');",
			"insert into t values (2, 2);",
			"call dolt_commit('-am', 'added values on b2');",
			"call dolt_checkout('b3');",
			"insert into t values (3, 3);",
			"call dolt_commit('-am', 'added values on b3');",
			"call dolt_checkout('main');",
		},
		Assertions: []queries.ScriptTestAssertion{
			{
				Query:    "select active_branch();",
				Expected: []sql.Row{{"main"}},
			},
			{
				Query:    "select * from t;",
				Expected: []sql.Row{{1, 1}},
			},
			{
				Query:            "call dolt_checkout('b2');",
				SkipResultsCheck: true,
			},
			{
				Query:    "select active_branch();",
				Expected: []sql.Row{{"b2"}},
			},
			{
				Query:    "select * from t;",
				Expected: []sql.Row{{2, 2}},
			},
			{
				Query:            "call dolt_checkout('b3');",
				SkipResultsCheck: true,
			},
			{
				Query:    "select active_branch();",
				Expected: []sql.Row{{"b3"}},
			},
			{
				Query:    "select * from t;",
				Expected: []sql.Row{{3, 3}},
			},
			{
				Query:            "call dolt_checkout('main');",
				SkipResultsCheck: true,
			},
			{
				Query:    "select active_branch();",
				Expected: []sql.Row{{"main"}},
			},
			{
				Query:    "select * from t;",
				Expected: []sql.Row{{1, 1}},
			},
		},
	},
	{
		Name: "dolt_checkout with new branch",
		SetUpScript: []string{
			"create table t (a int primary key, b int);",
			"insert into t values (1, 1);",
			"call dolt_commit('-Am', 'creating table t');",
			"call dolt_checkout('-b', 'b2');",
			"insert into t values (2, 2);",
			"call dolt_commit('-am', 'added values on b2');",
		},
		Assertions: []queries.ScriptTestAssertion{
			{
				Query:    "select active_branch();",
				Expected: []sql.Row{{"b2"}},
			},
			{
				Query:            "call dolt_checkout('main');",
				SkipResultsCheck: true,
			},
			{
				Query:    "select * from t;",
				Expected: []sql.Row{{1, 1}},
			},
			{
				Query:            "call dolt_checkout('b2');",
				SkipResultsCheck: true,
			},
			{
				Query:    "select active_branch();",
				Expected: []sql.Row{{"b2"}},
			},
			{
				Query:    "select * from t order by 1;",
				Expected: []sql.Row{{1, 1}, {2, 2}},
			},
		},
	},
	{
		Name: "dolt_checkout with new branch forcefully",
		SetUpScript: []string{
			"create table t (s varchar(5) primary key);",
			"insert into t values ('foo');",
			"call dolt_commit('-Am', 'commit main~2');", // will be main~2
			"insert into t values ('bar');",
			"call dolt_commit('-Am', 'commit main~1');", // will be main~1
			"insert into t values ('baz');",
			"call dolt_commit('-Am', 'commit main');", // will be main~1
			"call dolt_branch('testbr', 'main~1');",
		},
		Assertions: []queries.ScriptTestAssertion{
			{
				Query:            "call dolt_checkout('-B', 'testbr', 'main~2');",
				SkipResultsCheck: true,
			},
			{
				Query:    "select active_branch();",
				Expected: []sql.Row{{"testbr"}},
			},
			{
				Query:    "select * from t order by s;",
				Expected: []sql.Row{{"foo"}},
			},
			{
				Query:            "call dolt_checkout('main');",
				SkipResultsCheck: true,
			},
			{
				Query:    "select active_branch();",
				Expected: []sql.Row{{"main"}},
			},
			{
				Query:    "select * from t order by s;",
				Expected: []sql.Row{{"bar"}, {"baz"}, {"foo"}},
			},
			{
				Query:            "call dolt_checkout('-B', 'testbr', 'main~1');",
				SkipResultsCheck: true,
			},
			{
				Query:    "select active_branch();",
				Expected: []sql.Row{{"testbr"}},
			},
			{
				Query:    "select * from t order by s;",
				Expected: []sql.Row{{"bar"}, {"foo"}},
			},
		},
	},
	{
		Name: "dolt_checkout with new branch forcefully with dirty working set",
		SetUpScript: []string{
			"create table t (s varchar(5) primary key);",
			"insert into t values ('foo');",
			"call dolt_commit('-Am', 'commit main~2');", // will be main~2
			"insert into t values ('bar');",
			"call dolt_commit('-Am', 'commit main~1');", // will be main~1
			"insert into t values ('baz');",
			"call dolt_commit('-Am', 'commit main');", // will be main~1
			"call dolt_checkout('-b', 'testbr', 'main~1');",
			"insert into t values ('qux');",
		},
		Assertions: []queries.ScriptTestAssertion{
			{
				Query:    "select active_branch();",
				Expected: []sql.Row{{"testbr"}},
			},
			{
				Query:    "select * from t order by s;",
				Expected: []sql.Row{{"bar"}, {"foo"}, {"qux"}}, // Dirty working set
			},
			{
				Query:            "call dolt_checkout('main');",
				SkipResultsCheck: true,
			},
			{
				Query:    "select * from t order by s;",
				Expected: []sql.Row{{"bar"}, {"baz"}, {"foo"}},
			},
			{
				Query:            "call dolt_checkout('-B', 'testbr', 'main~1');",
				SkipResultsCheck: true,
			},
			{
				Query:    "select active_branch();",
				Expected: []sql.Row{{"testbr"}},
			},
			{
				Query:    "select * from t order by s;",
				Expected: []sql.Row{{"bar"}, {"foo"}}, // Dirty working set was forcefully overwritten
			},
		},
	},
	{
		Name: "dolt_checkout mixed with USE statements",
		SetUpScript: []string{
			"create table t (a int primary key, b int);",
			"call dolt_commit('-Am', 'creating table t');",
			"call dolt_branch('b2');",
			"call dolt_branch('b3');",
			"insert into t values (1, 1);",
			"call dolt_commit('-Am', 'added values on main');",
			"call dolt_checkout('b2');",
			"insert into t values (2, 2);",
			"call dolt_commit('-am', 'added values on b2');",
			"call dolt_checkout('b3');",
			"insert into t values (3, 3);",
			"call dolt_commit('-am', 'added values on b3');",
			"call dolt_checkout('main');",
		},
		Assertions: []queries.ScriptTestAssertion{
			{
				Query:    "select active_branch();",
				Expected: []sql.Row{{"main"}},
			},
			{
				Query:    "select * from t;",
				Expected: []sql.Row{{1, 1}},
			},
			{
				Query:            "use `mydb/b2`;",
				SkipResultsCheck: true,
			},
			{
				Query:    "select active_branch();",
				Expected: []sql.Row{{"b2"}},
			},
			{
				Query:    "select * from t;",
				Expected: []sql.Row{{2, 2}},
			},
			{
				Query:            "use `mydb/b3`;",
				SkipResultsCheck: true,
			},
			{
				Query:    "select active_branch();",
				Expected: []sql.Row{{"b3"}},
			},
			{
				Query:    "select * from t;",
				Expected: []sql.Row{{3, 3}},
			},
			{
				Query:            "use `mydb/main`",
				SkipResultsCheck: true,
			},
			{
				Query:    "select active_branch();",
				Expected: []sql.Row{{"main"}},
			},
			{
				Query:    "select * from t;",
				Expected: []sql.Row{{1, 1}},
			},
			{
				Query:            "use `mydb`",
				SkipResultsCheck: true,
			},
			{
				Query:    "select active_branch();",
				Expected: []sql.Row{{"main"}},
			},
			{
				Query:    "select * from t;",
				Expected: []sql.Row{{1, 1}},
			},
			{
				Query:            "call dolt_checkout('b2');",
				SkipResultsCheck: true,
			},
			{
				Query:            "use `mydb/b3`",
				SkipResultsCheck: true,
			},
			{
				Query:    "select active_branch();",
				Expected: []sql.Row{{"b3"}},
			},
			// Since b2 was the last branch checked out with dolt_checkout, it's what mydb resolves to
			{
				Query:            "use `mydb`",
				SkipResultsCheck: true,
			},
			{
				Query:    "select active_branch();",
				Expected: []sql.Row{{"b2"}},
			},
			{
				Query:    "select * from t;",
				Expected: []sql.Row{{2, 2}},
			},
		},
	},
	{
		Name: "dolt_checkout and base name resolution",
		SetUpScript: []string{
			"create table t (a int primary key, b int);",
			"call dolt_commit('-Am', 'creating table t');",
			"call dolt_branch('b2');",
			"call dolt_branch('b3');",
			"insert into t values (1, 1);",
			"call dolt_commit('-Am', 'added values on main');",
			"call dolt_checkout('b2');",
			"insert into t values (2, 2);",
			"call dolt_commit('-am', 'added values on b2');",
			"call dolt_checkout('b3');",
			"insert into t values (3, 3);",
			"call dolt_commit('-am', 'added values on b3');",
			"call dolt_checkout('main');",
		},
		Assertions: []queries.ScriptTestAssertion{
			{
				Query:    "select active_branch();",
				Expected: []sql.Row{{"main"}},
			},
			{
				Query:    "select * from t;",
				Expected: []sql.Row{{1, 1}},
			},
			{
				Query:            "use `mydb/b2`;",
				SkipResultsCheck: true,
			},
			{
				Query:    "select active_branch();",
				Expected: []sql.Row{{"b2"}},
			},
			{
				Query:    "select * from t;",
				Expected: []sql.Row{{2, 2}},
			},
			{
				Query:    "select * from mydb.t;",
				Expected: []sql.Row{{1, 1}},
			},
			{
				Query:            "use `mydb/b3`;",
				SkipResultsCheck: true,
			},
			{
				Query:    "select active_branch();",
				Expected: []sql.Row{{"b3"}},
			},
			{
				Query:    "select * from t;",
				Expected: []sql.Row{{3, 3}},
			},
			{
				Query:    "select * from mydb.t;",
				Expected: []sql.Row{{1, 1}},
			},
			{
				Query:    "select * from `mydb/b2`.t;",
				Expected: []sql.Row{{2, 2}},
			},
			{
				Query:            "use `mydb/main`",
				SkipResultsCheck: true,
			},
			{
				Query:    "select active_branch();",
				Expected: []sql.Row{{"main"}},
			},
			{
				Query:    "select * from t;",
				Expected: []sql.Row{{1, 1}},
			},
			{
				Query:    "select * from mydb.t;",
				Expected: []sql.Row{{1, 1}},
			},
			{
				Query:    "select * from `mydb/b3`.t;",
				Expected: []sql.Row{{3, 3}},
			},
			{
				Query:            "use `mydb`",
				SkipResultsCheck: true,
			},
			{
				Query:    "select active_branch();",
				Expected: []sql.Row{{"main"}},
			},
			{
				Query:    "select * from t;",
				Expected: []sql.Row{{1, 1}},
			},
			{
				Query:    "select * from `mydb/main`.t;",
				Expected: []sql.Row{{1, 1}},
			},
			{
				Query:            "call dolt_checkout('b2');",
				SkipResultsCheck: true,
			},
			{
				Query:            "use `mydb/b3`",
				SkipResultsCheck: true,
			},
			{
				Query:    "select active_branch();",
				Expected: []sql.Row{{"b3"}},
			},
			// Since b2 was the last branch checked out with dolt_checkout, it's what mydb resolves to
			{
				Query:    "select * from `mydb`.t;",
				Expected: []sql.Row{{2, 2}},
			},
			{
				Query:            "use `mydb`",
				SkipResultsCheck: true,
			},
			{
				Query:    "select active_branch();",
				Expected: []sql.Row{{"b2"}},
			},
			{
				Query:    "select * from t;",
				Expected: []sql.Row{{2, 2}},
			},
		},
	},
	{
		Name: "dolt_checkout and base name resolution for commit",
		SetUpScript: []string{
			"create table t (a int primary key, b int);",
			"call dolt_commit('-Am', 'creating table t');",
			"call dolt_branch('b2');",
			"call dolt_branch('b3');",
			"insert into t values (1, 1);",
			"call dolt_commit('-Am', 'added values on main');",
			"call dolt_checkout('b2');",
			"insert into t values (2, 2);",
			"call dolt_commit('-am', 'added values on b2');",
			"call dolt_checkout('b3');",
			"insert into t values (3, 3);",
			"call dolt_commit('-am', 'added values on b3');",
			"call dolt_checkout('b2');",
		},
		Assertions: []queries.ScriptTestAssertion{
			{
				Query:            "call dolt_checkout('b2');",
				SkipResultsCheck: true,
			},
			{
				Query:    "select active_branch();",
				Expected: []sql.Row{{"b2"}},
			},

			{
				Query:            "use `mydb/main`",
				SkipResultsCheck: true,
			},
			{
				Query:    "select active_branch();",
				Expected: []sql.Row{{"main"}},
			},
			{
				Query:    "insert into t values (4, 4);",
				Expected: []sql.Row{{types.OkResult{RowsAffected: 1}}},
			},
			{
				Query:    "select * from t order by 1;",
				Expected: []sql.Row{{1, 1}, {4, 4}},
			},
			{
				Query:    "select * from `mydb/main`.t order by 1;",
				Expected: []sql.Row{{1, 1}, {4, 4}},
			},
			{
				Query:    "select * from `mydb/b2`.t order by 1;",
				Expected: []sql.Row{{2, 2}},
			},
		},
	},
	{
		Name: "branch last checked out is deleted",
		SetUpScript: []string{
			"create table t (a int primary key, b int);",
			"call dolt_commit('-Am', 'creating table t');",
			"call dolt_branch('b2');",
			"call dolt_branch('b3');",
			"insert into t values (1, 1);",
			"call dolt_commit('-Am', 'added values on main');",
			"call dolt_checkout('b2');",
			"insert into t values (2, 2);",
			"call dolt_commit('-am', 'added values on b2');",
			"call dolt_checkout('b3');",
			"insert into t values (3, 3);",
			"call dolt_commit('-am', 'added values on b3');",
			"call dolt_checkout('b2');",
			"use mydb/main",
			"call dolt_branch('-df', 'b2');",
		},
		Assertions: []queries.ScriptTestAssertion{
			{
				Query:    "select active_branch();",
				Expected: []sql.Row{{"main"}},
			},
			{
				Query:    "insert into t values (4, 4);",
				Expected: []sql.Row{{types.OkResult{RowsAffected: 1}}},
			},
			{
				Query:    "select * from t order by 1;",
				Expected: []sql.Row{{1, 1}, {4, 4}},
			},
			{
				Query:    "select * from `mydb/main`.t order by 1;",
				Expected: []sql.Row{{1, 1}, {4, 4}},
			},
			{
				Query:          "select * from `mydb/b2`.t order by 1;",
				ExpectedErrStr: "database not found: mydb/b2",
			},
		},
	},
	{
		Name: "Using non-existent refs",
		SetUpScript: []string{
			"create table t (a int primary key, b int);",
			"insert into t values (1, 1);",
			"call dolt_commit('-Am', 'creating table t');",
			"call dolt_branch('b1');",
			"call dolt_tag('tag1');",
		},
		Assertions: []queries.ScriptTestAssertion{
			{
				Query:    "use mydb/b1",
				Expected: []sql.Row{},
			},
			{
				Query:          "use mydb/b2",
				ExpectedErrStr: "database not found: mydb/b2",
			},
			{
				Query:    "use mydb/tag1",
				Expected: []sql.Row{},
			},
			{
				Query:          "use mydb/tag2",
				ExpectedErrStr: "database not found: mydb/tag2",
			},
			{
				Query:          "use mydb/h4jks5lomp9u41r6902knn0pfr7lsgth",
				ExpectedErrStr: "database not found: mydb/h4jks5lomp9u41r6902knn0pfr7lsgth",
			},
			{
				Query:          "select * from `mydb/b2`.t;",
				ExpectedErrStr: "database not found: mydb/b2",
			},
			{
				Query:          "select * from `mydb/tag2`.t",
				ExpectedErrStr: "database not found: mydb/tag2",
			},
			{
				Query:          "select * from `mydb/h4jks5lomp9u41r6902knn0pfr7lsgth`.t",
				ExpectedErrStr: "database not found: mydb/h4jks5lomp9u41r6902knn0pfr7lsgth",
			},
		},
	},
}

var DoltCheckoutReadOnlyScripts = []queries.ScriptTest{
	{
		Name: "dolt checkout -b returns an error for read-only databases",
		Assertions: []queries.ScriptTestAssertion{
			{
				Query:          "call dolt_checkout('-b', 'newBranch');",
				ExpectedErrStr: "unable to create new branch in a read-only database",
			},
		},
	},
	{
		Name: "dolt checkout -B returns an error for read-only databases",
		Assertions: []queries.ScriptTestAssertion{
			{
				Query:          "call dolt_checkout('-B', 'newBranch');",
				ExpectedErrStr: "unable to create new branch in a read-only database",
			},
		},
	},
}

var DoltInfoSchemaScripts = []queries.ScriptTest{
	{
		Name: "info_schema changes with dolt_checkout",
		SetUpScript: []string{
			"create table t (a int primary key, b int);",
			"call dolt_commit('-Am', 'creating table t');",
			"call dolt_branch('b2');",
			"call dolt_branch('b3');",
			"call dolt_checkout('b2');",
			"alter table t add column c int;",
			"call dolt_commit('-am', 'added column c on branch b2');",
			"call dolt_checkout('b3');",
			"alter table t add column d int;",
			"call dolt_commit('-am', 'added column d on branch b3');",
			"call dolt_checkout('main');",
		},
		Assertions: []queries.ScriptTestAssertion{
			{
				Query:    "select active_branch();",
				Expected: []sql.Row{{"main"}},
			},
			{
				Query:    "select column_name from information_schema.columns where table_schema = 'mydb' and table_name = 't' order by 1;",
				Expected: []sql.Row{{"a"}, {"b"}},
			},
			{
				Query:            "call dolt_checkout('b2');",
				SkipResultsCheck: true,
			},
			{
				Query:    "select active_branch();",
				Expected: []sql.Row{{"b2"}},
			},
			{
				Query:    "select column_name from information_schema.columns where table_schema = 'mydb' and table_name = 't' order by 1;",
				Expected: []sql.Row{{"a"}, {"b"}, {"c"}},
			},
			{
				Query:            "call dolt_checkout('b3');",
				SkipResultsCheck: true,
			},
			{
				Query:    "select active_branch();",
				Expected: []sql.Row{{"b3"}},
			},
			{
				Query:    "select column_name from information_schema.columns where table_schema = 'mydb' and table_name = 't' order by 1;",
				Expected: []sql.Row{{"a"}, {"b"}, {"d"}},
			},
		},
	},
	{
		Name: "info_schema does not change with USE",
		SetUpScript: []string{
			"create table t (a int primary key, b int);",
			"call dolt_commit('-Am', 'creating table t');",
			"call dolt_branch('b2');",
			"call dolt_branch('b3');",
			"alter table `mydb/b2`.t add column c int;",
			"alter table `mydb/b3`.t add column d int;",
			"use mydb/main;",
		},
		Assertions: []queries.ScriptTestAssertion{
			{
				Query:    "select active_branch();",
				Expected: []sql.Row{{"main"}},
			},
			{
				Query:    "/* main */ select column_name from information_schema.columns where table_schema = 'mydb' and table_name = 't' order by 1;",
				Expected: []sql.Row{{"a"}, {"b"}},
			},
			{
				Query:            "use mydb/b2;",
				SkipResultsCheck: true,
			},
			{
				Query:    "select active_branch();",
				Expected: []sql.Row{{"b2"}},
			},
			{
				Query:    "/* b2 */ select column_name from information_schema.columns where table_schema = 'mydb' and table_name = 't' order by 1;",
				Expected: []sql.Row{{"a"}, {"b"}},
			},
			{
				Query:    "select column_name from information_schema.columns where table_schema = 'mydb/b2' and table_name = 't' order by 1;",
				Expected: []sql.Row{{"a"}, {"b"}, {"c"}},
			},
			{
				Query:            "use mydb/b3;",
				SkipResultsCheck: true,
			},
			{
				Query:    "select active_branch();",
				Expected: []sql.Row{{"b3"}},
			},
			{
				Query:    "/* b3 */ select column_name from information_schema.columns where table_schema = 'mydb' and table_name = 't' order by 1;",
				Expected: []sql.Row{{"a"}, {"b"}},
			},
			{
				Query:    "select column_name from information_schema.columns where table_schema = 'mydb/b3' and table_name = 't' order by 1;",
				Expected: []sql.Row{{"a"}, {"b"}, {"d"}},
			},
		},
	},
	{
		Name: "info_schema when checked out branch was deleted",
		SetUpScript: []string{
			"create table t (a int primary key, b int);",
			"call dolt_commit('-Am', 'creating table t');",
			"call dolt_branch('b2');",
			"alter table `mydb/b2`.t add column c int;",
			"call dolt_branch('b3');",
			"call dolt_checkout('b3')",
			"use mydb/main;",
			"call dolt_branch('-df', 'b3')",
		},
		Assertions: []queries.ScriptTestAssertion{
			{
				Query:    "select active_branch();",
				Expected: []sql.Row{{"main"}},
			},
			{
				Query:    "/* main */ select column_name from information_schema.columns where table_schema = 'mydb' and table_name = 't' order by 1;",
				Expected: []sql.Row{{"a"}, {"b"}},
			},
			{
				Query:            "use mydb/b2;",
				SkipResultsCheck: true,
			},
			{
				Query:    "select active_branch();",
				Expected: []sql.Row{{"b2"}},
			},
			{
				Query:    "/* b2 */ select column_name from information_schema.columns where table_schema = 'mydb' and table_name = 't' order by 1;",
				Expected: []sql.Row{{"a"}, {"b"}},
			},
			{
				Query:    "select column_name from information_schema.columns where table_schema = 'mydb/b2' and table_name = 't' order by 1;",
				Expected: []sql.Row{{"a"}, {"b"}, {"c"}},
			},
			{
				Query:    "select count(*) from information_schema.columns where table_schema = 'mydb/b3' and table_name = 't' order by 1;",
				Expected: []sql.Row{{0}},
			},
		},
	},
}

var DoltBranchScripts = []queries.ScriptTest{
	{
		Name: "Create branches from HEAD with dolt_branch procedure",
		Assertions: []queries.ScriptTestAssertion{
			{
				Query:    "CALL DOLT_BRANCH('myNewBranch1')",
				Expected: []sql.Row{{0}},
			},
			{
				Query:    "SELECT COUNT(*) FROM DOLT_BRANCHES WHERE NAME='myNewBranch1';",
				Expected: []sql.Row{{1}},
			},
			{
				// Trying to recreate that branch fails without the force flag
				Query:          "CALL DOLT_BRANCH('myNewBranch1')",
				ExpectedErrStr: "fatal: A branch named 'myNewBranch1' already exists.",
			},
			{
				Query:    "CALL DOLT_BRANCH('-f', 'myNewBranch1')",
				Expected: []sql.Row{{0}},
			},
		},
	},
	{
		Name: "Create branches from HEAD fails when using a non-branch revision",
		SetUpScript: []string{
			"use `mydb/main~`",
		},
		Assertions: []queries.ScriptTestAssertion{
			{
				Query:          "CALL DOLT_BRANCH('myNewBranch1')",
				ExpectedErrStr: "fatal: Unexpected error creating branch 'myNewBranch1' : this operation is not supported while in a detached head state",
			},
		},
	},
	{
		Name: "Rename branches with dolt_branch procedure",
		Assertions: []queries.ScriptTestAssertion{
			{
				Query:    "CALL DOLT_BRANCH('myNewBranch1')",
				Expected: []sql.Row{{0}},
			},
			{
				Query:    "CALL DOLT_BRANCH('myNewBranch2')",
				Expected: []sql.Row{{0}},
			},
			{
				// Renaming to an existing name fails without the force flag
				Query:          "CALL DOLT_BRANCH('-m', 'myNewBranch1', 'myNewBranch2')",
				ExpectedErrStr: "already exists",
			},
			{
				Query:    "CALL DOLT_BRANCH('-mf', 'myNewBranch1', 'myNewBranch2')",
				Expected: []sql.Row{{0}},
			},
			{
				Query:    "CALL DOLT_BRANCH('-m', 'myNewBranch2', 'myNewBranch3')",
				Expected: []sql.Row{{0}},
			},
			{
				Query:          "CALL DOLT_BRANCH('-m', 'myNewBranch3', 'HEAD')",
				ExpectedErrStr: "not a valid user branch name",
			},
		},
	},
	{
		Name: "Copy branches from other branches using dolt_branch procedure",
		SetUpScript: []string{
			"CALL DOLT_BRANCH('myNewBranch1')",
		},
		Assertions: []queries.ScriptTestAssertion{
			{
				Query:          "CALL DOLT_BRANCH('-c')",
				ExpectedErrStr: "error: invalid usage",
			},
			{
				Query:          "CALL DOLT_BRANCH('-c', 'myNewBranch1')",
				ExpectedErrStr: "error: invalid usage",
			},
			{
				Query:          "CALL DOLT_BRANCH('-c', 'myNewBranch2')",
				ExpectedErrStr: "error: invalid usage",
			},
			{
				Query:          "CALL DOLT_BRANCH('-c', '', '')",
				ExpectedErrStr: "error: cannot branch empty string",
			},
			{
				Query:    "CALL DOLT_BRANCH('-c', 'myNewBranch1', 'myNewBranch2')",
				Expected: []sql.Row{{0}},
			},
			{
				Query:    "SELECT COUNT(*) FROM DOLT_BRANCHES WHERE NAME='myNewBranch2';",
				Expected: []sql.Row{{1}},
			},
			{
				Query:          "CALL DOLT_BRANCH('-c', 'myNewBranch1', 'myNewBranch2')",
				ExpectedErrStr: "fatal: A branch named 'myNewBranch2' already exists.",
			},
			{
				Query:    "CALL DOLT_BRANCH('-cf', 'myNewBranch1', 'myNewBranch2')",
				Expected: []sql.Row{{0}},
			},
			{
				Query:          "CALL DOLT_BRANCH('-c', 'myNewBranch1', 'HEAD')",
				ExpectedErrStr: "fatal: 'HEAD' is not a valid branch name.",
			},
		},
	},
	{
		Name: "Delete branches with dolt_branch procedure",
		SetUpScript: []string{
			"CALL DOLT_BRANCH('myNewBranch1')",
			"CALL DOLT_BRANCH('myNewBranch2')",
			"CALL DOLT_BRANCH('myNewBranch3')",
			"CALL DOLT_BRANCH('myNewBranchWithCommit')",
			"CALL DOLT_CHECKOUT('myNewBranchWithCommit')",
			"CALL DOLT_COMMIT('--allow-empty', '-am', 'empty commit')",
			"CALL DOLT_CHECKOUT('main')",
		},
		Assertions: []queries.ScriptTestAssertion{
			{
				Query:          "CALL DOLT_BRANCH('-d')",
				ExpectedErrStr: "error: invalid usage",
			},
			{
				Query:          "CALL DOLT_BRANCH('-d', '')",
				ExpectedErrStr: "error: cannot branch empty string",
			},
			{
				Query:          "CALL DOLT_BRANCH('-d', 'branchDoesNotExist')",
				ExpectedErrStr: "branch not found",
			},
			{
				Query:    "CALL DOLT_BRANCH('-d', 'myNewBranch1')",
				Expected: []sql.Row{{0}},
			},
			{
				Query:    "SELECT COUNT(*) FROM DOLT_BRANCHES WHERE NAME='myNewBranch1'",
				Expected: []sql.Row{{0}},
			},
			{
				Query:    "CALL DOLT_BRANCH('-d', 'myNewBranch2', 'myNewBranch3')",
				Expected: []sql.Row{{0}},
			},
			{
				// Trying to delete a branch with unpushed changes fails without force option
				Query:          "CALL DOLT_BRANCH('-d', 'myNewBranchWithCommit')",
				ExpectedErrStr: "branch 'myNewBranchWithCommit' is not fully merged",
			},
			{
				Query:    "CALL DOLT_BRANCH('-df', 'myNewBranchWithCommit')",
				Expected: []sql.Row{{0}},
			},
		},
	},
	{
		Name: "Create branch from startpoint",
		SetUpScript: []string{
			"create table a (x int)",
			"call dolt_add('.')",
			"SET @commit1 = '';",
			"CALL DOLT_COMMIT_HASH_OUT(@commit1, '-am', 'add table a');",
		},
		Assertions: []queries.ScriptTestAssertion{
			{
				Query:    "show tables",
				Expected: []sql.Row{{"a"}},
			},
			{
				Query:    "CALL DOLT_CHECKOUT('-b', 'newBranch', 'head~1')",
				Expected: []sql.Row{{0, "Switched to branch 'newBranch'"}},
			},
			{
				Query:    "show tables",
				Expected: []sql.Row{},
			},
			{
				Query:    "CALL DOLT_CHECKOUT('-b', 'newBranch2', @commit1)",
				Expected: []sql.Row{{0, "Switched to branch 'newBranch2'"}},
			},
			{
				Query:    "show tables",
				Expected: []sql.Row{{"a"}},
			},
			{
				Query:          "CALL DOLT_CHECKOUT('-b', 'otherBranch', 'unknownCommit')",
				ExpectedErrStr: "fatal: 'unknownCommit' is not a commit and a branch 'otherBranch' cannot be created from it",
			},
		},
	},
	{
		// https://github.com/dolthub/dolt/issues/6001
		Name: "-- allows escaping arg parsing to create/delete branch names that look like flags",
		Assertions: []queries.ScriptTestAssertion{
			{
				Query:    "select count(*) from dolt_branches where name='-b';",
				Expected: []sql.Row{{0}},
			},
			{
				Query:    "call dolt_branch('--', '-b');",
				Expected: []sql.Row{{0}},
			},
			{
				Query:    "select count(*) from dolt_branches where name='-b';",
				Expected: []sql.Row{{1}},
			},
			{
				Query:    "call dolt_branch('-d', '-f', '--', '-b');",
				Expected: []sql.Row{{0}},
			},
			{
				Query:    "select count(*) from dolt_branches where name='-b';",
				Expected: []sql.Row{{0}},
			},
		},
	},
	{
		Name: "Join same table at two commits",
		SetUpScript: []string{
			"create table t (i int);",
			"insert into t values (1);",
			"call dolt_add('t');",
			"call dolt_commit('-m', 'add t');",
			"call dolt_branch('b1');",
			"insert into t values (2);",
			"call dolt_add('t');",
			"call dolt_commit('-m', 'insert into t');",
		},
		Assertions: []queries.ScriptTestAssertion{
			{
				Query:    "select * from `mydb/b1`.t join t",
				Expected: []sql.Row{{1, 1}, {1, 2}},
			},
			{
				Query:    "select * from `mydb/b1`.t join `mydb/main`.t",
				Expected: []sql.Row{{1, 1}, {1, 2}},
			},
		},
	},
}

var DoltResetTestScripts = []queries.ScriptTest{
	{
		Name: "CALL DOLT_RESET('--hard') should reset the merge state after uncommitted merge",
		SetUpScript: []string{
			"CREATE TABLE test1 (pk int NOT NULL, c1 int, c2 int, PRIMARY KEY (pk));",
			"CALL DOLT_ADD('.')",
			"INSERT INTO test1 values (0,1,1);",
			"CALL DOLT_COMMIT('-am', 'added table')",

			"CALL DOLT_CHECKOUT('-b', 'merge_branch');",
			"UPDATE test1 set c1 = 2;",
			"CALL DOLT_COMMIT('-am', 'update pk 0 = 2,1 to test1');",

			"CALL DOLT_CHECKOUT('main');",
			"UPDATE test1 set c2 = 2;",
			"CALL DOLT_COMMIT('-am', 'update pk 0 = 1,2 to test1');",

			"CALL DOLT_MERGE('merge_branch');",

			"CALL DOLT_RESET('--hard');",
		},
		Assertions: []queries.ScriptTestAssertion{
			{
				Query:          "CALL DOLT_MERGE('--abort')",
				ExpectedErrStr: "fatal: There is no merge to abort",
			},
		},
	},
	{
		Name: "CALL DOLT_RESET('--hard') should reset the merge state after conflicting merge",
		SetUpScript: []string{
			"SET dolt_allow_commit_conflicts = on",
			"CREATE TABLE test1 (pk int NOT NULL, c1 int, c2 int, PRIMARY KEY (pk));",
			"CALL DOLT_ADD('.')",
			"INSERT INTO test1 values (0,1,1);",
			"CALL DOLT_COMMIT('-am', 'added table')",

			"CALL DOLT_CHECKOUT('-b', 'merge_branch');",
			"UPDATE test1 set c1 = 2, c2 = 2;",
			"CALL DOLT_COMMIT('-am', 'update pk 0 = 2,2 to test1');",

			"CALL DOLT_CHECKOUT('main');",
			"UPDATE test1 set c1 = 3, c2 = 3;",
			"CALL DOLT_COMMIT('-am', 'update pk 0 = 3,3 to test1');",

			"CALL DOLT_MERGE('merge_branch');",
			"CALL DOLT_RESET('--hard');",
		},
		Assertions: []queries.ScriptTestAssertion{
			{
				Query:          "CALL DOLT_MERGE('--abort')",
				ExpectedErrStr: "fatal: There is no merge to abort",
			},
		},
	},
	{
		Name: "dolt_reset('--hard') commits the active SQL transaction",
		SetUpScript: []string{
			"create table t (pk int primary key);",
			"insert into t values (1), (2);",
			"call dolt_commit('-Am', 'creating table t');",
		},
		Assertions: []queries.ScriptTestAssertion{
			{
				Query:    "start transaction;",
				Expected: []sql.Row{},
			},
			{
				Query:    "call dolt_reset('--hard', 'HEAD~');",
				Expected: []sql.Row{{0}},
			},
			{
				// dolt_status should be empty after a hard reset
				Query:    "select * from dolt_status",
				Expected: []sql.Row{},
			},
		},
	},
	{
		Name: "dolt_reset('--soft') commits the active SQL transaction",
		SetUpScript: []string{
			"create table t (pk int primary key);",
			"insert into t values (1), (2);",
			"call dolt_commit('-Am', 'creating table t');",
		},
		Assertions: []queries.ScriptTestAssertion{
			{
				Query:    "start transaction;",
				Expected: []sql.Row{},
			},
			{
				Query:    "call dolt_reset('--soft', 'HEAD~');",
				Expected: []sql.Row{{0}},
			},
			{
				// dolt_status should only show the unstaged table t being added
				Query:    "select * from dolt_status",
				Expected: []sql.Row{{"t", false, "new table"}},
			},
		},
	},
	{
		Name: "dolt_reset() commits the active SQL transaction",
		SetUpScript: []string{
			"create table t (pk int primary key);",
			"insert into t values (1), (2);",
			"call dolt_commit('-Am', 'creating table t');",
		},
		Assertions: []queries.ScriptTestAssertion{
			{
				Query:    "start transaction;",
				Expected: []sql.Row{},
			},
			{
				Query:    "call dolt_reset('HEAD~');",
				Expected: []sql.Row{{0}},
			},
			{
				// dolt_status should only show the unstaged table t being added
				Query:    "select * from dolt_status",
				Expected: []sql.Row{{"t", false, "new table"}},
			},
		},
	},
}

func gcSetup() []string {
	queries := []string{
		"create table t (pk int primary key);",
		"call dolt_commit('-Am', 'create table');",
	}
	for i := 0; i < 250; i++ {
		queries = append(
			queries,
			fmt.Sprintf("INSERT INTO t VALUES (%d);", i),
			fmt.Sprintf("CALL DOLT_COMMIT('-am', 'added pk %d')", i),
		)
	}
	return queries
}

var DoltGC = []queries.ScriptTest{
	{
		Name:        "base case: gc",
		SetUpScript: gcSetup(),
		Assertions: []queries.ScriptTestAssertion{
			{
				Query:          "CALL DOLT_GC(null);",
				ExpectedErrStr: "error: invalid usage",
			},
			{
				Query:          "CALL DOLT_GC('bad', '--shallow');",
				ExpectedErrStr: "error: invalid usage",
			},
			{
				Query:    "CALL DOLT_GC('--shallow');",
				Expected: []sql.Row{{1}},
			},
			{
				Query:    "CALL DOLT_GC();",
				Expected: []sql.Row{{1}},
			},
			{
				Query:          "CALL DOLT_GC();",
				ExpectedErrStr: "no changes since last gc",
			},
		},
	},
}

var LogTableFunctionScriptTests = []queries.ScriptTest{
	{
		Name: "invalid arguments",
		SetUpScript: []string{
			"create table t (pk int primary key, c1 varchar(20), c2 varchar(20));",
			"call dolt_add('.')",
			"set @Commit1 = '';",
			"call dolt_commit_hash_out(@Commit1, '-am', 'creating table t');",

			"insert into t values(1, 'one', 'two'), (2, 'two', 'three');",
			"set @Commit2 = '';",
			"call dolt_commit_hash_out(@Commit2, '-am', 'inserting into t');",
		},
		Assertions: []queries.ScriptTestAssertion{
			{
				Query:       "SELECT * from dolt_log(null);",
				ExpectedErr: sql.ErrInvalidArgumentDetails,
			},
			{
				Query:       "SELECT * from dolt_log(null, null);",
				ExpectedErr: sql.ErrInvalidArgumentDetails,
			},
			{
				Query:       "SELECT * from dolt_log(null, '--not', null);",
				ExpectedErr: sql.ErrInvalidArgumentDetails,
			},
			{
				Query:       "SELECT * from dolt_log(@Commit1, '--not', null);",
				ExpectedErr: sql.ErrInvalidArgumentDetails,
			},
			{
				Query:       "SELECT * from dolt_log(@Commit1, '--min-parents', null);",
				ExpectedErr: sql.ErrInvalidArgumentDetails,
			},
			{
				Query:       "SELECT * from dolt_log(@Commit1, '--min-parents', 123);",
				ExpectedErr: sql.ErrInvalidArgumentDetails,
			},
			{
				Query:       "SELECT * from dolt_log(123, @Commit1);",
				ExpectedErr: sql.ErrInvalidArgumentDetails,
			},
			{
				Query:       "SELECT * from dolt_log(@Commit1, 123);",
				ExpectedErr: sql.ErrInvalidArgumentDetails,
			},
			{
				Query:       "SELECT * from dolt_log(@Commit1, '--not', 123);",
				ExpectedErr: sql.ErrInvalidArgumentDetails,
			},
			{
				Query:       "SELECT * from dolt_log('main..branch1', @Commit1);",
				ExpectedErr: sql.ErrInvalidArgumentDetails,
			},
			{
				Query:       "SELECT * from dolt_log('^main..branch1');",
				ExpectedErr: sql.ErrInvalidArgumentDetails,
			},
			{
				Query:       "SELECT * from dolt_log('^main...branch1');",
				ExpectedErr: sql.ErrInvalidArgumentDetails,
			},
			{
				Query:       "SELECT * from dolt_log(@Commit1, 'main..branch1');",
				ExpectedErr: sql.ErrInvalidArgumentDetails,
			},
			{
				Query:       "SELECT * from dolt_log(@Commit1, 'main...branch1');",
				ExpectedErr: sql.ErrInvalidArgumentDetails,
			},
			{
				Query:       "SELECT * from dolt_log('main..branch1', '--not', @Commit1);",
				ExpectedErr: sql.ErrInvalidArgumentDetails,
			},
			{
				Query:       "SELECT * from dolt_log('main...branch1', '--not', @Commit1);",
				ExpectedErr: sql.ErrInvalidArgumentDetails,
			},
			{
				Query:       "SELECT * from dolt_log('main', '--not', '^branch1');",
				ExpectedErr: sql.ErrInvalidArgumentDetails,
			},
			{
				Query:       "SELECT * from dolt_log('main', '--not', 'main..branch1');",
				ExpectedErr: sql.ErrInvalidArgumentDetails,
			},
			{
				Query:          "SELECT * from dolt_log('fake-branch');",
				ExpectedErrStr: "branch not found: fake-branch",
			},
			{
				Query:          "SELECT * from dolt_log('^fake-branch', 'main');",
				ExpectedErrStr: "branch not found: fake-branch",
			},
			{
				Query:          "SELECT * from dolt_log('fake-branch', '^main');",
				ExpectedErrStr: "branch not found: fake-branch",
			},
			{
				Query:          "SELECT * from dolt_log('main..fake-branch');",
				ExpectedErrStr: "branch not found: fake-branch",
			},
			{
				Query:          "SELECT * from dolt_log('main', '--not', 'fake-branch');",
				ExpectedErrStr: "branch not found: fake-branch",
			},
			{
				Query:       "SELECT * from dolt_log(concat('fake', '-', 'branch'));",
				ExpectedErr: sqle.ErrInvalidNonLiteralArgument,
			},
			{
				Query:       "SELECT * from dolt_log(hashof('main'));",
				ExpectedErr: sqle.ErrInvalidNonLiteralArgument,
			},
			{
				Query:       "SELECT * from dolt_log(@Commit3, '--not', hashof('main'));",
				ExpectedErr: sqle.ErrInvalidNonLiteralArgument,
			},
			{
				Query:       "SELECT * from dolt_log(@Commit1, LOWER(@Commit2));",
				ExpectedErr: sqle.ErrInvalidNonLiteralArgument,
			},
			{
				Query:          "SELECT parents from dolt_log();",
				ExpectedErrStr: `column "parents" could not be found in any table in scope`,
			},
			{
				Query:       "SELECT * from dolt_log('--decorate', 'invalid');",
				ExpectedErr: sql.ErrInvalidArgumentDetails,
			},
			{
				Query:       "SELECT * from dolt_log('--decorate', 123);",
				ExpectedErr: sql.ErrInvalidArgumentDetails,
			},
			{
				Query:       "SELECT * from dolt_log('--decorate', null);",
				ExpectedErr: sql.ErrInvalidArgumentDetails,
			},
			{
				Query:          "SELECT refs from dolt_log();",
				ExpectedErrStr: `column "refs" could not be found in any table in scope`,
			},
			{
				Query:          "SELECT refs from dolt_log('--decorate', 'auto');",
				ExpectedErrStr: `column "refs" could not be found in any table in scope`,
			},
			{
				Query:          "SELECT refs from dolt_log('--decorate', 'no');",
				ExpectedErrStr: `column "refs" could not be found in any table in scope`,
			},
		},
	},
	{
		Name: "basic case with one revision",
		SetUpScript: []string{
			"create table t (pk int primary key, c1 varchar(20), c2 varchar(20));",
			"call dolt_add('.')",
			"set @Commit1 = '';",
			"call dolt_commit_hash_out(@Commit1, '-am', 'creating table t');",

			"insert into t values(1, 'one', 'two'), (2, 'two', 'three');",
			"set @Commit2 = '';",
			"call dolt_commit_hash_out(@Commit2, '-am', 'inserting into t');",

			"call dolt_checkout('-b', 'new-branch')",
			"insert into t values (3, 'three', 'four');",
			"set @Commit3 = '';",
			"call dolt_commit_hash_out(@Commit3, '-am', 'inserting into t again');",
			"call dolt_checkout('main')",
		},
		Assertions: []queries.ScriptTestAssertion{
			{
				Query: "SELECT message from dolt_log();",
				Expected: []sql.Row{
					{"inserting into t"},
					{"creating table t"},
					{"Initialize data repository"},
				},
			},
			{
				Query: "SELECT message from dolt_log('main');",
				Expected: []sql.Row{
					{"inserting into t"},
					{"creating table t"},
					{"Initialize data repository"},
				},
			},
			{
				Query: "SELECT message from dolt_log(@Commit1);",
				Expected: []sql.Row{
					{"creating table t"},
					{"Initialize data repository"},
				},
			},
			{
				Query: "SELECT message from dolt_log(@Commit2);",
				Expected: []sql.Row{
					{"inserting into t"},
					{"creating table t"},
					{"Initialize data repository"},
				},
			},
			{
				Query: "SELECT message from dolt_log(@Commit3);",
				Expected: []sql.Row{
					{"inserting into t again"},
					{"inserting into t"},
					{"creating table t"},
					{"Initialize data repository"},
				},
			},
			{
				Query: "SELECT message from dolt_log('new-branch');",
				Expected: []sql.Row{
					{"inserting into t again"},
					{"inserting into t"},
					{"creating table t"},
					{"Initialize data repository"},
				},
			},
			{
				Query: "SELECT message from dolt_log('main^');",
				Expected: []sql.Row{
					{"creating table t"},
					{"Initialize data repository"},
				},
			},
			{
				Query: "SELECT message from dolt_log('main') join dolt_diff(@Commit1, @Commit2, 't') where commit_hash = to_commit;",
				Expected: []sql.Row{
					{"inserting into t"},
					{"inserting into t"},
				},
			},
		},
	},
	{
		Name: "basic case with more than one revision or revision range",
		SetUpScript: []string{
			"create table t (pk int primary key, c1 varchar(20), c2 varchar(20));",
			"call dolt_add('.');",
			"set @Commit1 = '';",
			"call dolt_commit_hash_out(@Commit1, '-am', 'creating table t');",

			"insert into t values(1, 'one', 'two'), (2, 'two', 'three');",
			"set @Commit2 = '';",
			"call dolt_commit_hash_out(@Commit2, '-am', 'inserting into t 2');",

			"call dolt_checkout('-b', 'new-branch');",
			"insert into t values (3, 'three', 'four');",
			"set @Commit3 = '';",
			"call dolt_commit_hash_out(@Commit3, '-am', 'inserting into t 3');",
			"insert into t values (4, 'four', 'five');",
			"set @Commit4 = '';",
			"call dolt_commit_hash_out(@Commit4, '-am', 'inserting into t 4');",

			"call dolt_checkout('main');",
			"insert into t values (5, 'five', 'six');",
			"set @Commit5 = '';",
			"call dolt_commit_hash_out(@Commit5, '-am', 'inserting into t 5');",
		},
		/* Commit graph:
		          3 - 4 (new-branch)
		         /
		0 - 1 - 2 - 5 (main)
		*/
		Assertions: []queries.ScriptTestAssertion{
			{
				Query:    "SELECT count(*) from dolt_log('^main', 'new-branch');",
				Expected: []sql.Row{{2}}, // 4, 3
			},
			{
				Query:    "SELECT count(*) from dolt_log('main..new-branch');",
				Expected: []sql.Row{{2}}, // 4, 3
			},
			{
				Query:    "SELECT count(*) from dolt_log('main...new-branch');",
				Expected: []sql.Row{{3}}, // 5, 4, 3
			},
			{
				Query:    "SELECT count(*) from dolt_log('new-branch', '--not', 'main');",
				Expected: []sql.Row{{2}}, // 4, 3
			},
			{
				Query:    "SELECT count(*) from dolt_log('new-branch', '^main');",
				Expected: []sql.Row{{2}}, // 4, 3
			},
			{
				Query:    "SELECT count(*) from dolt_log('^new-branch', 'main');",
				Expected: []sql.Row{{1}}, // 5
			},
			{
				Query:    "SELECT count(*) from dolt_log('main', '--not', 'new-branch');",
				Expected: []sql.Row{{1}}, // 5
			},
			{
				Query:    "SELECT count(*) from dolt_log('^main', 'main');",
				Expected: []sql.Row{{0}},
			},
			{
				Query:    "SELECT count(*) from dolt_log('main..main');",
				Expected: []sql.Row{{0}},
			},
			{
				Query:    "SELECT count(*) from dolt_log('main...main');",
				Expected: []sql.Row{{0}},
			},
			{
				Query:    "SELECT count(*) from dolt_log('main', '--not', 'main');",
				Expected: []sql.Row{{0}},
			},
			{
				Query:    "SELECT count(*) from dolt_log('^main~', 'main');",
				Expected: []sql.Row{{1}},
			},
			{
				Query:    "SELECT count(*) from dolt_log('^main^', 'main');",
				Expected: []sql.Row{{1}}, // 5
			},
			{
				Query:    "SELECT count(*) from dolt_log('^main', 'main^');",
				Expected: []sql.Row{{0}},
			},
			{
				Query:    "SELECT count(*) from dolt_log('^main', @Commit3);",
				Expected: []sql.Row{{1}},
			},
			{
				Query:    "SELECT count(*) from dolt_log('^new-branch', @Commit5);",
				Expected: []sql.Row{{1}}, // 5
			},
			{
				Query:    "SELECT count(*) from dolt_log(@Commit3, '--not', @Commit2);",
				Expected: []sql.Row{{1}}, // 3
			},
			{
				Query:    "SELECT count(*) from dolt_log(@Commit4, '--not', @Commit2);",
				Expected: []sql.Row{{2}}, // 4, 3
			},
			{
				Query:    "SELECT count(*) from dolt_log('^main', '^new-branch');",
				Expected: []sql.Row{{0}},
			},
			{
				Query:    "SELECT count(*) from dolt_log('^main', '--not', 'new-branch');",
				Expected: []sql.Row{{0}},
			},
		},
	},
	{
		Name: "basic case with one revision, row content",
		SetUpScript: []string{
			"create table t (pk int primary key, c1 varchar(20), c2 varchar(20));",
			"call dolt_add('.')",
			"set @Commit1 = '';",
			"call dolt_commit_hash_out(@Commit1, '-am', 'creating table t');",

			"insert into t values(1, 'one', 'two'), (2, 'two', 'three');",
			"set @Commit2 = '';",
			"call dolt_commit_hash_out(@Commit2, '-am', 'inserting into t');",

			"call dolt_checkout('-b', 'new-branch')",
			"insert into t values (3, 'three', 'four');",
			"set @Commit3 = '';",
			"call dolt_commit_hash_out(@Commit3, '-am', 'inserting into t again', '--author', 'John Doe <johndoe@example.com>');",
			"call dolt_checkout('main')",
		},
		Assertions: []queries.ScriptTestAssertion{
			{
				Query: "SELECT commit_hash = @Commit2, commit_hash = @Commit1, committer, email, message from dolt_log();",
				Expected: []sql.Row{
					{true, false, "root", "root@localhost", "inserting into t"},
					{false, true, "root", "root@localhost", "creating table t"},
					{false, false, "billy bob", "bigbillieb@fake.horse", "Initialize data repository"},
				},
			},
			{
				Query:    "SELECT commit_hash = @Commit2, committer, email, message from dolt_log('main') limit 1;",
				Expected: []sql.Row{{true, "root", "root@localhost", "inserting into t"}},
			},
			{
				Query:    "SELECT commit_hash = @Commit3, committer, email, message from dolt_log('new-branch') limit 1;",
				Expected: []sql.Row{{true, "John Doe", "johndoe@example.com", "inserting into t again"}},
			},
			{
				Query:    "SELECT commit_hash = @Commit1, committer, email, message from dolt_log(@Commit1) limit 1;",
				Expected: []sql.Row{{true, "root", "root@localhost", "creating table t"}},
			},
		},
	},
	{
		Name: "basic case with more than one revision or revision range, row content",
		SetUpScript: []string{
			"create table t (pk int primary key, c1 varchar(20), c2 varchar(20));",
			"call dolt_add('.');",
			"set @Commit1 = '';",
			"call dolt_commit_hash_out(@Commit1, '-am', 'creating table t');",

			"insert into t values(1, 'one', 'two'), (2, 'two', 'three');",
			"set @Commit2 = '';",
			"call dolt_commit_hash_out(@Commit2, '-am', 'inserting into t 2');",

			"call dolt_checkout('-b', 'new-branch');",
			"insert into t values (3, 'three', 'four');",
			"set @Commit3 = '';",
			"call dolt_commit_hash_out(@Commit3, '-am', 'inserting into t 3', '--author', 'John Doe <johndoe@example.com>');",
			"insert into t values (4, 'four', 'five');",
			"set @Commit4 = '';",
			"call dolt_commit_hash_out(@Commit4, '-am', 'inserting into t 4', '--author', 'John Doe <johndoe@example.com>');",

			"call dolt_checkout('main');",
			"insert into t values (5, 'five', 'six');",
			"set @Commit5 = '';",
			"call dolt_commit_hash_out(@Commit5, '-am', 'inserting into t 5');",
		},
		/* Commit graph:
		          3 - 4 (new-branch)
		         /
		0 - 1 - 2 - 5 (main)
		*/
		Assertions: []queries.ScriptTestAssertion{
			{
				Query: "SELECT commit_hash = @Commit4, commit_hash = @Commit3, committer, email, message from dolt_log('^main', 'new-branch');",
				Expected: []sql.Row{
					{true, false, "John Doe", "johndoe@example.com", "inserting into t 4"},
					{false, true, "John Doe", "johndoe@example.com", "inserting into t 3"},
				},
			},
			{
				Query: "SELECT commit_hash = @Commit4, commit_hash = @Commit3, committer, email, message from dolt_log('main..new-branch');",
				Expected: []sql.Row{
					{true, false, "John Doe", "johndoe@example.com", "inserting into t 4"},
					{false, true, "John Doe", "johndoe@example.com", "inserting into t 3"},
				},
			},
			{
				Query: "SELECT commit_hash = @Commit5, commit_hash = @Commit4, commit_hash = @Commit3, committer, email, message from dolt_log('main...new-branch');",
				Expected: []sql.Row{
					{true, false, false, "root", "root@localhost", "inserting into t 5"},
					{false, true, false, "John Doe", "johndoe@example.com", "inserting into t 4"},
					{false, false, true, "John Doe", "johndoe@example.com", "inserting into t 3"},
				},
			},
			{
				Query: "SELECT commit_hash = @Commit4, commit_hash = @Commit3, committer, email, message from dolt_log('new-branch', '--not', 'main');",
				Expected: []sql.Row{
					{true, false, "John Doe", "johndoe@example.com", "inserting into t 4"},
					{false, true, "John Doe", "johndoe@example.com", "inserting into t 3"},
				},
			},
			{
				Query: "SELECT commit_hash = @Commit4, commit_hash = @Commit3, committer, email, message from dolt_log('new-branch', '^main');",
				Expected: []sql.Row{
					{true, false, "John Doe", "johndoe@example.com", "inserting into t 4"},
					{false, true, "John Doe", "johndoe@example.com", "inserting into t 3"},
				},
			},
			{
				Query:    "SELECT commit_hash = @Commit5, committer, email, message from dolt_log('^new-branch', 'main');",
				Expected: []sql.Row{{true, "root", "root@localhost", "inserting into t 5"}},
			},
			{
				Query:    "SELECT * from dolt_log('^main', 'main');",
				Expected: []sql.Row{},
			},
			{
				Query:    "SELECT commit_hash = @Commit5, committer, email, message from dolt_log('^main~', 'main');",
				Expected: []sql.Row{{true, "root", "root@localhost", "inserting into t 5"}},
			},
			{
				Query:    "SELECT commit_hash = @Commit5, committer, email, message from dolt_log( 'main', '--not', 'main~');",
				Expected: []sql.Row{{true, "root", "root@localhost", "inserting into t 5"}},
			},
			{
				Query:    "SELECT commit_hash = @Commit3, committer, email, message from dolt_log('^main', @Commit3);",
				Expected: []sql.Row{{true, "John Doe", "johndoe@example.com", "inserting into t 3"}},
			},
			{
				Query:    "SELECT commit_hash = @Commit3, committer, email, message from dolt_log(@Commit3, '--not', @Commit2);",
				Expected: []sql.Row{{true, "John Doe", "johndoe@example.com", "inserting into t 3"}},
			},
			{
				Query:    "SELECT commit_hash = @Commit5, committer, email, message from dolt_log('^new-branch', @Commit5);",
				Expected: []sql.Row{{true, "root", "root@localhost", "inserting into t 5"}},
			},
			{
				Query:    "SELECT commit_hash = @Commit5, committer, email, message from dolt_log(@Commit5, '--not', @Commit4);",
				Expected: []sql.Row{{true, "root", "root@localhost", "inserting into t 5"}},
			},
		},
	},
	{
		Name: "multiple revisions",
		SetUpScript: []string{
			"create table t (pk int primary key);",
			"call dolt_add('.')",
			"call dolt_commit('-m', 'commit 1 MAIN [1M]')",
			"call dolt_commit('--allow-empty', '-m', 'commit 2 MAIN [2M]')",
			"call dolt_tag('tagM')",
			"call dolt_checkout('-b', 'branchA')",
			"call dolt_commit('--allow-empty', '-m', 'commit 1 BRANCHA [1A]')",
			"call dolt_commit('--allow-empty', '-m', 'commit 2 BRANCHA [2A]')",
			"call dolt_checkout('-b', 'branchB')",
			"call dolt_commit('--allow-empty', '-m', 'commit 1 BRANCHB [1B]')",
			"call dolt_checkout('branchA')",
			"call dolt_commit('--allow-empty', '-m', 'commit 3 BRANCHA [3A]')",
			"call dolt_checkout('main')",
			"call dolt_commit('--allow-empty', '-m', 'commit 3 AFTER [3M]')",
		},
		/*

			                         1B (branchB)
			                        /
			                  1A - 2A - 3A (branchA)
			                 /
			 (init) - 1M - 2M - 3M (main)
					     (tagM)

		*/
		Assertions: []queries.ScriptTestAssertion{
			{
				Query: "select message from dolt_log('branchB', 'branchA');",
				Expected: []sql.Row{
					{"commit 3 BRANCHA [3A]"},
					{"commit 1 BRANCHB [1B]"},
					{"commit 2 BRANCHA [2A]"},
					{"commit 1 BRANCHA [1A]"},
					{"commit 2 MAIN [2M]"},
					{"commit 1 MAIN [1M]"},
					{"Initialize data repository"},
				},
			},
			{
				Query: "select message from dolt_log('main', 'branchA');",
				Expected: []sql.Row{
					{"commit 3 BRANCHA [3A]"},
					{"commit 2 BRANCHA [2A]"},
					{"commit 3 AFTER [3M]"},
					{"commit 1 BRANCHA [1A]"},
					{"commit 2 MAIN [2M]"},
					{"commit 1 MAIN [1M]"},
					{"Initialize data repository"},
				},
			},
			{
				Query: "select message from dolt_log('main', 'branchB', 'branchA');",
				Expected: []sql.Row{
					{"commit 3 BRANCHA [3A]"},
					{"commit 1 BRANCHB [1B]"},
					{"commit 2 BRANCHA [2A]"},
					{"commit 3 AFTER [3M]"},
					{"commit 1 BRANCHA [1A]"},
					{"commit 2 MAIN [2M]"},
					{"commit 1 MAIN [1M]"},
					{"Initialize data repository"},
				},
			},
			{
				Query: "select message from dolt_log('branchB', 'main', '^branchA');",
				Expected: []sql.Row{
					{"commit 1 BRANCHB [1B]"},
					{"commit 3 AFTER [3M]"},
				},
			},
			{
				Query: "select message from dolt_log('branchB', 'main', '--not', 'branchA');",
				Expected: []sql.Row{
					{"commit 1 BRANCHB [1B]"},
					{"commit 3 AFTER [3M]"},
				},
			},
			{
				Query: "select message from dolt_log('branchB', 'main', '^branchA', '^main');",
				Expected: []sql.Row{
					{"commit 1 BRANCHB [1B]"},
				},
			},
			{
				Query: "select message from dolt_log('tagM..branchB');",
				Expected: []sql.Row{
					{"commit 1 BRANCHB [1B]"},
					{"commit 2 BRANCHA [2A]"},
					{"commit 1 BRANCHA [1A]"},
				},
			},
			{
				Query: "select message from dolt_log('HEAD..branchB');",
				Expected: []sql.Row{
					{"commit 1 BRANCHB [1B]"},
					{"commit 2 BRANCHA [2A]"},
					{"commit 1 BRANCHA [1A]"},
				},
			},
		},
	},
	{
		Name: "table names given",
		SetUpScript: []string{
			"create table test (pk int PRIMARY KEY)",
			"call dolt_add('.')",
			"call dolt_commit('-m', 'created table test [1M]')",
			"create table test2 (pk int PRIMARY KEY)",
			"call dolt_add('.')",
			"call dolt_commit('-m', 'created table test2 [2M]')",
			"call dolt_checkout('-b', 'test-branch')",
			"insert into test values (0)",
			"call dolt_add('.')",
			"call dolt_commit('-m', 'inserted 0 into test [1TB]')",
			"create table test3 (pk int PRIMARY KEY)",
			"call dolt_add('.')",
			"call dolt_commit('-m', 'created table test3 [2TB]')",
			"call dolt_checkout('main')",
			"insert into test values (1)",
			"call dolt_add('.')",
			"call dolt_commit('-m', 'inserted 1 into test [3M]')",
			"call dolt_merge('test-branch', '-m', 'merged test-branch [4M]')",
			"drop table test3",
			"call dolt_add('.')",
			"call dolt_commit('-m', 'dropped table test3 [5M]')",
			"insert into test values (2)",
			"call dolt_add('.')",
			"call dolt_commit('-m', 'inserted 2 into test [6M]')",
		},
		/*

		                  1TB - 2TB     (test-branch)
		                 /         \
		 (init) - 1M - 2M  -  3M - 4M - 5M - 6M (main)

		*/
		Assertions: []queries.ScriptTestAssertion{
			{
				Query: "select message from dolt_log('--tables', 'test');",
				Expected: []sql.Row{
					{"inserted 2 into test [6M]"},
					{"merged test-branch [4M]"},
					{"inserted 1 into test [3M]"},
					{"inserted 0 into test [1TB]"},
					{"created table test [1M]"},
				},
			},
			{
				Query: "select message from dolt_log('--tables', 'test2');",
				Expected: []sql.Row{
					{"created table test2 [2M]"},
				},
			},
			{
				Query: "select message from dolt_log('--tables', 'test3')",
				Expected: []sql.Row{
					{"dropped table test3 [5M]"},
					{"created table test3 [2TB]"},
				},
			},
			{
				Query: "select message from dolt_log('--tables', 'test,test2');",
				Expected: []sql.Row{
					{"inserted 2 into test [6M]"},
					{"merged test-branch [4M]"},
					{"inserted 1 into test [3M]"},
					{"inserted 0 into test [1TB]"},
					{"created table test2 [2M]"},
					{"created table test [1M]"},
				},
			},
			{
				Query: "select message from dolt_log('test-branch', '--tables', 'test');",
				Expected: []sql.Row{
					{"inserted 0 into test [1TB]"},
					{"created table test [1M]"},
				},
			},
		},
	},
	{
		Name: "min parents, merges, show parents, decorate",
		SetUpScript: []string{
			"create table t (pk int primary key, c1 int);",
			"call dolt_add('.')",
			"set @Commit1 = '';",
			"call dolt_commit_hash_out(@Commit1, '-am', 'creating table t');",

			"call dolt_checkout('-b', 'branch1')",
			"insert into t values(0,0);",
			"set @Commit2 = '';",
			"call dolt_commit_hash_out(@Commit2, '-am', 'inserting 0,0');",

			"call dolt_checkout('main')",
			"call dolt_checkout('-b', 'branch2')",
			"insert into t values(1,1);",
			"set @Commit3 = '';",
			"call dolt_commit_hash_out(@Commit3, '-am', 'inserting 1,1');",

			"call dolt_checkout('main')",
			"call dolt_merge('branch1')", // fast-forward merge
			"call dolt_merge('branch2')", // actual merge with commit
			"call dolt_tag('v1')",
		},
		Assertions: []queries.ScriptTestAssertion{
			{
				Query:    "SELECT committer, email, message from dolt_log('--merges');",
				Expected: []sql.Row{{"root", "root@localhost", "Merge branch 'branch2' into main"}},
			},
			{
				Query:    "SELECT committer, email, message from dolt_log('--min-parents', '2');",
				Expected: []sql.Row{{"root", "root@localhost", "Merge branch 'branch2' into main"}},
			},
			{
				Query:    "SELECT committer, email, message from dolt_log('main', '--min-parents', '2');",
				Expected: []sql.Row{{"root", "root@localhost", "Merge branch 'branch2' into main"}},
			},
			{
				Query:    "SELECT count(*) from dolt_log('main');",
				Expected: []sql.Row{{5}},
			},
			{
				Query:    "SELECT count(*) from dolt_log('main', '--min-parents', '1');", // Should show everything except first commit
				Expected: []sql.Row{{4}},
			},
			{
				Query:    "SELECT count(*) from dolt_log('main', '--min-parents', '1', '--merges');", // --merges overrides --min-parents
				Expected: []sql.Row{{1}},
			},
			{
				Query:    "SELECT committer, email, message from dolt_log('branch1..main', '--min-parents', '2');",
				Expected: []sql.Row{{"root", "root@localhost", "Merge branch 'branch2' into main"}},
			},
			{
				Query:    "SELECT count(*) from dolt_log('--min-parents', '5');",
				Expected: []sql.Row{{0}},
			},
			{
				Query:    "SELECT message, SUBSTRING_INDEX(parents, ', ', 1) = @Commit2, SUBSTRING_INDEX(parents, ', ', -1) = @Commit3 from dolt_log('main', '--parents', '--merges');",
				Expected: []sql.Row{{"Merge branch 'branch2' into main", true, true}}, // shows two parents for merge commit
			},
			{
				Query:    "SELECT commit_hash = @Commit3, parents = @Commit1 from dolt_log('branch2', '--parents') LIMIT 1;", // shows one parent for non-merge commit
				Expected: []sql.Row{{true, true}},
			},
			{
				Query:    "SELECT message, SUBSTRING_INDEX(parents, ', ', 1) = @Commit2, SUBSTRING_INDEX(parents, ', ', -1) = @Commit3 from dolt_log('branch1..main', '--parents', '--merges') LIMIT 1;",
				Expected: []sql.Row{{"Merge branch 'branch2' into main", true, true}},
			},
			{
				Query:    "SELECT commit_hash = @Commit2, parents = @Commit1 from dolt_log('branch2..branch1', '--parents') LIMIT 1;",
				Expected: []sql.Row{{true, true}},
			},
			{
				Query:    "SELECT refs from dolt_log('--decorate', 'short') LIMIT 1;",
				Expected: []sql.Row{{"HEAD -> main, tag: v1"}},
			},
			{
				Query:    "SELECT refs from dolt_log('--decorate', 'full') LIMIT 1;",
				Expected: []sql.Row{{"HEAD -> refs/heads/main, tag: refs/tags/v1"}},
			},
			{
				Query:    "SELECT commit_hash = @Commit2, parents = @Commit1, refs from dolt_log('branch2..branch1', '--parents', '--decorate', 'short') LIMIT 1;",
				Expected: []sql.Row{{true, true, "HEAD -> branch1"}},
			},
		},
	},
}

var LargeJsonObjectScriptTests = []queries.ScriptTest{
	{
		Name: "JSON under max length limit",
		SetUpScript: []string{
			"create table t (j JSON)",
		},
		Assertions: []queries.ScriptTestAssertion{
			{
				Query:    `insert into t set j= concat('[', repeat('"word",', 10000000), '"word"]')`,
				Expected: []sql.Row{{types.OkResult{RowsAffected: 1}}},
			},
		},
	},
	{
		Name: "JSON over max length limit",
		SetUpScript: []string{
			"create table t (j JSON)",
		},
		Assertions: []queries.ScriptTestAssertion{
			{
				Query:       `insert into t set j= concat('[', repeat('"word",', 50000000), '"word"]')`,
				ExpectedErr: types.ErrLengthTooLarge,
			},
		},
	},
}

var DoltTagTestScripts = []queries.ScriptTest{
	{
		Name: "dolt-tag: SQL create tags",
		SetUpScript: []string{
			"CREATE TABLE test(pk int primary key);",
			"CALL DOLT_ADD('.')",
			"INSERT INTO test VALUES (0),(1),(2);",
			"CALL DOLT_COMMIT('-am','created table test')",
		},
		Assertions: []queries.ScriptTestAssertion{
			{
				Query:    "CALL DOLT_TAG('v1', 'HEAD')",
				Expected: []sql.Row{{0}},
			},
			{
				Query:    "SELECT tag_name, IF(CHAR_LENGTH(tag_hash) < 0, NULL, 'not null'), tagger, email, IF(date IS NULL, NULL, 'not null'), message from dolt_tags",
				Expected: []sql.Row{{"v1", "not null", "billy bob", "bigbillieb@fake.horse", "not null", ""}},
			},
			{
				Query:    "CALL DOLT_TAG('v2', '-m', 'create tag v2')",
				Expected: []sql.Row{{0}},
			},
			{
				Query:    "SELECT tag_name, message from dolt_tags",
				Expected: []sql.Row{{"v1", ""}, {"v2", "create tag v2"}},
			},
		},
	},
	{
		Name: "dolt-tag: SQL delete tags",
		SetUpScript: []string{
			"CREATE TABLE test(pk int primary key);",
			"CALL DOLT_ADD('.')",
			"INSERT INTO test VALUES (0),(1),(2);",
			"CALL DOLT_COMMIT('-am','created table test')",
			"CALL DOLT_TAG('v1', '-m', 'create tag v1')",
			"CALL DOLT_TAG('v2', '-m', 'create tag v2')",
			"CALL DOLT_TAG('v3', '-m', 'create tag v3')",
		},
		Assertions: []queries.ScriptTestAssertion{
			{
				Query:    "SELECT tag_name, message from dolt_tags",
				Expected: []sql.Row{{"v1", "create tag v1"}, {"v2", "create tag v2"}, {"v3", "create tag v3"}},
			},
			{
				Query:    "CALL DOLT_TAG('-d','v1')",
				Expected: []sql.Row{{0}},
			},
			{
				Query:    "SELECT tag_name, message from dolt_tags",
				Expected: []sql.Row{{"v2", "create tag v2"}, {"v3", "create tag v3"}},
			},
			{
				Query:    "CALL DOLT_TAG('-d','v2','v3')",
				Expected: []sql.Row{{0}},
			},
			{
				Query:    "SELECT tag_name, message from dolt_tags",
				Expected: []sql.Row{},
			},
		},
	},
	{
		Name: "dolt-tag: SQL use a tag as a ref for merge",
		SetUpScript: []string{
			"CREATE TABLE test(pk int primary key);",
			"CALL DOLT_ADD('.')",
			"INSERT INTO test VALUES (0),(1),(2);",
			"CALL DOLT_COMMIT('-am','created table test')",
			"DELETE FROM test WHERE pk = 0",
			"INSERT INTO test VALUES (3)",
			"CALL DOLT_COMMIT('-am','made changes')",
		},
		Assertions: []queries.ScriptTestAssertion{
			{
				Query:    "CALL DOLT_TAG('v1','HEAD')",
				Expected: []sql.Row{{0}},
			},
			{
				Query:    "CALL DOLT_CHECKOUT('-b','other','HEAD^')",
				Expected: []sql.Row{{0, "Switched to branch 'other'"}},
			},
			{
				Query:    "INSERT INTO test VALUES (8), (9)",
				Expected: []sql.Row{{types.OkResult{RowsAffected: 2}}},
			},
			{
				Query:    "CALL DOLT_COMMIT('-am','made changes in other')",
				Expected: []sql.Row{{doltCommit}},
			},
			{
				Query:    "CALL DOLT_MERGE('v1')",
				Expected: []sql.Row{{doltCommit, 0, 0, "merge successful"}},
			},
			{
				Query:    "SELECT * FROM test",
				Expected: []sql.Row{{1}, {2}, {3}, {8}, {9}},
			},
		},
	},
	{
		Name: "dolt-tag: case insensitive",
		SetUpScript: []string{
			"CREATE TABLE test(pk int primary key);",
			"CALL DOLT_COMMIT('-Am','created table test');",
			"CALL DOLT_TAG('ABC');",
			"INSERT INTO test VALUES (0),(1),(2);",
			"CALL DOLT_COMMIT('-am','inserted rows into test');",
		},
		Assertions: []queries.ScriptTestAssertion{
			{
				Query: "SELECT tag_name FROM dolt_tags",
				Expected: []sql.Row{
					{"ABC"},
				},
			},
			{
				Query: "select * from test;",
				Expected: []sql.Row{
					{0},
					{1},
					{2},
				},
			},
			{
				Query:    "use mydb/abc;",
				Expected: []sql.Row{},
			},
			{
				Query:    "select * from test;",
				Expected: []sql.Row{},
			},
		},
	},
}

var DoltRemoteTestScripts = []queries.ScriptTest{
	{
		Name: "dolt-remote: SQL add remotes",
		Assertions: []queries.ScriptTestAssertion{
			{
				Query:    "CALL DOLT_REMOTE('add','origin','file://../test')",
				Expected: []sql.Row{{0}},
			},
			{
				Query:    "SELECT name, IF(CHAR_LENGTH(url) < 0, NULL, 'not null'), fetch_specs, params FROM DOLT_REMOTES",
				Expected: []sql.Row{{"origin", "not null", types.MustJSON(`["refs/heads/*:refs/remotes/origin/*"]`), types.MustJSON(`{}`)}},
			},
			{
				Query:          "CALL DOLT_REMOTE()",
				ExpectedErrStr: "error: invalid argument, use 'dolt_remotes' system table to list remotes",
			},
			{
				Query:          "CALL DOLT_REMOTE('origin')",
				ExpectedErrStr: "error: invalid argument",
			},
			{
				Query:          "INSERT INTO dolt_remotes (name, url) VALUES ('origin', 'file://../test')",
				ExpectedErrStr: "the dolt_remotes table is read-only; use the dolt_remote stored procedure to edit remotes",
			},
		},
	},
	{
		Name: "dolt-remote: SQL remove remotes",
		SetUpScript: []string{
			"CALL DOLT_REMOTE('add','origin1','file://.')",
			"CALL DOLT_REMOTE('add','origin2','aws://[dynamo_db_table:s3_bucket]/repo_name')",
		},
		Assertions: []queries.ScriptTestAssertion{
			{
				Query: "SELECT name, IF(CHAR_LENGTH(url) < 0, NULL, 'not null'), fetch_specs, params FROM DOLT_REMOTES",
				Expected: []sql.Row{
					{"origin1", "not null", types.MustJSON(`["refs/heads/*:refs/remotes/origin1/*"]`), types.MustJSON(`{}`)},
					{"origin2", "not null", types.MustJSON(`["refs/heads/*:refs/remotes/origin2/*"]`), types.MustJSON(`{}`)}},
			},
			{
				Query:    "CALL DOLT_REMOTE('remove','origin2')",
				Expected: []sql.Row{{0}},
			},
			{
				Query:    "SELECT name, IF(CHAR_LENGTH(url) < 0, NULL, 'not null'), fetch_specs, params FROM DOLT_REMOTES",
				Expected: []sql.Row{{"origin1", "not null", types.MustJSON(`["refs/heads/*:refs/remotes/origin1/*"]`), types.MustJSON(`{}`)}},
			},
			// 'origin1' remote must exist in order this error to be returned; otherwise, no error from EOF
			{
				Query:          "DELETE FROM dolt_remotes WHERE name = 'origin1'",
				ExpectedErrStr: "the dolt_remotes table is read-only; use the dolt_remote stored procedure to edit remotes",
			},
		},
	},
	{
		Name: "dolt-remote: multi-repo test",
		SetUpScript: []string{
			"create database one",
		},
		Assertions: []queries.ScriptTestAssertion{
			{
				Query:    "use one;",
				Expected: []sql.Row{},
			},
			{
				Query:    "CALL DOLT_REMOTE('add','test01','file:///foo');",
				Expected: []sql.Row{{0}},
			},
			{
				Query:    "select count(*) from dolt_remotes where name='test01';",
				Expected: []sql.Row{{1}},
			},
			{
				Query:    "use mydb;",
				Expected: []sql.Row{},
			},
			{
				Query:    "select count(*) from dolt_remotes where name='test01';",
				Expected: []sql.Row{{0}},
			},
		},
	},
}

var DoltUndropTestScripts = []queries.ScriptTest{
	{
		Name: "dolt-undrop",
		SetUpScript: []string{
			"create database one;",
			"create database two;",
			"use one;",
			"create table t1(pk int primary key);",
			"insert into t1 values(1);",
			"call dolt_commit('-Am', 'creating table t1');",
			"use two;",
			"create table t2(pk int primary key);",
			"insert into t2 values(2);",
			"call dolt_commit('-Am', 'creating table t2');",
		},
		Assertions: []queries.ScriptTestAssertion{
			{
				Query:    "show databases;",
				Expected: []sql.Row{{"information_schema"}, {"mydb"}, {"mysql"}, {"one"}, {"two"}},
			},
			{
				Query:    "drop database one;",
				Expected: []sql.Row{{types.NewOkResult(1)}},
			},
			{
				Query:    "show databases;",
				Expected: []sql.Row{{"information_schema"}, {"mydb"}, {"mysql"}, {"two"}},
			},
			{
				Query:    "call dolt_undrop('one');",
				Expected: []sql.Row{{0}},
			},
			{
				Query:    "show databases;",
				Expected: []sql.Row{{"information_schema"}, {"mydb"}, {"mysql"}, {"one"}, {"two"}},
			},
			{
				Query:    "use one;",
				Expected: []sql.Row{},
			},
			{
				Query:    "select * from one.t1;",
				Expected: []sql.Row{{1}},
			},
			{
				Query:    "select * from two.t2;",
				Expected: []sql.Row{{2}},
			},
			{
				Query:    "drop database one;",
				Expected: []sql.Row{{types.NewOkResult(1)}},
			},
			{
				Query:          "call dolt_undrop;",
				ExpectedErrStr: "no database name specified. available databases that can be undropped: one",
			},
			{
				Query:    "call dolt_purge_dropped_databases;",
				Expected: []sql.Row{{0}},
			},
			{
				Query:    "show databases;",
				Expected: []sql.Row{{"information_schema"}, {"mydb"}, {"mysql"}, {"two"}},
			},
			{
				Query:          "call dolt_undrop;",
				ExpectedErrStr: "no database name specified. there are no databases currently available to be undropped",
			},
		},
	},
}

var DoltReflogTestScripts = []queries.ScriptTest{
	{
		Name: "dolt_reflog: error cases",
		Assertions: []queries.ScriptTestAssertion{
			{
				Query:          "select * from dolt_reflog('foo', 'bar');",
				ExpectedErrStr: "error: dolt_reflog has too many positional arguments. Expected at most 1, found 2: ['foo' 'bar']",
			},
			{
				Query:          "select * from dolt_reflog(NULL);",
				ExpectedErrStr: "argument (<nil>) is not a string value, but a <nil>",
			},
			{
				Query:          "select * from dolt_reflog(-100);",
				ExpectedErrStr: "argument (-100) is not a string value, but a int8",
			},
		},
	},
	{
		Name: "dolt_reflog: basic cases with no arguments",
		SetUpScript: []string{
			"create table t1(pk int primary key);",
			"call dolt_commit('-Am', 'creating table t1');",

			"insert into t1 values(1);",
			"call dolt_commit('-Am', 'inserting row 1');",
			"call dolt_tag('tag1');",

			"call dolt_checkout('-b', 'branch1');",
			"insert into t1 values(2);",
			"call dolt_commit('-Am', 'inserting row 2');",

			"insert into t1 values(3);",
			"call dolt_commit('-Am', 'inserting row 3');",
			"call dolt_tag('-d', 'tag1');",
			"call dolt_tag('tag1');",
		},
		Assertions: []queries.ScriptTestAssertion{
			{
				Query: "select ref, commit_hash, commit_message from dolt_reflog();",
				Expected: []sql.Row{
					{"refs/tags/tag1", doltCommit, "inserting row 3"},
					{"refs/heads/branch1", doltCommit, "inserting row 3"},
					{"refs/heads/branch1", doltCommit, "inserting row 2"},
					{"refs/heads/branch1", doltCommit, "inserting row 1"},
					{"refs/tags/tag1", doltCommit, "inserting row 1"},
					{"refs/heads/main", doltCommit, "inserting row 1"},
					{"refs/heads/main", doltCommit, "creating table t1"},
					{"refs/heads/main", doltCommit, "Initialize data repository"},
				},
			},
		},
	},
	{
		Name: "dolt_reflog: basic cases with a ref argument",
		SetUpScript: []string{
			"create table t1(pk int primary key);",
			"call dolt_commit('-Am', 'creating table t1');",

			"insert into t1 values(1);",
			"call dolt_commit('-Am', 'inserting row 1');",
			"call dolt_tag('tag1');",

			"call dolt_checkout('-b', 'branch1');",
			"insert into t1 values(2);",
			"call dolt_commit('-Am', 'inserting row 2');",

			"insert into t1 values(3);",
			"call dolt_commit('-Am', 'inserting row 3');",
			"call dolt_tag('-d', 'tag1');",
			"call dolt_tag('tag1');",
		},
		Assertions: []queries.ScriptTestAssertion{
			{
				Query:    "select * from dolt_reflog('doesNotExist');",
				Expected: []sql.Row{},
			},
			{
				Query: "select ref, commit_hash, commit_message from dolt_reflog('refs/heads/main')",
				Expected: []sql.Row{
					{"refs/heads/main", doltCommit, "inserting row 1"},
					{"refs/heads/main", doltCommit, "creating table t1"},
					{"refs/heads/main", doltCommit, "Initialize data repository"},
				},
			}, {
				// ref is case-insensitive
				Query: "select ref, commit_hash, commit_message from dolt_reflog('reFS/Heads/MaIn')",
				Expected: []sql.Row{
					{"refs/heads/main", doltCommit, "inserting row 1"},
					{"refs/heads/main", doltCommit, "creating table t1"},
					{"refs/heads/main", doltCommit, "Initialize data repository"},
				},
			}, {
				Query: "select ref, commit_hash, commit_message from dolt_reflog('main')",
				Expected: []sql.Row{
					{"refs/heads/main", doltCommit, "inserting row 1"},
					{"refs/heads/main", doltCommit, "creating table t1"},
					{"refs/heads/main", doltCommit, "Initialize data repository"},
				},
			}, {
				// ref is case-insensitive
				Query: "select ref, commit_hash, commit_message from dolt_reflog('MaIN')",
				Expected: []sql.Row{
					{"refs/heads/main", doltCommit, "inserting row 1"},
					{"refs/heads/main", doltCommit, "creating table t1"},
					{"refs/heads/main", doltCommit, "Initialize data repository"},
				},
			}, {
				Query: "select ref, commit_hash, commit_message from dolt_reflog('refs/heads/branch1')",
				Expected: []sql.Row{
					{"refs/heads/branch1", doltCommit, "inserting row 3"},
					{"refs/heads/branch1", doltCommit, "inserting row 2"},
					{"refs/heads/branch1", doltCommit, "inserting row 1"},
				},
			}, {
				Query: "select ref, commit_hash, commit_message from dolt_reflog('branch1')",
				Expected: []sql.Row{
					{"refs/heads/branch1", doltCommit, "inserting row 3"},
					{"refs/heads/branch1", doltCommit, "inserting row 2"},
					{"refs/heads/branch1", doltCommit, "inserting row 1"},
				},
			}, {
				Query: "select ref, commit_hash, commit_message from dolt_reflog('refs/tags/tag1')",
				Expected: []sql.Row{
					{"refs/tags/tag1", doltCommit, "inserting row 3"},
					{"refs/tags/tag1", doltCommit, "inserting row 1"},
				},
			}, {
				// ref is case-insensitive
				Query: "select ref, commit_hash, commit_message from dolt_reflog('Refs/TAGs/taG1')",
				Expected: []sql.Row{
					{"refs/tags/tag1", doltCommit, "inserting row 3"},
					{"refs/tags/tag1", doltCommit, "inserting row 1"},
				},
			}, {
				Query: "select ref, commit_hash, commit_message from dolt_reflog('tag1')",
				Expected: []sql.Row{
					{"refs/tags/tag1", doltCommit, "inserting row 3"},
					{"refs/tags/tag1", doltCommit, "inserting row 1"},
				},
			}, {
				// ref is case-insensitive
				Query: "select ref, commit_hash, commit_message from dolt_reflog('tAG1')",
				Expected: []sql.Row{
					{"refs/tags/tag1", doltCommit, "inserting row 3"},
					{"refs/tags/tag1", doltCommit, "inserting row 1"},
				},
			}, {
				// checkout main, so we can delete branch1
				Query:    "call dolt_checkout('main');",
				Expected: []sql.Row{{0, "Switched to branch 'main'"}},
			}, {
				// delete branch branch1 and make sure we can still query it in reflog
				Query:    "call dolt_branch('-D', 'branch1')",
				Expected: []sql.Row{{0}},
			}, {
				Query: "select ref, commit_hash, commit_message from dolt_reflog('branch1')",
				Expected: []sql.Row{
					{"refs/heads/branch1", doltCommit, "inserting row 3"},
					{"refs/heads/branch1", doltCommit, "inserting row 2"},
					{"refs/heads/branch1", doltCommit, "inserting row 1"},
				},
			}, {
				// delete tag tag1 and make sure we can still query it in reflog
				Query:    "call dolt_tag('-d', 'tag1')",
				Expected: []sql.Row{{0}},
			}, {
				Query: "select ref, commit_hash, commit_message from dolt_reflog('tag1')",
				Expected: []sql.Row{
					{"refs/tags/tag1", doltCommit, "inserting row 3"},
					{"refs/tags/tag1", doltCommit, "inserting row 1"},
				},
			},
		},
	},
	{
		Name: "dolt_reflog: garbage collection with no newgen data",
		Assertions: []queries.ScriptTestAssertion{
			{
				Query: "select ref, commit_hash, commit_message from dolt_reflog('main')",
				Expected: []sql.Row{
					{"refs/heads/main", doltCommit, "Initialize data repository"},
				},
			},
			{
				Query:    "call dolt_gc();",
				Expected: []sql.Row{{0}},
			},
			{
				// Calling dolt_gc() invalidates the session, so we have to ask this assertion to create a new session
				NewSession: true,
				Query:      "select ref, commit_hash, commit_message from dolt_reflog('main')",
				Expected:   []sql.Row{},
			},
		},
	},
	{
		Name: "dolt_reflog: garbage collection with newgen data",
		SetUpScript: []string{
			"create table t1(pk int primary key);",
			"call dolt_commit('-Am', 'creating table t1');",
			"insert into t1 values(1);",
			"call dolt_commit('-Am', 'inserting row 1');",
			"call dolt_tag('tag1');",
			"insert into t1 values(2);",
			"call dolt_commit('-Am', 'inserting row 2');",
		},
		Assertions: []queries.ScriptTestAssertion{
			{
				Query: "select ref, commit_hash, commit_message from dolt_reflog('main')",
				Expected: []sql.Row{
					{"refs/heads/main", doltCommit, "inserting row 2"},
					{"refs/heads/main", doltCommit, "inserting row 1"},
					{"refs/heads/main", doltCommit, "creating table t1"},
					{"refs/heads/main", doltCommit, "Initialize data repository"},
				},
			},
			{
				Query:    "call dolt_gc();",
				Expected: []sql.Row{{0}},
			},
			{
				// Calling dolt_gc() invalidates the session, so we have to force this test to create a new session
				NewSession: true,
				Query:      "select ref, commit_hash, commit_message from dolt_reflog('main')",
				Expected:   []sql.Row{},
			},
		},
	},
}

// DoltAutoIncrementTests is tests of dolt's global auto increment logic
var DoltAutoIncrementTests = []queries.ScriptTest{
	{
		Name: "insert on different branches",
		SetUpScript: []string{
			"create table t (a int primary key auto_increment, b int)",
			"call dolt_add('.')",
			"call dolt_commit('-am', 'empty table')",
			"call dolt_branch('branch1')",
			"call dolt_branch('branch2')",
		},
		Assertions: []queries.ScriptTestAssertion{
			{
				Query:    "insert into t (b) values (1), (2)",
				Expected: []sql.Row{{types.OkResult{RowsAffected: 2, InsertID: 1}}},
			},
			{
				Query:    "call dolt_commit('-am', 'two values on main')",
				Expected: []sql.Row{{doltCommit}},
			},
			{
				Query:            "call dolt_checkout('branch1')",
				SkipResultsCheck: true,
			},
			{
				Query:    "insert into t (b) values (3), (4)",
				Expected: []sql.Row{{types.OkResult{RowsAffected: 2, InsertID: 3}}},
			},
			{
				Query: "select * from t order by a",
				Expected: []sql.Row{
					{3, 3},
					{4, 4},
				},
			},
			{
				Query:    "call dolt_commit('-am', 'two values on branch1')",
				Expected: []sql.Row{{doltCommit}},
			},
			{
				Query:            "call dolt_checkout('branch2')",
				SkipResultsCheck: true,
			},
			{
				Query:    "insert into t (b) values (5), (6)",
				Expected: []sql.Row{{types.OkResult{RowsAffected: 2, InsertID: 5}}},
			},
			{
				Query: "select * from t order by a",
				Expected: []sql.Row{
					{5, 5},
					{6, 6},
				},
			},
		},
	},
	{
		Name: "drop table",
		SetUpScript: []string{
			"create table t (a int primary key auto_increment, b int)",
			"call dolt_add('.')",
			"call dolt_commit('-am', 'empty table')",
			"call dolt_branch('branch1')",
			"call dolt_branch('branch2')",
			"insert into t (b) values (1), (2)",
			"call dolt_commit('-am', 'two values on main')",
			"call dolt_checkout('branch1')",
			"insert into t (b) values (3), (4)",
			"call dolt_commit('-am', 'two values on branch1')",
			"call dolt_checkout('branch2')",
			"insert into t (b) values (5), (6)",
			"call dolt_checkout('branch1')",
		},
		Assertions: []queries.ScriptTestAssertion{
			{
				Query:    "drop table t",
				Expected: []sql.Row{{types.NewOkResult(0)}},
			},
			{
				Query:            "call dolt_checkout('main')",
				SkipResultsCheck: true,
			},
			{
				// highest value in any branch is 6
				Query:    "insert into t (b) values (7), (8)",
				Expected: []sql.Row{{types.OkResult{RowsAffected: 2, InsertID: 7}}},
			},
			{
				Query: "select * from t order by a",
				Expected: []sql.Row{
					{1, 1},
					{2, 2},
					{7, 7},
					{8, 8},
				},
			},
			{
				Query:    "drop table t",
				Expected: []sql.Row{{types.NewOkResult(0)}},
			},
			{
				Query:            "call dolt_checkout('branch2')",
				SkipResultsCheck: true,
			},
			{
				// highest value in any branch is still 6 (dropped table above)
				Query:    "insert into t (b) values (7), (8)",
				Expected: []sql.Row{{types.OkResult{RowsAffected: 2, InsertID: 7}}},
			},
			{
				Query: "select * from t order by a",
				Expected: []sql.Row{
					{5, 5},
					{6, 6},
					{7, 7},
					{8, 8},
				},
			},
			{
				Query:    "drop table t",
				Expected: []sql.Row{{types.NewOkResult(0)}},
			},
			{
				Query:            "create table t (a int primary key auto_increment, b int)",
				SkipResultsCheck: true,
			},
			{
				// no value on any branch
				Query:    "insert into t (b) values (1), (2)",
				Expected: []sql.Row{{types.OkResult{RowsAffected: 2, InsertID: 1}}},
			},
			{
				Query: "select * from t order by a",
				Expected: []sql.Row{
					{1, 1},
					{2, 2},
				},
			},
		},
	},
	{
		Name: "delete all rows in table",
		SetUpScript: []string{
			"create table t (a int primary key auto_increment, b int)",
			"call dolt_add('.')",
			"call dolt_commit('-am', 'empty table')",
			"insert into t (b) values (1), (2)",
			"call dolt_commit('-am', 'two values on main')",
		},
		Assertions: []queries.ScriptTestAssertion{
			{
				Query:    "delete from t",
				Expected: []sql.Row{{types.NewOkResult(2)}},
			},
			{
				Query:            "alter table t auto_increment = 1",
				SkipResultsCheck: true,
			},
			{
				// empty tables, start at 1
				Query:    "insert into t (b) values (7), (8)",
				Expected: []sql.Row{{types.OkResult{RowsAffected: 2, InsertID: 1}}},
			},
			{
				Query: "select * from t order by a",
				Expected: []sql.Row{
					{1, 7},
					{2, 8},
				},
			},
		},
	},
	{
		Name: "set auto-increment below current max value",
		SetUpScript: []string{
			"create table t (a int primary key auto_increment, b int)",
			"call dolt_add('.')",
			"call dolt_commit('-am', 'empty table')",
			"insert into t (b) values (1), (2), (3), (4)",
			"call dolt_commit('-am', 'two values on main')",
		},
		Assertions: []queries.ScriptTestAssertion{
			{
				Query:            "alter table t auto_increment = 2",
				SkipResultsCheck: true,
			},
			{
				// previous update was ignored
				Query:    "insert into t (b) values (5), (6)",
				Expected: []sql.Row{{types.OkResult{RowsAffected: 2, InsertID: 5}}},
			},
			{
				Query: "select * from t order by a",
				Expected: []sql.Row{
					{1, 1},
					{2, 2},
					{3, 3},
					{4, 4},
					{5, 5},
					{6, 6},
				},
			},
			{
				Query:    "insert into t (a, b) values (100, 100)",
				Expected: []sql.Row{{types.OkResult{RowsAffected: 1, InsertID: 5}}},
			},
			{
				Query:            "alter table t auto_increment = 50",
				SkipResultsCheck: true,
			},
			{
				// previous update was ignored, value still below max on that table
				Query:    "insert into t (b) values (101)",
				Expected: []sql.Row{{types.OkResult{RowsAffected: 1, InsertID: 101}}},
			},
			{
				Query:    "select * from t where a >= 100 order by a",
				Expected: []sql.Row{{100, 100}, {101, 101}},
			},
		},
	},
	{
		Name: "set auto-increment above current max value",
		SetUpScript: []string{
			"create table t (a int primary key auto_increment, b int)",
			"call dolt_add('.')",
			"call dolt_commit('-am', 'empty table')",
			"insert into t (b) values (1), (2), (3), (4)",
			"call dolt_commit('-am', 'two values on main')",
			"call dolt_branch('branch1')",
		},
		Assertions: []queries.ScriptTestAssertion{
			{
				Query:            "alter table t auto_increment = 20",
				SkipResultsCheck: true,
			},
			{
				Query:    "insert into `mydb/branch1`.t (b) values (5), (6)",
				Expected: []sql.Row{{types.OkResult{RowsAffected: 2, InsertID: 20}}},
			},
			{
				Query:    "insert into t (b) values (5), (6)",
				Expected: []sql.Row{{types.OkResult{RowsAffected: 2, InsertID: 22}}},
			},
			{
				Query: "select * from t order by a",
				Expected: []sql.Row{
					{1, 1},
					{2, 2},
					{3, 3},
					{4, 4},
					{22, 5},
					{23, 6},
				},
			},
		},
	},
	{
		Name: "delete all rows in table in all branches",
		SetUpScript: []string{
			"create table t (a int primary key auto_increment, b int)",
			"call dolt_add('.')",
			"call dolt_commit('-am', 'empty table')",
			"call dolt_branch('branch1')",
			"call dolt_branch('branch2')",
			"insert into t (b) values (1), (2)",
			"call dolt_commit('-am', 'two values on main')",
			"call dolt_checkout('branch1')",
			"insert into t (b) values (3), (4)",
			"call dolt_commit('-am', 'two values on branch1')",
			"call dolt_checkout('branch2')",
			"insert into t (b) values (5), (6)",
			"call dolt_checkout('main')",
		},
		Assertions: []queries.ScriptTestAssertion{
			{
				Query:    "delete from t",
				Expected: []sql.Row{{types.NewOkResult(2)}},
			},
			{
				Query:    "delete from `mydb/branch1`.t",
				Expected: []sql.Row{{types.NewOkResult(2)}},
			},
			{
				Query:    "delete from `mydb/branch2`.t",
				Expected: []sql.Row{{types.NewOkResult(2)}},
			},
			{
				Query:            "alter table `mydb/branch1`.t auto_increment = 1",
				SkipResultsCheck: true,
			},
			{
				Query:            "alter table `mydb/branch2`.t auto_increment = 1",
				SkipResultsCheck: true,
			},
			{
				Query:            "alter table t auto_increment = 1",
				SkipResultsCheck: true,
			},
			{
				// empty tables, start at 1
				Query:    "insert into t (b) values (7), (8)",
				Expected: []sql.Row{{types.OkResult{RowsAffected: 2, InsertID: 1}}},
			},
			{
				Query: "select * from t order by a",
				Expected: []sql.Row{
					{1, 7},
					{2, 8},
				},
			},
		},
	},
	{
		Name: "delete all rows in table in all but one branch",
		SetUpScript: []string{
			"create table t (a int primary key auto_increment, b int)",
			"call dolt_add('.')",
			"call dolt_commit('-am', 'empty table')",
			"call dolt_branch('branch1')",
			"call dolt_branch('branch2')",
			"insert into t (b) values (1), (2)",
			"call dolt_commit('-am', 'two values on main')",
			"call dolt_checkout('branch1')",
			"insert into t (b) values (3), (4)",
			"call dolt_commit('-am', 'two values on branch1')",
			"call dolt_checkout('branch2')",
			"insert into t (b) values (5), (6)",
			"call dolt_checkout('main')",
		},
		Assertions: []queries.ScriptTestAssertion{
			{
				Query:    "delete from t",
				Expected: []sql.Row{{types.NewOkResult(2)}},
			},
			{
				Query:    "delete from `mydb/branch1`.t",
				Expected: []sql.Row{{types.NewOkResult(2)}},
			},
			{
				Query:    "delete from `mydb/branch2`.t",
				Expected: []sql.Row{{types.NewOkResult(2)}},
			},
			{
				Query:            "alter table t auto_increment = 1",
				SkipResultsCheck: true,
			},
			{
				Query:            "alter table `mydb/branch2`.t auto_increment = 1",
				SkipResultsCheck: true,
			},
			{
				// empty tables, start at 5 (highest remaining value, update above ignored)
				Query:    "insert into t (b) values (5), (6)",
				Expected: []sql.Row{{types.OkResult{RowsAffected: 2, InsertID: 5}}},
			},
			{
				Query: "select * from t order by a",
				Expected: []sql.Row{
					{5, 5},
					{6, 6},
				},
			},
		},
	},
	{
		Name: "truncate table in all branches",
		SetUpScript: []string{
			"create table t (a int primary key auto_increment, b int)",
			"call dolt_add('.')",
			"call dolt_commit('-am', 'empty table')",
			"call dolt_branch('branch1')",
			"call dolt_branch('branch2')",
			"insert into t (b) values (1), (2)",
			"call dolt_commit('-am', 'two values on main')",
			"call dolt_checkout('branch1')",
			"insert into t (b) values (3), (4)",
			"call dolt_commit('-am', 'two values on branch1')",
			"call dolt_checkout('branch2')",
			"insert into t (b) values (5), (6)",
			"call dolt_checkout('main')",
		},
		Assertions: []queries.ScriptTestAssertion{
			{
				Query:    "truncate t",
				Expected: []sql.Row{{types.NewOkResult(2)}},
			},
			{
				Query:    "truncate `mydb/branch1`.t",
				Expected: []sql.Row{{types.NewOkResult(2)}},
			},
			{
				Query:    "truncate `mydb/branch2`.t",
				Expected: []sql.Row{{types.NewOkResult(2)}},
			},
			{
				Query:            "alter table t auto_increment = 1",
				SkipResultsCheck: true,
			},
			{
				// empty tables, start at 1
				Query:    "insert into t (b) values (7), (8)",
				Expected: []sql.Row{{types.OkResult{RowsAffected: 2, InsertID: 1}}},
			},
			{
				Query: "select * from t order by a",
				Expected: []sql.Row{
					{1, 7},
					{2, 8},
				},
			},
		},
	},
	{
		Name: "truncate table",
		SetUpScript: []string{
			"create table t (a int primary key auto_increment, b int)",
			"call dolt_add('.')",
			"call dolt_commit('-am', 'empty table')",
			"call dolt_branch('branch1')",
			"call dolt_branch('branch2')",
			"insert into t (b) values (1), (2)",
			"call dolt_commit('-am', 'two values on main')",
			"call dolt_checkout('branch1')",
			"insert into t (b) values (3), (4)",
			"call dolt_commit('-am', 'two values on branch1')",
			"call dolt_checkout('branch2')",
			"insert into t (b) values (5), (6)",
			"call dolt_checkout('branch1')",
		},
		Assertions: []queries.ScriptTestAssertion{
			{
				Query:    "truncate table t",
				Expected: []sql.Row{{types.NewOkResult(2)}},
			},
			{
				Query:            "call dolt_checkout('main')",
				SkipResultsCheck: true,
			},
			{
				// highest value in any branch is 6
				Query:    "insert into t (b) values (7), (8)",
				Expected: []sql.Row{{types.OkResult{RowsAffected: 2, InsertID: 7}}},
			},
			{
				Query: "select * from t order by a",
				Expected: []sql.Row{
					{1, 1},
					{2, 2},
					{7, 7},
					{8, 8},
				},
			},
			{
				Query:    "truncate table t",
				Expected: []sql.Row{{types.NewOkResult(4)}},
			},
			{
				Query:            "call dolt_checkout('branch2')",
				SkipResultsCheck: true,
			},
			{
				// highest value in any branch is still 6 (truncated table above)
				Query:    "insert into t (b) values (7), (8)",
				Expected: []sql.Row{{types.OkResult{RowsAffected: 2, InsertID: 7}}},
			},
			{
				Query: "select * from t order by a",
				Expected: []sql.Row{
					{5, 5},
					{6, 6},
					{7, 7},
					{8, 8},
				},
			},
			{
				Query:    "truncate table t",
				Expected: []sql.Row{{types.NewOkResult(4)}},
			},
			{
				// no value on any branch
				Query:    "insert into t (b) values (1), (2)",
				Expected: []sql.Row{{types.OkResult{RowsAffected: 2, InsertID: 1}}},
			},
			{
				Query: "select * from t order by a",
				Expected: []sql.Row{
					{1, 1},
					{2, 2},
				},
			},
		},
	},
	{
		// Dropping the primary key constraint from a table implicitly truncates the table, which resets the
		// auto_increment value for the table to 0. These tests assert that the correct auto_increment value is
		// restored after the drop pk operation.
		Name: "drop auto_increment primary key",
		SetUpScript: []string{
			"create table t (a int primary key auto_increment, b int, key (a))",
			"call dolt_commit('-Am', 'empty table')",
			"call dolt_branch('branch1')",
			"call dolt_branch('branch2')",
			"insert into t (b) values (1), (2)",
			"call dolt_commit('-am', 'two values on main')",
			"call dolt_checkout('branch1')",
			"insert into t (b) values (3), (4)",
			"call dolt_commit('-am', 'two values on branch1')",
			"call dolt_checkout('branch2')",
			"insert into t (b) values (5), (6)",
			"call dolt_checkout('main')",
		},
		Assertions: []queries.ScriptTestAssertion{
			{
				Query:    "alter table t drop primary key",
				Expected: []sql.Row{{types.NewOkResult(0)}},
			},
			{
				// highest value in any branch is 6
				Query:    "insert into t (b) values (7), (8)",
				Expected: []sql.Row{{types.OkResult{RowsAffected: 2, InsertID: 7}}},
			},
			{
				Query: "select * from t order by a",
				Expected: []sql.Row{
					{1, 1},
					{2, 2},
					{7, 7},
					{8, 8},
				},
			},
			{
				Query:            "call dolt_checkout('branch2')",
				SkipResultsCheck: true,
			},
			{
				Query:    "insert into t (b) values (9), (10)",
				Expected: []sql.Row{{types.OkResult{RowsAffected: 2, InsertID: 9}}},
			},
			{
				Query: "select * from t order by a",
				Expected: []sql.Row{
					{5, 5},
					{6, 6},
					{9, 9},
					{10, 10},
				},
			},
			{
				Query:    "alter table t drop primary key",
				Expected: []sql.Row{{types.NewOkResult(0)}},
			},
			{
				Query:    "insert into t (b) values (11), (12)",
				Expected: []sql.Row{{types.OkResult{RowsAffected: 2, InsertID: 11}}},
			},
			{
				Query: "select * from t order by a",
				Expected: []sql.Row{
					{5, 5},
					{6, 6},
					{9, 9},
					{10, 10},
					{11, 11},
					{12, 12},
				},
			},
		},
	},
	{
		Name: "hard reset dropped table restores auto increment",
		SetUpScript: []string{
			"create table t (a int primary key auto_increment, b int)",
			"insert into t (b) values (1), (2)",
			"call dolt_commit('-Am', 'initialize table')",
			"drop table t",
			"call dolt_reset('--hard')",
		},
		Assertions: []queries.ScriptTestAssertion{
			{
				Query: "insert into t(b) values (3)",
				Expected: []sql.Row{
					{types.OkResult{RowsAffected: 1, InsertID: 3}},
				},
			},
			{
				Query: "select * from t order by a",
				Expected: []sql.Row{
					{1, 1},
					{2, 2},
					{3, 3},
				},
			},
		},
	},
<<<<<<< HEAD
	{
		// this behavior aligns with how we treat branches
		Name: "hard reset inserted rows continues auto increment",
		SetUpScript: []string{
			"create table t (a int primary key auto_increment, b int)",
			"insert into t (b) values (1), (2)",
			"call dolt_commit('-Am', 'initialize table')",
			"insert into t (b) values (3), (4)",
			"call dolt_reset('--hard')",
		},
		Assertions: []queries.ScriptTestAssertion{
			{
				Query:    "insert into t(b) values (5)",
				Expected: []sql.Row{
					{types.OkResult{RowsAffected: 1, InsertID: 5}},
				},
			},
			{
				Query: "select * from t order by a",
				Expected: []sql.Row{
					{1, 1},
					{2, 2},
					{5, 5},
				},
			},
		},
	},
	{
		Name: "hard reset dropped table with branch restores auto increment",
		SetUpScript: []string{
			"create table t (a int primary key auto_increment, b int)",
			"insert into t (b) values (1), (2)",
			"call dolt_commit('-Am', 'initialize table')",
			"call dolt_checkout('-b', 'branch1')",
			"insert into t values (100, 100)",
			"call dolt_commit('-Am', 'other')",
			"call dolt_checkout('main')",
			"drop table t",
			"call dolt_reset('--hard')",
		},
		Assertions: []queries.ScriptTestAssertion{
			{
				Query:    "insert into t(b) values (101)",
				Expected: []sql.Row{
					{types.OkResult{RowsAffected: 1, InsertID: 101}},
				},
			},
			{
				Query: "select * from t order by a",
				Expected: []sql.Row{
					{1, 1},
					{2, 2},
					{101, 101},
				},
			},
		},
	},
=======
>>>>>>> 4af423cd
}

var DoltCherryPickTests = []queries.ScriptTest{
	{
		Name: "error cases: basic validation",
		SetUpScript: []string{
			"create table t (pk int primary key, v varchar(100));",
			"call dolt_commit('-Am', 'create table t');",
			"call dolt_checkout('-b', 'branch1');",
			"insert into t values (1, \"one\");",
			"call dolt_commit('-am', 'adding row 1');",
			"set @commit1 = hashof('HEAD');",
			"call dolt_checkout('main');",
		},
		Assertions: []queries.ScriptTestAssertion{
			{
				Query:          "CALL Dolt_Cherry_Pick('HEAD~100');",
				ExpectedErrStr: "invalid ancestor spec",
			},
			{
				Query:          "CALL Dolt_Cherry_Pick('abcdaaaaaaaaaaaaaaaaaaaaaaaaaaaa');",
				ExpectedErrStr: "target commit not found",
			},
			{
				Query:          "CALL Dolt_Cherry_Pick('--abort');",
				ExpectedErrStr: "error: There is no cherry-pick merge to abort",
			},
		},
	},
	{
		Name: "error cases: merge commits cannot be cherry-picked",
		SetUpScript: []string{
			"create table t (pk int primary key, v varchar(100));",
			"call dolt_commit('-Am', 'create table t');",
			"call dolt_checkout('-b', 'branch1');",
			"insert into t values (1, \"one\");",
			"call dolt_commit('-am', 'adding row 1');",
			"set @commit1 = hashof('HEAD');",
			"call dolt_checkout('main');",
		},
		Assertions: []queries.ScriptTestAssertion{
			{
				Query:    "CALL dolt_merge('--no-ff', 'branch1');",
				Expected: []sql.Row{{doltCommit, 0, 0, "merge successful"}},
			},
			{
				Query:          "CALL dolt_cherry_pick('HEAD');",
				ExpectedErrStr: "cherry-picking a merge commit is not supported",
			},
		},
	},
	{
		Name: "error cases: error with staged or unstaged changes ",
		SetUpScript: []string{
			"create table t (pk int primary key, v varchar(100));",
			"call dolt_commit('-Am', 'create table t');",
			"call dolt_checkout('-b', 'branch1');",
			"insert into t values (1, \"one\");",
			"call dolt_commit('-am', 'adding row 1');",
			"set @commit1 = hashof('HEAD');",
			"call dolt_checkout('main');",
			"INSERT INTO t VALUES (100, 'onehundy');",
		},
		Assertions: []queries.ScriptTestAssertion{
			{
				Query:          "CALL Dolt_Cherry_Pick(@commit1);",
				ExpectedErrStr: "cannot cherry-pick with uncommitted changes",
			},
			{
				Query:    "call dolt_add('t');",
				Expected: []sql.Row{{0}},
			},
			{
				Query:          "CALL Dolt_Cherry_Pick(@commit1);",
				ExpectedErrStr: "cannot cherry-pick with uncommitted changes",
			},
		},
	},
	{
		Name: "error cases: different primary keys",
		SetUpScript: []string{
			"create table t (pk int primary key, v varchar(100));",
			"call dolt_commit('-Am', 'create table t');",
			"call dolt_checkout('-b', 'branch1');",
			"ALTER TABLE t DROP PRIMARY KEY, ADD PRIMARY KEY (pk, v);",
			"call dolt_commit('-am', 'adding row 1');",
			"set @commit1 = hashof('HEAD');",
			"call dolt_checkout('main');",
		},
		Assertions: []queries.ScriptTestAssertion{
			{
				Query:          "CALL Dolt_Cherry_Pick(@commit1);",
				ExpectedErrStr: "error: cannot merge because table t has different primary keys",
			},
		},
	},
	{
		Name: "basic case",
		SetUpScript: []string{
			"create table t (pk int primary key, v varchar(100));",
			"call dolt_commit('-Am', 'create table t');",
			"call dolt_checkout('-b', 'branch1');",
			"insert into t values (1, \"one\");",
			"call dolt_commit('-am', 'adding row 1');",
			"set @commit1 = hashof('HEAD');",
			"insert into t values (2, \"two\");",
			"call dolt_commit('-am', 'adding row 2');",
			"set @commit2 = hashof('HEAD');",
			"call dolt_checkout('main');",
		},
		Assertions: []queries.ScriptTestAssertion{
			{
				Query:    "SELECT * FROM t;",
				Expected: []sql.Row{},
			},
			{
				Query:    "call dolt_cherry_pick(@commit2);",
				Expected: []sql.Row{{doltCommit, 0, 0, 0}},
			},
			{
				Query:    "SELECT * FROM t;",
				Expected: []sql.Row{{2, "two"}},
			},
			{
				Query:    "call dolt_cherry_pick(@commit1);",
				Expected: []sql.Row{{doltCommit, 0, 0, 0}},
			},
			{
				Query:    "SELECT * FROM t order by pk;",
				Expected: []sql.Row{{1, "one"}, {2, "two"}},
			},
			{
				// Assert that our new commit only has one parent (i.e. not a merge commit)
				Query:    "select count(*) from dolt_commit_ancestors where commit_hash = hashof('HEAD');",
				Expected: []sql.Row{{1}},
			},
		},
	},
	{
		Name: "keyless table",
		SetUpScript: []string{
			"call dolt_checkout('main');",
			"CREATE TABLE keyless (id int, name varchar(10));",
			"call dolt_commit('-Am', 'create table keyless on main');",
			"call dolt_checkout('-b', 'branch1');",
			"INSERT INTO keyless VALUES (1,'1'), (2,'3');",
			"call dolt_commit('-am', 'insert rows into keyless table on branch1');",
			"call dolt_checkout('main');",
		},
		Assertions: []queries.ScriptTestAssertion{
			{
				Query:    "SELECT * FROM keyless;",
				Expected: []sql.Row{},
			},
			{
				Query:    "CALL DOLT_CHERRY_PICK('branch1');",
				Expected: []sql.Row{{doltCommit, 0, 0, 0}},
			},
			{
				Query:    "SELECT * FROM keyless;",
				Expected: []sql.Row{{1, "1"}, {2, "3"}},
			},
		},
	},
	{
		Name: "schema change: CREATE TABLE",
		SetUpScript: []string{
			"call dolt_checkout('-b', 'branch1');",
			"CREATE TABLE table_a (pk BIGINT PRIMARY KEY, v varchar(10));",
			"INSERT INTO table_a VALUES (11, 'aa'), (22, 'ab');",
			"call dolt_commit('-Am', 'create table table_a');",
			"set @commit1 = hashof('HEAD');",
			"call dolt_checkout('main');",
		},
		Assertions: []queries.ScriptTestAssertion{
			{
				Query:    "SHOW TABLES;",
				Expected: []sql.Row{},
			},
			{
				Query:    "call dolt_cherry_pick(@commit1);",
				Expected: []sql.Row{{doltCommit, 0, 0, 0}},
			},
			{
				// Assert that our new commit only has one parent (i.e. not a merge commit)
				Query:    "select count(*) from dolt_commit_ancestors where commit_hash = hashof('HEAD');",
				Expected: []sql.Row{{1}},
			},
			{
				Query:    "SHOW TABLES;",
				Expected: []sql.Row{{"table_a"}},
			},
			{
				Query:    "SELECT * FROM table_a;",
				Expected: []sql.Row{{11, "aa"}, {22, "ab"}},
			},
		},
	},
	{
		Name: "schema change: DROP TABLE",
		SetUpScript: []string{
			"CREATE TABLE dropme (pk BIGINT PRIMARY KEY, v varchar(10));",
			"INSERT INTO dropme VALUES (11, 'aa'), (22, 'ab');",
			"call dolt_commit('-Am', 'create table dropme');",
			"call dolt_checkout('-b', 'branch1');",
			"drop table dropme;",
			"call dolt_commit('-Am', 'drop table dropme');",
			"set @commit1 = hashof('HEAD');",
			"call dolt_checkout('main');",
		},
		Assertions: []queries.ScriptTestAssertion{
			{
				Query:    "SHOW TABLES;",
				Expected: []sql.Row{{"dropme"}},
			},
			{
				Query:    "call dolt_cherry_pick(@commit1);",
				Expected: []sql.Row{{doltCommit, 0, 0, 0}},
			},
			{
				Query:    "SHOW TABLES;",
				Expected: []sql.Row{},
			},
		},
	},
	{
		Name: "schema change: ALTER TABLE ADD COLUMN",
		SetUpScript: []string{
			"create table test(pk int primary key);",
			"call dolt_commit('-Am', 'create table test on main');",
			"call dolt_checkout('-b', 'branch1');",
			"ALTER TABLE test ADD COLUMN v VARCHAR(100);",
			"call dolt_commit('-am', 'add column v to test on branch1');",
			"set @commit1 = hashof('HEAD');",
			"call dolt_checkout('main');",
		},
		Assertions: []queries.ScriptTestAssertion{
			{
				Query:    "call dolt_cherry_pick(@commit1);",
				Expected: []sql.Row{{doltCommit, 0, 0, 0}},
			},
			{
				Query:    "SHOW CREATE TABLE test;",
				Expected: []sql.Row{{"test", "CREATE TABLE `test` (\n  `pk` int NOT NULL,\n  `v` varchar(100),\n  PRIMARY KEY (`pk`)\n) ENGINE=InnoDB DEFAULT CHARSET=utf8mb4 COLLATE=utf8mb4_0900_bin"}},
			},
		},
	},
	{
		Name: "schema change: ALTER TABLE DROP COLUMN",
		SetUpScript: []string{
			"create table test(pk int primary key, v varchar(100));",
			"call dolt_commit('-Am', 'create table test on main');",
			"call dolt_checkout('-b', 'branch1');",
			"ALTER TABLE test DROP COLUMN v;",
			"call dolt_commit('-am', 'drop column v from test on branch1');",
			"set @commit1 = hashof('HEAD');",
			"call dolt_checkout('main');",
		},
		Assertions: []queries.ScriptTestAssertion{
			{
				Query:    "call dolt_cherry_pick(@commit1);",
				Expected: []sql.Row{{doltCommit, 0, 0, 0}},
			},
			{
				Query:    "SHOW CREATE TABLE test;",
				Expected: []sql.Row{{"test", "CREATE TABLE `test` (\n  `pk` int NOT NULL,\n  PRIMARY KEY (`pk`)\n) ENGINE=InnoDB DEFAULT CHARSET=utf8mb4 COLLATE=utf8mb4_0900_bin"}},
			},
		},
	},
	{
		Name: "schema change: ALTER TABLE RENAME COLUMN",
		SetUpScript: []string{
			"create table test(pk int primary key, v1 varchar(100));",
			"call dolt_commit('-Am', 'create table test on main');",
			"call dolt_checkout('-b', 'branch1');",
			"ALTER TABLE test RENAME COLUMN v1 to v2;",
			"call dolt_commit('-am', 'rename column v1 to v2 in test on branch1');",
			"set @commit1 = hashof('HEAD');",
			"call dolt_checkout('main');",
		},
		Assertions: []queries.ScriptTestAssertion{
			{
				Query:    "call dolt_cherry_pick(@commit1);",
				Expected: []sql.Row{{doltCommit, 0, 0, 0}},
			},
			{
				Query:    "SHOW CREATE TABLE test;",
				Expected: []sql.Row{{"test", "CREATE TABLE `test` (\n  `pk` int NOT NULL,\n  `v2` varchar(100),\n  PRIMARY KEY (`pk`)\n) ENGINE=InnoDB DEFAULT CHARSET=utf8mb4 COLLATE=utf8mb4_0900_bin"}},
			},
		},
	},
	{
		Name: "abort (@@autocommit=0)",
		SetUpScript: []string{
			"SET @@autocommit=0;",
			"create table t (pk int primary key, v varchar(100));",
			"insert into t values (1, 'one');",
			"call dolt_commit('-Am', 'create table t');",
			"call dolt_checkout('-b', 'branch1');",
			"update t set v=\"uno\" where pk=1;",
			"call dolt_commit('-Am', 'updating row 1 -> uno');",
			"alter table t drop column v;",
			"call dolt_commit('-am', 'drop column v');",
			"call dolt_checkout('main');",
		},
		Assertions: []queries.ScriptTestAssertion{
			{
				Query:    "call dolt_cherry_pick(hashof('branch1'));",
				Expected: []sql.Row{{"", 1, 0, 0}},
			},
			{
				Query:    "select * from dolt_conflicts;",
				Expected: []sql.Row{{"t", uint64(1)}},
			},
			{
				Query: "select base_pk, base_v, our_pk, our_diff_type, their_pk, their_diff_type from dolt_conflicts_t;",
				Expected: []sql.Row{
					{1, "uno", 1, "modified", 1, "modified"},
				},
			},
			{
				Query:    "call dolt_cherry_pick('--abort');",
				Expected: []sql.Row{{"", 0, 0, 0}},
			},
			{
				Query:    "select * from dolt_conflicts;",
				Expected: []sql.Row{},
			},
			{
				Query:    "select * from t;",
				Expected: []sql.Row{{1, "one"}},
			},
		},
	},
	{
		Name: "abort (@@autocommit=1)",
		SetUpScript: []string{
			"SET @@autocommit=1;",
			"SET @@dolt_allow_commit_conflicts=1;",
			"create table t (pk int primary key, v varchar(100));",
			"insert into t values (1, 'one');",
			"call dolt_commit('-Am', 'create table t');",
			"call dolt_checkout('-b', 'branch1');",
			"update t set v=\"uno\" where pk=1;",
			"call dolt_commit('-Am', 'updating row 1 -> uno');",
			"alter table t drop column v;",
			"call dolt_commit('-am', 'drop column v');",
			"call dolt_checkout('main');",
		},
		Assertions: []queries.ScriptTestAssertion{
			{
				Query:    "call dolt_cherry_pick(hashof('branch1'));",
				Expected: []sql.Row{{"", 1, 0, 0}},
			},
			{
				Query:    "select * from dolt_conflicts;",
				Expected: []sql.Row{{"t", uint64(1)}},
			},
			{
				Query: "select base_pk, base_v, our_pk, our_diff_type, their_pk, their_diff_type from dolt_conflicts_t;",
				Expected: []sql.Row{
					{1, "uno", 1, "modified", 1, "modified"},
				},
			},
			{
				Query:    "call dolt_cherry_pick('--abort');",
				Expected: []sql.Row{{"", 0, 0, 0}},
			},
			{
				Query:    "select * from dolt_conflicts;",
				Expected: []sql.Row{},
			},
			{
				Query:    "select * from t;",
				Expected: []sql.Row{{1, "one"}},
			},
		},
	},
	{
		Name: "conflict resolution (@@autocommit=0)",
		SetUpScript: []string{
			"SET @@autocommit=0;",
			"create table t (pk int primary key, v varchar(100));",
			"insert into t values (1, 'one');",
			"call dolt_commit('-Am', 'create table t');",
			"call dolt_checkout('-b', 'branch1');",
			"update t set v=\"uno\" where pk=1;",
			"call dolt_commit('-Am', 'updating row 1 -> uno');",
			"alter table t drop column v;",
			"call dolt_commit('-am', 'drop column v');",
			"call dolt_checkout('main');",
		},
		Assertions: []queries.ScriptTestAssertion{
			{
				Query:    "call dolt_cherry_pick(hashof('branch1'));",
				Expected: []sql.Row{{"", 1, 0, 0}},
			},
			{
				Query:    "select * from dolt_conflicts;",
				Expected: []sql.Row{{"t", uint64(1)}},
			},
			{
				Query:    "select * from dolt_status",
				Expected: []sql.Row{{"t", false, "modified"}, {"t", false, "conflict"}},
			},
			{
				Query: "select base_pk, base_v, our_pk, our_diff_type, their_pk, their_diff_type from dolt_conflicts_t;",
				Expected: []sql.Row{
					{1, "uno", 1, "modified", 1, "modified"},
				},
			},
			{
				Query:    "call dolt_conflicts_resolve('--ours', 't');",
				Expected: []sql.Row{{0}},
			},
			{
				Query:    "select * from dolt_status",
				Expected: []sql.Row{{"t", false, "modified"}},
			},
			{
				Query:    "select * from dolt_conflicts;",
				Expected: []sql.Row{},
			},
			{
				Query:    "select * from t;",
				Expected: []sql.Row{{1}},
			},
			{
				Query:    "call dolt_commit('-am', 'committing cherry-pick');",
				Expected: []sql.Row{{doltCommit}},
			},
			{
				// Assert that our new commit only has one parent (i.e. not a merge commit)
				Query:    "select count(*) from dolt_commit_ancestors where commit_hash = hashof('HEAD');",
				Expected: []sql.Row{{1}},
			},
		},
	},
	{
		Name: "conflict resolution (@@autocommit=1)",
		SetUpScript: []string{
			"set @@autocommit=1;",
			"SET @@dolt_allow_commit_conflicts=1;",
			"create table t (pk int primary key, c1 varchar(100));",
			"call dolt_commit('-Am', 'creating table t');",
			"insert into t values (1, \"one\");",
			"call dolt_commit('-Am', 'inserting row 1');",
			"SET @commit1 = hashof('HEAD');",
			"update t set c1=\"uno\" where pk=1;",
			"call dolt_commit('-Am', 'updating row 1 -> uno');",
			"update t set c1=\"ein\" where pk=1;",
			"call dolt_commit('-Am', 'updating row 1 -> ein');",
			"SET @commit2 = hashof('HEAD');",
			"call dolt_reset('--hard', @commit1);",
		},
		Assertions: []queries.ScriptTestAssertion{
			{
				Query:    "SELECT * from dolt_status;",
				Expected: []sql.Row{},
			},
			{
				Query:    "SELECT * from t;",
				Expected: []sql.Row{{1, "one"}},
			},
			{
				Query:    `CALL dolt_cherry_pick(@commit2);`,
				Expected: []sql.Row{{"", 1, 0, 0}},
			},
			{
				Query:    `SELECT * FROM dolt_conflicts;`,
				Expected: []sql.Row{{"t", uint64(1)}},
			},
			{
				Query:    `commit;`,
				Expected: []sql.Row{},
			},
			{
				Query:    `SELECT * FROM dolt_conflicts;`,
				Expected: []sql.Row{{"t", uint64(1)}},
			},
			{
				Query:    `SELECT base_pk, base_c1, our_pk, our_c1, their_diff_type, their_pk, their_c1 FROM dolt_conflicts_t;`,
				Expected: []sql.Row{{1, "uno", 1, "one", "modified", 1, "ein"}},
			},
			{
				Query:    `SELECT * FROM t;`,
				Expected: []sql.Row{{1, "one"}},
			},
			{
				Query:    `call dolt_conflicts_resolve('--theirs', 't');`,
				Expected: []sql.Row{{0}},
			},
			{
				Query:    `SELECT * FROM t;`,
				Expected: []sql.Row{{1, "ein"}},
			},
			{
				Query:    "call dolt_commit('-am', 'committing cherry-pick');",
				Expected: []sql.Row{{doltCommit}},
			},
			{
				// Assert that our new commit only has one parent (i.e. not a merge commit)
				Query:    "select count(*) from dolt_commit_ancestors where commit_hash = hashof('HEAD');",
				Expected: []sql.Row{{1}},
			},
		},
	},
	{
		Name: "abort (@@autocommit=1) with ignored table",
		SetUpScript: []string{
			"INSERT INTO dolt_ignore VALUES ('generated_*', 1);",
			"CREATE TABLE generated_foo (pk int PRIMARY KEY);",
			"CREATE TABLE generated_bar (pk int PRIMARY KEY);",
			"insert into generated_foo values (1);",
			"insert into generated_bar values (1);",
			"SET @@autocommit=1;",
			"SET @@dolt_allow_commit_conflicts=1;",
			"create table t (pk int primary key, v varchar(100));",
			"insert into t values (1, 'one');",
			"call dolt_add('--force', 'generated_bar');",
			"call dolt_commit('-Am', 'create table t');",
			"call dolt_checkout('-b', 'branch1');",
			"update t set v=\"uno\" where pk=1;",
			"call dolt_commit('-Am', 'updating row 1 -> uno');",
			"alter table t drop column v;",
			"call dolt_commit('-am', 'drop column v');",
			"call dolt_checkout('main');",
		},
		Assertions: []queries.ScriptTestAssertion{
			{
				Query:    "call dolt_cherry_pick(hashof('branch1'));",
				Expected: []sql.Row{{"", 1, 0, 0}},
			},
			{
				Query:    "select * from dolt_conflicts;",
				Expected: []sql.Row{{"t", uint64(1)}},
			},
			{
				Query: "select base_pk, base_v, our_pk, our_diff_type, their_pk, their_diff_type from dolt_conflicts_t;",
				Expected: []sql.Row{
					{1, "uno", 1, "modified", 1, "modified"},
				},
			},
			{
				Query: "insert into generated_foo values (2);",
			},
			/*
				// TODO: https://github.com/dolthub/dolt/issues/7411
				// see below
				{
					Query: "insert into generated_bar values (2);",
				},
			*/
			{
				Query:    "call dolt_cherry_pick('--abort');",
				Expected: []sql.Row{{"", 0, 0, 0}},
			},
			{
				Query:    "select * from dolt_conflicts;",
				Expected: []sql.Row{},
			},
			{
				Query:    "select * from t;",
				Expected: []sql.Row{{1, "one"}},
			},
			{
				// An ignored table should still be present (and unstaged) after aborting the merge.
				Query:    "select * from dolt_status;",
				Expected: []sql.Row{{"generated_foo", false, "new table"}},
			},
			{
				// Changes made to the table during the merge should not be reverted.
				Query:    "select * from generated_foo;",
				Expected: []sql.Row{{1}, {2}},
			},
			/*{
				// TODO: https://github.com/dolthub/dolt/issues/7411
				// The table that was force-added should be treated like any other table
				// and reverted to its state before the merge began.
				Query:    "select * from generated_bar;",
				Expected: []sql.Row{{1}},
			},*/
		},
	},
}

var DoltCommitTests = []queries.ScriptTest{
	{
		Name: "CALL DOLT_COMMIT('-ALL') adds all tables (including new ones) to the commit.",
		SetUpScript: []string{
			"CREATE table t (pk int primary key);",
			"INSERT INTO t VALUES (1);",
			"CALL DOLT_ADD('t');",
			"CALL DOLT_COMMIT('-m', 'add table t');",
			"CALL DOLT_RESET('--hard');",
		},
		Assertions: []queries.ScriptTestAssertion{
			{
				Query:    "SELECT * from t;",
				Expected: []sql.Row{{1}},
			},
			// update a table
			{
				Query:    "DELETE from t where pk = 1;",
				Expected: []sql.Row{{types.NewOkResult(1)}},
			},
			{
				Query:    "CALL DOLT_COMMIT('-ALL', '-m', 'update table terminator');",
				Expected: []sql.Row{{doltCommit}},
			},
			// check last commit
			{
				Query:    "select message from dolt_log limit 1",
				Expected: []sql.Row{{"update table terminator"}},
			},
			// amend last commit
			{
				Query:    "CALL DOLT_COMMIT('-amend', '-m', 'update table t');",
				Expected: []sql.Row{{doltCommit}},
			},
			// check amended commit
			{
				Query:    "SELECT * from t;",
				Expected: []sql.Row{},
			},
			{
				Query:    "select message from dolt_log limit 1",
				Expected: []sql.Row{{"update table t"}},
			},
			{
				Query:    "CALL DOLT_RESET('--hard');",
				Expected: []sql.Row{{0}},
			},
			{
				Query:    "SELECT * from t;",
				Expected: []sql.Row{},
			},
			// delete a table
			{
				Query:    "DROP TABLE t;",
				Expected: []sql.Row{{types.NewOkResult(0)}},
			},
			{
				Query:    "CALL DOLT_COMMIT('-Am', 'drop table t');",
				Expected: []sql.Row{{doltCommit}},
			},
			{
				Query:    "CALL DOLT_RESET('--hard');",
				Expected: []sql.Row{{0}},
			},
			{
				Query:       "SELECT * from t;",
				ExpectedErr: sql.ErrTableNotFound,
			},
			// create a table
			{
				Query:    "CREATE table t2 (pk int primary key);",
				Expected: []sql.Row{{types.NewOkResult(0)}},
			},
			{
				Query:    "CALL DOLT_COMMIT('-Am', 'add table 21');",
				Expected: []sql.Row{{doltCommit}},
			},
			// amend last commit
			{
				Query:    "CALL DOLT_COMMIT('-amend', '-m', 'add table 2');",
				Expected: []sql.Row{{doltCommit}},
			},
			// check amended commit
			{
				Query:    "select message from dolt_log limit 1",
				Expected: []sql.Row{{"add table 2"}},
			},
			{
				Query:    "CALL DOLT_RESET('--hard');",
				Expected: []sql.Row{{0}},
			},
			{
				Query:    "SELECT * from t2;",
				Expected: []sql.Row{},
			},
		},
	},
	{
		Name: "dolt commit works with arguments",
		SetUpScript: []string{
			"CREATE table t (pk int primary key);",
			"INSERT INTO t VALUES (1);",
			"CALL DOLT_ADD('t');",
			"CALL DOLT_COMMIT('-m', concat('author: ','somebody'));",
		},
		Assertions: []queries.ScriptTestAssertion{
			{
				Query: "SELECT message from dolt_log where message = 'author: somebody'",
				Expected: []sql.Row{
					{"author: somebody"},
				},
			},
		},
	},
	{
		Name: "CALL DOLT_COMMIT('-amend') works to update commit message",
		SetUpScript: []string{
			"SET @@AUTOCOMMIT=0;",
			"CREATE TABLE test (id INT PRIMARY KEY );",
			"INSERT INTO test (id) VALUES (2)",
			"CALL DOLT_ADD('.');",
			"CALL DOLT_COMMIT('-m', 'original commit message');",
		},
		Assertions: []queries.ScriptTestAssertion{
			{
				Query: "SELECT  message FROM dolt_log;",
				Expected: []sql.Row{
					{"original commit message"},
					{"author: somebody"},
					{"add table 2"},
					{"drop table t"},
					{"update table t"},
					{"add table t"},
					{"checkpoint enginetest database mydb"},
					{"Initialize data repository"},
				},
			},
			{
				Query:    "SELECT to_id, from_id, diff_type FROM dolt_diff_tEST;",
				Expected: []sql.Row{{2, nil, "added"}},
			},
			{
				Query:    "CALL DOLT_COMMIT('--amend', '-m', 'amended commit message');",
				Expected: []sql.Row{{doltCommit}},
			},
			{
				Query: "SELECT  message FROM dolt_log;",
				Expected: []sql.Row{
					{"amended commit message"},
					{"author: somebody"},
					{"add table 2"},
					{"drop table t"},
					{"update table t"},
					{"add table t"},
					{"checkpoint enginetest database mydb"},
					{"Initialize data repository"},
				},
			},
			{
				Query:    "SELECT to_id, from_id, diff_type FROM dolt_diff_test;",
				Expected: []sql.Row{{2, nil, "added"}},
			},
		},
	},
	{
		Name: "CALL DOLT_COMMIT('-amend') works to add changes to a commit",
		SetUpScript: []string{
			"SET @@AUTOCOMMIT=0;",
			"INSERT INTO test (id) VALUES (3)",
			"CALL DOLT_ADD('.');",
			"CALL DOLT_COMMIT('-m', 'original commit message for adding changes to a commit');",
		},
		Assertions: []queries.ScriptTestAssertion{
			{
				Query: "SELECT to_id, from_id, diff_type FROM dolt_diff_test;",
				Expected: []sql.Row{
					{3, nil, "added"},
					{2, nil, "added"},
				},
			},
			{
				Query:    "SELECT COUNT(*) FROM dolt_status;",
				Expected: []sql.Row{{0}},
			},
			{
				Query: "SELECT  message FROM dolt_log;",
				Expected: []sql.Row{
					{"original commit message for adding changes to a commit"},
					{"amended commit message"},
					{"author: somebody"},
					{"add table 2"},
					{"drop table t"},
					{"update table t"},
					{"add table t"},
					{"checkpoint enginetest database mydb"},
					{"Initialize data repository"},
				},
			},
			{
				Query:    "INSERT INTO test (id) VALUES (4)",
				Expected: []sql.Row{{types.NewOkResult(1)}},
			},
			{
				Query:    "SELECT COUNT(*) FROM dolt_status;",
				Expected: []sql.Row{{1}},
			},
			{
				Query:    "CALL DOLT_ADD('.');",
				Expected: []sql.Row{{0}},
			},
			{
				Query:    "CALL DOLT_COMMIT('--amend');",
				Expected: []sql.Row{{doltCommit}},
			},
			{
				Query: "SELECT message FROM dolt_log;",
				Expected: []sql.Row{
					{"original commit message for adding changes to a commit"},
					{"amended commit message"},
					{"author: somebody"},
					{"add table 2"},
					{"drop table t"},
					{"update table t"},
					{"add table t"},
					{"checkpoint enginetest database mydb"},
					{"Initialize data repository"},
				},
			},
			{
				Query: "SELECT to_id, from_id, diff_type FROM dolt_diff_test;",
				Expected: []sql.Row{
					{4, nil, "added"},
					{3, nil, "added"},
					{2, nil, "added"},
				},
			},
			{
				Query:    "INSERT INTO test (id) VALUES (5)",
				Expected: []sql.Row{{types.NewOkResult(1)}},
			},
			{
				Query:    "SELECT COUNT(*) FROM dolt_status;",
				Expected: []sql.Row{{1}},
			},
			{
				Query:    "CALL DOLT_ADD('.');",
				Expected: []sql.Row{{0}},
			},
			{
				Query:    "CALL DOLT_COMMIT('--amend', '-m', 'amended commit with added changes');",
				Expected: []sql.Row{{doltCommit}},
			},
			{
				Query:    "SELECT COUNT(*) FROM dolt_status;",
				Expected: []sql.Row{{0}},
			},
			{
				Query: "SELECT message FROM dolt_log;",
				Expected: []sql.Row{
					{"amended commit with added changes"},
					{"amended commit message"},
					{"author: somebody"},
					{"add table 2"},
					{"drop table t"},
					{"update table t"},
					{"add table t"},
					{"checkpoint enginetest database mydb"},
					{"Initialize data repository"},
				},
			},
			{
				Query: "SELECT to_id, from_id, diff_type FROM dolt_diff_test;",
				Expected: []sql.Row{
					{5, nil, "added"},
					{4, nil, "added"},
					{3, nil, "added"},
					{2, nil, "added"},
				},
			},
		},
	},
	{
		Name: "CALL DOLT_COMMIT('-amend') works to remove changes from a commit",
		SetUpScript: []string{
			"SET @@AUTOCOMMIT=0;",
			"INSERT INTO test (id) VALUES (6)",
			"INSERT INTO test (id) VALUES (7)",
			"CALL DOLT_ADD('.');",
			"CALL DOLT_COMMIT('-m', 'original commit message');",
		},
		Assertions: []queries.ScriptTestAssertion{
			{
				Query:    "SELECT * FROM test;",
				Expected: []sql.Row{{2}, {3}, {4}, {5}, {6}, {7}},
			},
			{
				Query: "SELECT to_id, from_id, diff_type FROM dolt_diff_test;",
				Expected: []sql.Row{
					{7, nil, "added"},
					{6, nil, "added"},
					{5, nil, "added"},
					{4, nil, "added"},
					{3, nil, "added"},
					{2, nil, "added"},
				},
			},
			{
				Query:    "DELETE FROM test WHERE id = 6",
				Expected: []sql.Row{{types.NewOkResult(1)}},
			},
			{
				Query:    "CALL DOLT_ADD('.');",
				Expected: []sql.Row{{0}},
			},
			{
				Query:    "CALL DOLT_COMMIT('--amend', '-m', 'amended commit with removed changes');",
				Expected: []sql.Row{{doltCommit}},
			},
			{
				Query:    "SELECT * FROM test;",
				Expected: []sql.Row{{2}, {3}, {4}, {5}, {7}},
			},
			{
				Query: "SELECT message FROM dolt_log;",
				Expected: []sql.Row{
					{"amended commit with removed changes"},
					{"amended commit with added changes"},
					{"amended commit message"},
					{"author: somebody"},
					{"add table 2"},
					{"drop table t"},
					{"update table t"},
					{"add table t"},
					{"checkpoint enginetest database mydb"},
					{"Initialize data repository"},
				},
			},
			{
				Query: "SELECT to_id, from_id, diff_type FROM dolt_diff_test;",
				Expected: []sql.Row{
					{7, nil, "added"},
					{5, nil, "added"},
					{4, nil, "added"},
					{3, nil, "added"},
					{2, nil, "added"},
				},
			},
		},
	},
	{
		Name: "CALL DOLT_COMMIT('-amend') works to update a merge commit",
		SetUpScript: []string{
			"SET @@AUTOCOMMIT=0;",

			"CREATE TABLE test2 (id INT PRIMARY KEY, id2 INT);",
			"CALL DOLT_ADD('.');",
			"CALL DOLT_COMMIT('-m', 'original table');",

			"CALL DOLT_CHECKOUT('-b','test-branch');",
			"INSERT INTO test2 (id, id2) VALUES (0, 2)",
			"CALL DOLT_ADD('.');",
			"CALL DOLT_COMMIT('-m', 'conflicting commit message');",

			"CALL DOLT_CHECKOUT('main');",
			"INSERT INTO test2 (id, id2) VALUES (0, 1)",
			"CALL DOLT_ADD('.');",
			"CALL DOLT_COMMIT('-m', 'original commit message');",

			"CALL DOLT_MERGE('test-branch');",
			"CALL DOLT_CONFLICTS_RESOLVE('--theirs', '.');",
			"CALL DOLT_COMMIT('-m', 'final merge');",
		},
		Assertions: []queries.ScriptTestAssertion{
			{
				Query:    "CALL DOLT_COMMIT('--amend', '-m', 'new merge');",
				Expected: []sql.Row{{doltCommit}},
			},
			{
				Query: "SELECT message FROM dolt_log;",
				Expected: []sql.Row{
					{"new merge"},
					{"original commit message"},
					{"conflicting commit message"},
					{"original table"},
					{"amended commit with removed changes"},
					{"amended commit with added changes"},
					{"amended commit message"},
					{"author: somebody"},
					{"add table 2"},
					{"drop table t"},
					{"update table t"},
					{"add table t"},
					{"checkpoint enginetest database mydb"},
					{"Initialize data repository"},
				},
			},
			{
				Query:    "SET @hash=(SELECT commit_hash FROM dolt_log LIMIT 1);",
				Expected: []sql.Row{{}},
			},
			{
				Query:    "SELECT COUNT(parent_hash) FROM dolt_commit_ancestors WHERE commit_hash= @hash;",
				Expected: []sql.Row{{2}},
			},
		},
	},
}

var DoltIndexPrefixScripts = []queries.ScriptTest{
	{
		Name: "inline secondary indexes with collation",
		SetUpScript: []string{
			"create table t (i int primary key, v1 varchar(10), v2 varchar(10), unique index (v1(3),v2(5))) collate utf8mb4_0900_ai_ci",
		},
		Assertions: []queries.ScriptTestAssertion{
			{
				Query:    "show create table t",
				Expected: []sql.Row{{"t", "CREATE TABLE `t` (\n  `i` int NOT NULL,\n  `v1` varchar(10),\n  `v2` varchar(10),\n  PRIMARY KEY (`i`),\n  UNIQUE KEY `v1` (`v1`(3),`v2`(5))\n) ENGINE=InnoDB DEFAULT CHARSET=utf8mb4 COLLATE=utf8mb4_0900_ai_ci"}},
			},
			{
				Query:    "insert into t values (0, 'a', 'a'), (1, 'ab','ab'), (2, 'abc', 'abc'), (3, 'abcde', 'abcde')",
				Expected: []sql.Row{{types.NewOkResult(4)}},
			},
			{
				Query:       "insert into t values (99, 'ABC', 'ABCDE')",
				ExpectedErr: sql.ErrUniqueKeyViolation,
			},
			{
				Query:          "insert into t values (99, 'ABC', 'ABCDE')",
				ExpectedErrStr: "duplicate unique key given: [ABC,ABCDE]",
			},
			{
				Query:       "insert into t values (99, 'ABC123', 'ABCDE123')",
				ExpectedErr: sql.ErrUniqueKeyViolation,
			},
			{
				Query:          "insert into t values (99, 'ABC123', 'ABCDE123')",
				ExpectedErrStr: "duplicate unique key given: [ABC,ABCDE]",
			},
			{
				Query: "select * from t where v1 = 'A'",
				Expected: []sql.Row{
					{0, "a", "a"},
				},
			},
			{
				Query: "select * from t where v1 = 'ABC'",
				Expected: []sql.Row{
					{2, "abc", "abc"},
				},
			},
			{
				Query:    "select * from t where v1 = 'ABCD'",
				Expected: []sql.Row{},
			},
			{
				Query: "select * from t where v1 > 'A' and v1 < 'ABCDE'",
				Expected: []sql.Row{
					{1, "ab", "ab"},
					{2, "abc", "abc"},
				},
			},
			{
				Query: "select * from t where v1 > 'A' and v2 < 'ABCDE'",
				Expected: []sql.Row{
					{1, "ab", "ab"},
					{2, "abc", "abc"},
				},
			},
			{
				Query: "update t set v1 = concat(v1, 'Z') where v1 >= 'A'",
				Expected: []sql.Row{
					{types.OkResult{RowsAffected: 4, InsertID: 0, Info: plan.UpdateInfo{Matched: 4, Updated: 4}}},
				},
			},
			{
				Query: "select * from t",
				Expected: []sql.Row{
					{0, "aZ", "a"},
					{1, "abZ", "ab"},
					{2, "abcZ", "abc"},
					{3, "abcdeZ", "abcde"},
				},
			},
			{
				Query: "delete from t where v1 >= 'A'",
				Expected: []sql.Row{
					{types.OkResult{RowsAffected: 4}},
				},
			},
			{
				Query:    "select * from t",
				Expected: []sql.Row{},
			},
		},
	},
	// TODO: these should eventually go in GMS, but it doesn't currently support index rewrite on column modify
	{
		Name: "drop prefix lengths when modifying column to non string type",
		SetUpScript: []string{
			"create table t (j varchar(100), index (j(10)))",
		},
		Assertions: []queries.ScriptTestAssertion{
			{
				Query:    "alter table t modify column j int",
				Expected: []sql.Row{{types.OkResult{}}},
			},
			{
				Query:    "show create table t",
				Expected: []sql.Row{{"t", "CREATE TABLE `t` (\n  `j` int,\n  KEY `j` (`j`)\n) ENGINE=InnoDB DEFAULT CHARSET=utf8mb4 COLLATE=utf8mb4_0900_bin"}},
			},
		},
	},
	{
		Name: "drop prefix length when modifying columns to invalid string type",
		SetUpScript: []string{
			"create table t (j varchar(100), index (j(10)))",
		},
		Assertions: []queries.ScriptTestAssertion{
			{
				Query:    "alter table t modify column j varchar(2)",
				Expected: []sql.Row{{types.OkResult{}}},
			},
			{
				Query:    "show create table t",
				Expected: []sql.Row{{"t", "CREATE TABLE `t` (\n  `j` varchar(2),\n  KEY `j` (`j`)\n) ENGINE=InnoDB DEFAULT CHARSET=utf8mb4 COLLATE=utf8mb4_0900_bin"}},
			},
		},
	},
	{
		Name: "preserve prefix length when modifying column to valid string type",
		SetUpScript: []string{
			"create table t (j varchar(100), index (j(10)))",
		},
		Assertions: []queries.ScriptTestAssertion{
			{
				Query:    "alter table t modify column j varchar(200)",
				Expected: []sql.Row{{types.OkResult{}}},
			},
			{
				Query:    "show create table t",
				Expected: []sql.Row{{"t", "CREATE TABLE `t` (\n  `j` varchar(200),\n  KEY `j` (`j`(10))\n) ENGINE=InnoDB DEFAULT CHARSET=utf8mb4 COLLATE=utf8mb4_0900_bin"}},
			},
		},
	},
	{
		Name: "preserve prefix lengths when there are other unchanged prefix lengths",
		SetUpScript: []string{
			"create table t (i varchar(100), j varchar(100), index (i(10), j(10)))",
		},
		Assertions: []queries.ScriptTestAssertion{
			{
				Query:    "alter table t modify column j int",
				Expected: []sql.Row{{types.OkResult{}}},
			},
			{
				Query:    "show create table t",
				Expected: []sql.Row{{"t", "CREATE TABLE `t` (\n  `i` varchar(100),\n  `j` int,\n  KEY `i` (`i`(10),`j`)\n) ENGINE=InnoDB DEFAULT CHARSET=utf8mb4 COLLATE=utf8mb4_0900_bin"}},
			},
		},
	},
	{
		Name: "prefix length too long",
		SetUpScript: []string{
			"create table t (i blob, index(i(3072)))",
		},
		Assertions: []queries.ScriptTestAssertion{
			{
				Query:       "alter table t modify column i text",
				ExpectedErr: sql.ErrKeyTooLong,
			},
		},
	},
}

// DoltCallAsOf are tests of using CALL ... AS OF using commits
var DoltCallAsOf = []queries.ScriptTest{
	{
		Name: "Database syntax properly handles inter-CALL communication",
		SetUpScript: []string{
			`CREATE PROCEDURE p1()
BEGIN
	DECLARE str VARCHAR(20);
    CALL p2(str);
	SET str = CONCAT('a', str);
    SELECT str;
END`,
			`CREATE PROCEDURE p2(OUT param VARCHAR(20))
BEGIN
	SET param = 'b';
END`,
			"CALL DOLT_ADD('-A');",
			"CALL DOLT_COMMIT('-m', 'First procedures');",
			"CALL DOLT_BRANCH('p12');",
			"DROP PROCEDURE p1;",
			"DROP PROCEDURE p2;",
			`CREATE PROCEDURE p1()
BEGIN
	DECLARE str VARCHAR(20);
    CALL p2(str);
	SET str = CONCAT('c', str);
    SELECT str;
END`,
			`CREATE PROCEDURE p2(OUT param VARCHAR(20))
BEGIN
	SET param = 'd';
END`,
			"CALL DOLT_ADD('-A');",
			"CALL DOLT_COMMIT('-m', 'Second procedures');",
		},
		Assertions: []queries.ScriptTestAssertion{
			{
				Query:    "CALL p1();",
				Expected: []sql.Row{{"cd"}},
			},
			{
				Query:    "CALL `mydb/main`.p1();",
				Expected: []sql.Row{{"cd"}},
			},
			{
				Query:    "CALL `mydb/p12`.p1();",
				Expected: []sql.Row{{"ab"}},
			},
		},
	},
	{
		Name: "CALL ... AS OF references historic data through nested calls",
		SetUpScript: []string{
			"CREATE TABLE test (v1 BIGINT);",
			"INSERT INTO test VALUES (1);",
			`CREATE PROCEDURE p1()
BEGIN
	CALL p2();
END`,
			`CREATE PROCEDURE p2()
BEGIN
	SELECT * FROM test;
END`,
			"CALL DOLT_ADD('-A');",
			"CALL DOLT_COMMIT('-m', 'commit message');",
			"UPDATE test SET v1 = 2;",
			"CALL DOLT_ADD('-A');",
			"CALL DOLT_COMMIT('-m', 'commit message');",
			"UPDATE test SET v1 = 3;",
			"CALL DOLT_ADD('-A');",
			"CALL DOLT_COMMIT('-m', 'commit message');",
			"UPDATE test SET v1 = 4;",
			"CALL DOLT_ADD('-A');",
			"CALL DOLT_COMMIT('-m', 'commit message');",
		},
		Assertions: []queries.ScriptTestAssertion{
			{
				Query:    "CALL p1();",
				Expected: []sql.Row{{4}},
			},
			{
				Query:    "CALL p1() AS OF 'HEAD';",
				Expected: []sql.Row{{4}},
			},
			{
				Query:    "CALL p1() AS OF 'HEAD~1';",
				Expected: []sql.Row{{3}},
			},
			{
				Query:    "CALL p1() AS OF 'HEAD~2';",
				Expected: []sql.Row{{2}},
			},
			{
				Query:    "CALL p1() AS OF 'HEAD~3';",
				Expected: []sql.Row{{1}},
			},
		},
	},
	{
		Name: "CALL ... AS OF doesn't overwrite nested CALL ... AS OF",
		SetUpScript: []string{
			"CREATE TABLE myhistorytable (pk BIGINT PRIMARY KEY, s TEXT);",
			"INSERT INTO myhistorytable VALUES (1, 'first row, 1'), (2, 'second row, 1'), (3, 'third row, 1');",
			"CREATE PROCEDURE p1() BEGIN CALL p2(); END",
			"CREATE PROCEDURE p1a() BEGIN CALL p2() AS OF 'HEAD~2'; END",
			"CREATE PROCEDURE p1b() BEGIN CALL p2a(); END",
			"CREATE PROCEDURE p2() BEGIN SELECT * FROM myhistorytable; END",
			"CALL DOLT_ADD('-A');",
			"CALL DOLT_COMMIT('-m', 'commit message');",
			"DELETE FROM myhistorytable;",
			"INSERT INTO myhistorytable VALUES (1, 'first row, 2'), (2, 'second row, 2'), (3, 'third row, 2');",
			"CALL DOLT_ADD('-A');",
			"CALL DOLT_COMMIT('-m', 'commit message');",
			"DROP TABLE myhistorytable;",
			"CREATE TABLE myhistorytable (pk BIGINT PRIMARY KEY, s TEXT, c TEXT);",
			"INSERT INTO myhistorytable VALUES (1, 'first row, 3', '1'), (2, 'second row, 3', '2'), (3, 'third row, 3', '3');",
			"CREATE PROCEDURE p2a() BEGIN SELECT * FROM myhistorytable AS OF 'HEAD~1'; END",
			"CALL DOLT_ADD('-A');",
			"CALL DOLT_COMMIT('-m', 'commit message');",
		},
		Assertions: []queries.ScriptTestAssertion{
			{
				Query: "CALL p1();",
				Expected: []sql.Row{
					{int64(1), "first row, 3", "1"},
					{int64(2), "second row, 3", "2"},
					{int64(3), "third row, 3", "3"},
				},
			},
			{
				Query: "CALL p1a();",
				Expected: []sql.Row{
					{int64(1), "first row, 1"},
					{int64(2), "second row, 1"},
					{int64(3), "third row, 1"},
				},
			},
			{
				Query: "CALL p1b();",
				Expected: []sql.Row{
					{int64(1), "first row, 2"},
					{int64(2), "second row, 2"},
					{int64(3), "third row, 2"},
				},
			},
			{
				Query: "CALL p2();",
				Expected: []sql.Row{
					{int64(1), "first row, 3", "1"},
					{int64(2), "second row, 3", "2"},
					{int64(3), "third row, 3", "3"},
				},
			},
			{
				Query: "CALL p2a();",
				Expected: []sql.Row{
					{int64(1), "first row, 2"},
					{int64(2), "second row, 2"},
					{int64(3), "third row, 2"},
				},
			},
			{
				Query: "CALL p1() AS OF 'HEAD~2';",
				Expected: []sql.Row{
					{int64(1), "first row, 1"},
					{int64(2), "second row, 1"},
					{int64(3), "third row, 1"},
				},
			},
			{
				Query: "CALL p1a() AS OF 'HEAD';",
				Expected: []sql.Row{
					{int64(1), "first row, 1"},
					{int64(2), "second row, 1"},
					{int64(3), "third row, 1"},
				},
			},
			{
				Query: "CALL p1b() AS OF 'HEAD';",
				Expected: []sql.Row{
					{int64(1), "first row, 2"},
					{int64(2), "second row, 2"},
					{int64(3), "third row, 2"},
				},
			},
			{
				Query: "CALL p2() AS OF 'HEAD~2';",
				Expected: []sql.Row{
					{int64(1), "first row, 1"},
					{int64(2), "second row, 1"},
					{int64(3), "third row, 1"},
				},
			},
			{
				Query: "CALL p2a() AS OF 'HEAD';",
				Expected: []sql.Row{
					{int64(1), "first row, 2"},
					{int64(2), "second row, 2"},
					{int64(3), "third row, 2"},
				},
			},
		},
	},
	{
		Name: "CALL ... AS OF errors if attempting to modify a table",
		SetUpScript: []string{
			"CREATE TABLE test (v1 BIGINT);",
			"INSERT INTO test VALUES (2);",
			"CALL DOLT_ADD('-A');",
			"CALL DOLT_COMMIT('-m', 'commit message');",
			`CREATE PROCEDURE p1()
BEGIN
	UPDATE test SET v1 = v1 * 2;
END`,
			"CALL DOLT_ADD('-A');",
			"CALL DOLT_COMMIT('-m', 'commit message');",
		},
		Assertions: []queries.ScriptTestAssertion{
			{
				Query:    "SELECT * FROM test;",
				Expected: []sql.Row{{2}},
			},
			{
				Query:    "CALL p1();",
				Expected: []sql.Row{{types.OkResult{RowsAffected: 1, Info: plan.UpdateInfo{Matched: 1, Updated: 1}}}},
			},
			{
				Query:    "SELECT * FROM test;",
				Expected: []sql.Row{{4}},
			},
			{
				Query:       "CALL p1() AS OF 'HEAD~1';",
				ExpectedErr: sql.ErrProcedureCallAsOfReadOnly,
			},
		},
	},
	{
		Name: "Database syntax propagates to inner calls",
		SetUpScript: []string{
			"CALL DOLT_CHECKOUT('main');",
			`CREATE PROCEDURE p4()
BEGIN
	CALL p5();
END`,
			`CREATE PROCEDURE p5()
BEGIN
	SELECT 3;
END`,
			"CALL DOLT_ADD('-A');",
			"CALL DOLT_COMMIT('-m', 'commit message');",
			"CALL DOLT_BRANCH('p45');",
			"DROP PROCEDURE p4;",
			"DROP PROCEDURE p5;",
			`CREATE PROCEDURE p4()
BEGIN
	CALL p5();
END`,
			`CREATE PROCEDURE p5()
BEGIN
	SELECT 4;
END`,
			"CALL DOLT_ADD('-A');",
			"CALL DOLT_COMMIT('-m', 'commit message');",
		},
		Assertions: []queries.ScriptTestAssertion{
			{
				Query:    "CALL p4();",
				Expected: []sql.Row{{4}},
			},
			{
				Query:    "CALL p5();",
				Expected: []sql.Row{{4}},
			},
			{
				Query:    "CALL `mydb/main`.p4();",
				Expected: []sql.Row{{4}},
			},
			{
				Query:    "CALL `mydb/main`.p5();",
				Expected: []sql.Row{{4}},
			},
			{
				Query:    "CALL `mydb/p45`.p4();",
				Expected: []sql.Row{{3}},
			},
			{
				Query:    "CALL `mydb/p45`.p5();",
				Expected: []sql.Row{{3}},
			},
		},
	},
	{
		Name: "Database syntax with AS OF",
		SetUpScript: []string{
			"CREATE TABLE test (v1 BIGINT);",
			"INSERT INTO test VALUES (2);",
			`CREATE PROCEDURE p1()
BEGIN
	SELECT v1 * 10 FROM test;
END`,
			"CALL DOLT_ADD('-A');",
			"CALL DOLT_COMMIT('-m', 'commit message');",
			"CALL DOLT_BRANCH('other');",
			"DROP PROCEDURE p1;",
			`CREATE PROCEDURE p1()
BEGIN
	SELECT v1 * 100 FROM test;
END`,
			"UPDATE test SET v1 = 3;",
			"CALL DOLT_ADD('-A');",
			"CALL DOLT_COMMIT('-m', 'commit message');",
		},
		Assertions: []queries.ScriptTestAssertion{
			{
				Query:    "CALL p1();",
				Expected: []sql.Row{{300}},
			},
			{
				Query:    "CALL `mydb/main`.p1();",
				Expected: []sql.Row{{300}},
			},
			{
				Query:    "CALL `mydb/other`.p1();",
				Expected: []sql.Row{{30}},
			},
			{
				Query:    "CALL p1() AS OF 'HEAD';",
				Expected: []sql.Row{{300}},
			},
			{
				Query:    "CALL `mydb/main`.p1() AS OF 'HEAD';",
				Expected: []sql.Row{{300}},
			},
			{
				Query:    "CALL `mydb/other`.p1() AS OF 'HEAD';",
				Expected: []sql.Row{{30}},
			},
			{
				Query:    "CALL p1() AS OF 'HEAD~1';",
				Expected: []sql.Row{{200}},
			},
			{
				Query:    "CALL `mydb/main`.p1() AS OF 'HEAD~1';",
				Expected: []sql.Row{{200}},
			},
			{
				Query:    "CALL `mydb/other`.p1() AS OF 'HEAD~1';",
				Expected: []sql.Row{{20}},
			},
		},
	},
}

var DoltSystemVariables = []queries.ScriptTest{
	{
		Name: "DOLT_SHOW_SYSTEM_TABLES",
		SetUpScript: []string{
			"CREATE TABLE test (pk int PRIMARY KEY);",
			"SET @@DOLT_SHOW_SYSTEM_TABLES=1",
		},
		Assertions: []queries.ScriptTestAssertion{
			{
				Query: "SHOW TABLES;",
				Expected: []sql.Row{
					{"dolt_branches"},
					{"dolt_commit_ancestors"},
					{"dolt_commit_diff_test"},
					{"dolt_commits"},
					{"dolt_conflicts"},
					{"dolt_conflicts_test"},
					{"dolt_constraint_violations"},
					{"dolt_constraint_violations_test"},
					{"dolt_diff_test"},
					{"dolt_history_test"},
					{"dolt_log"},
					{"dolt_remote_branches"},
					{"dolt_remotes"},
					{"dolt_status"},
					{"dolt_workspace_test"},
					{"test"},
				},
			},
		},
	},
}

// DoltTempTableScripts tests temporary tables.
// Temporary tables are not supported in GMS, eventually should move those tests there.
var DoltTempTableScripts = []queries.ScriptTest{
	{
		Name: "temporary table supports auto increment",
		SetUpScript: []string{
			"create temporary table t (i int primary key auto_increment)",
		},
		Assertions: []queries.ScriptTestAssertion{
			{
				Query: "show create table t;",
				Expected: []sql.Row{
					{"t", "CREATE TABLE `t` (\n" +
						"  `i` int NOT NULL AUTO_INCREMENT,\n" +
						"  PRIMARY KEY (`i`)\n" +
						") ENGINE=InnoDB DEFAULT CHARSET=utf8mb4 COLLATE=utf8mb4_0900_bin"},
				},
			},
			{
				Query: "insert into t values (), (), ()",
				Expected: []sql.Row{
					{types.OkResult{RowsAffected: 3, InsertID: 1}},
				},
			},
			{
				Query: "show create table t;",
				Expected: []sql.Row{
					{"t", "CREATE TABLE `t` (\n" +
						"  `i` int NOT NULL AUTO_INCREMENT,\n" +
						"  PRIMARY KEY (`i`)\n" +
						") ENGINE=InnoDB AUTO_INCREMENT=4 DEFAULT CHARSET=utf8mb4 COLLATE=utf8mb4_0900_bin"},
				},
			},
			{
				Query: "select * from t",
				Expected: []sql.Row{
					{1},
					{2},
					{3},
				},
			},
			{
				Query: "insert into t values (100), (1000)",
				Expected: []sql.Row{
					{types.OkResult{RowsAffected: 2, InsertID: 1}},
				},
			},
			{
				Query: "show create table t;",
				Expected: []sql.Row{
					{"t", "CREATE TABLE `t` (\n" +
						"  `i` int NOT NULL AUTO_INCREMENT,\n" +
						"  PRIMARY KEY (`i`)\n" +
						") ENGINE=InnoDB AUTO_INCREMENT=1001 DEFAULT CHARSET=utf8mb4 COLLATE=utf8mb4_0900_bin"},
				},
			},
			{
				Query: "insert into t values (), (), ()",
				Expected: []sql.Row{
					{types.OkResult{RowsAffected: 3, InsertID: 0x3e9}},
				},
			},
			{
				Query: "select * from t",
				Expected: []sql.Row{
					{1},
					{2},
					{3},
					{100},
					{1000},
					{1001},
					{1002},
					{1003},
				},
			},
		},
	},
	{
		Name: "temporary table tag collision",
		SetUpScript: []string{
			"CREATE TABLE note(a int, b int, userid int);",
		},
		Assertions: []queries.ScriptTestAssertion{
			{
				Query: "CREATE TEMPORARY TABLE tmp_tbl(a int, b int, c int, d int, e int, f int, g int);",
				Expected: []sql.Row{
					{types.NewOkResult(0)},
				},
			},
		},
	},
}<|MERGE_RESOLUTION|>--- conflicted
+++ resolved
@@ -5663,7 +5663,6 @@
 			},
 		},
 	},
-<<<<<<< HEAD
 	{
 		// this behavior aligns with how we treat branches
 		Name: "hard reset inserted rows continues auto increment",
@@ -5721,8 +5720,6 @@
 			},
 		},
 	},
-=======
->>>>>>> 4af423cd
 }
 
 var DoltCherryPickTests = []queries.ScriptTest{
