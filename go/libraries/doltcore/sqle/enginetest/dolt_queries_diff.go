// Copyright 2022-2024 Dolthub, Inc.
//
// Licensed under the Apache License, Version 2.0 (the "License");
// you may not use this file except in compliance with the License.
// You may obtain a copy of the License at
//
//     http://www.apache.org/licenses/LICENSE-2.0
//
// Unless required by applicable law or agreed to in writing, software
// distributed under the License is distributed on an "AS IS" BASIS,
// WITHOUT WARRANTIES OR CONDITIONS OF ANY KIND, either express or implied.
// See the License for the specific language governing permissions and
// limitations under the License.

package enginetest

import (
	"github.com/dolthub/go-mysql-server/enginetest/queries"
	"github.com/dolthub/go-mysql-server/sql"
	gmstypes "github.com/dolthub/go-mysql-server/sql/types"

	"github.com/dolthub/dolt/go/libraries/doltcore/sqle/dtablefunctions"
	"github.com/dolthub/dolt/go/libraries/doltcore/sqle/dtables"
)

var DiffSystemTableScriptTests = []queries.ScriptTest{
	{
		Name: "base case: added rows",
		SetUpScript: []string{
			"create table t (pk int primary key, c1 int, c2 int);",
			"call dolt_add('.')",
			"insert into t values (1, 2, 3), (4, 5, 6);",
			"set @Commit1 = '';",
			"CALL DOLT_COMMIT_HASH_OUT(@Commit1, '-am', 'creating table t');",
		},
		Assertions: []queries.ScriptTestAssertion{
			{
				Query:    "SELECT COUNT(*) FROM DOLT_DIFF_t;",
				Expected: []sql.Row{{2}},
			},
			{
				Query: "SELECT to_pk, to_c1, to_c2, from_pk, from_c1, from_c2, diff_type FROM DOLT_DIFF_t WHERE TO_COMMIT=@Commit1 ORDER BY to_pk, to_c2, to_c2, from_pk, from_c1, from_c2, diff_type;",
				Expected: []sql.Row{
					{1, 2, 3, nil, nil, nil, "added"},
					{4, 5, 6, nil, nil, nil, "added"},
				},
			},
		},
	},
	{
		Name: "base case: modified rows",
		SetUpScript: []string{
			"create table t (pk int primary key, c1 int, c2 int);",
			"call dolt_add('.')",
			"insert into t values (1, 2, 3), (4, 5, 6);",
			"set @Commit1 = '';",
			"CALL DOLT_COMMIT_HASH_OUT(@Commit1, '-am', 'creating table t');",

			"update t set c2=0 where pk=1",
			"set @Commit2 = '';",
			"CALL DOLT_COMMIT_HASH_OUT(@Commit2, '-am', 'modifying row');",
		},
		Assertions: []queries.ScriptTestAssertion{
			{
				Query:    "SELECT COUNT(*) FROM DOLT_DIFF_t;",
				Expected: []sql.Row{{3}},
			},
			{
				Query: "SELECT to_pk, to_c1, to_c2, from_pk, from_c1, from_c2, diff_type FROM DOLT_DIFF_t WHERE TO_COMMIT=@Commit2 ORDER BY to_pk, to_c2, to_c2, from_pk, from_c1, from_c2, diff_type;",
				Expected: []sql.Row{
					{1, 2, 0, 1, 2, 3, "modified"},
				},
			},
		},
	},
	{
		Name: "base case: deleted row",
		SetUpScript: []string{
			"create table t (pk int primary key, c1 int, c2 int);",
			"call dolt_add('.')",
			"insert into t values (1, 2, 3), (4, 5, 6);",
			"set @Commit1 = '';",
			"CALL DOLT_COMMIT_HASH_OUT(@Commit1, '-am', 'creating table t');",

			"delete from t where pk=1",
			"set @Commit2 = '';",
			"CALL DOLT_COMMIT_HASH_OUT(@Commit2, '-am', 'modifying row');",
		},
		Assertions: []queries.ScriptTestAssertion{
			{
				Query:    "SELECT COUNT(*) FROM DOLT_DIFF_t;",
				Expected: []sql.Row{{3}},
			},
			{
				Query: "SELECT to_pk, to_c1, to_c2, from_pk, from_c1, from_c2, diff_type FROM DOLT_DIFF_t WHERE TO_COMMIT=@Commit2 ORDER BY to_pk;",
				Expected: []sql.Row{
					{nil, nil, nil, 1, 2, 3, "removed"},
				},
			},
		},
	},
	{
		// In this case, we do not expect to see the old/dropped table included in the dolt_diff_table output
		Name: "table drop and recreate with overlapping schema",
		SetUpScript: []string{
			"create table t (pk int primary key, c int);",
			"call dolt_add('.')",
			"insert into t values (1, 2), (3, 4);",
			"set @Commit1 = '';",
			"CALL DOLT_COMMIT_HASH_OUT(@Commit1, '-am', 'creating table t');",

			"drop table t;",
			"set @Commit2 = '';",
			"CALL DOLT_COMMIT_HASH_OUT(@Commit2, '-am', 'dropping table t');",

			"create table t (pk int primary key, c int);",
			"call dolt_add('.')",
			"insert into t values (100, 200), (300, 400);",
			"set @Commit3 = '';",
			"CALL DOLT_COMMIT_HASH_OUT(@Commit3, '-am', 'recreating table t');",
		},
		Assertions: []queries.ScriptTestAssertion{
			{
				Query:    "SELECT COUNT(*) FROM DOLT_DIFF_t",
				Expected: []sql.Row{{2}},
			},
			{
				Query: "SELECT to_pk, to_c, from_pk, from_c, diff_type FROM DOLT_DIFF_t WHERE TO_COMMIT=@Commit3 ORDER BY to_pk;",
				Expected: []sql.Row{
					{100, 200, nil, nil, "added"},
					{300, 400, nil, nil, "added"},
				},
			},
		},
	},
	{
		// When a column is dropped we should see the column's value set to null in that commit
		Name: "column drop",
		SetUpScript: []string{
			"create table t (pk int primary key, c1 int, c2 int);",
			"call dolt_add('.')",
			"insert into t values (1, 2, 3), (4, 5, 6);",
			"set @Commit1 = '';",
			"CALL DOLT_COMMIT_HASH_OUT(@Commit1, '-am', 'creating table t');",

			"alter table t drop column c1;",
			"set @Commit2 = '';",
			"CALL DOLT_COMMIT_HASH_OUT(@Commit2, '-am', 'dropping column c');",
		},
		Assertions: []queries.ScriptTestAssertion{
			{
				Query:    "SELECT COUNT(*) FROM DOLT_DIFF_t;",
				Expected: []sql.Row{{4}},
			},
			{
				Query: "SELECT to_pk, to_c2, from_pk, from_c2 FROM DOLT_DIFF_t WHERE TO_COMMIT=@Commit1 ORDER BY to_pk;",
				Expected: []sql.Row{
					{1, 3, nil, nil},
					{4, 6, nil, nil},
				},
			},
			{
				Query: "SELECT to_pk, to_c2, from_pk, from_c2 FROM DOLT_DIFF_t WHERE TO_COMMIT=@Commit2 ORDER BY to_pk;",
				Expected: []sql.Row{
					{1, 3, 1, 3},
					{4, 6, 4, 6},
				},
			},
		},
	},
	{
		// When a column is dropped and recreated with the same type, we expect it to be included in dolt_diff output
		Name: "column drop and recreate with same type",
		SetUpScript: []string{
			"create table t (pk int primary key, c int);",
			"call dolt_add('.')",
			"insert into t values (1, 2), (3, 4);",
			"set @Commit1 = '';",
			"CALL DOLT_COMMIT_HASH_OUT(@Commit1, '-am', 'creating table t');",

			"alter table t drop column c;",
			"set @Commit2 = '';",
			"CALL DOLT_COMMIT_HASH_OUT(@Commit2, '-am', 'dropping column c');",

			"alter table t add column c int;",
			"insert into t values (100, 101);",
			"set @Commit3 = '';",
			"CALL DOLT_COMMIT_HASH_OUT(@Commit3, '-am', 'inserting into t');",
		},
		Assertions: []queries.ScriptTestAssertion{
			{
				Query:    "SELECT COUNT(*) FROM DOLT_DIFF_t;",
				Expected: []sql.Row{{5}},
			},
			{
				Query: "SELECT to_pk, to_c, from_pk, from_c, diff_type FROM DOLT_DIFF_t WHERE TO_COMMIT=@Commit1 ORDER BY to_pk;",
				Expected: []sql.Row{
					{1, 2, nil, nil, "added"},
					{3, 4, nil, nil, "added"},
				},
			},
			{
				Query: "SELECT to_pk, to_c, from_pk, from_c, diff_type FROM DOLT_DIFF_t WHERE TO_COMMIT=@Commit2 ORDER BY to_pk;",
				Expected: []sql.Row{
					{1, nil, 1, 2, "modified"},
					{3, nil, 3, 4, "modified"},
				},
			},
			{
				Query: "SELECT to_pk, to_c, from_pk, from_c, diff_type FROM DOLT_DIFF_t WHERE TO_COMMIT=@Commit3 ORDER BY to_pk;",
				Expected: []sql.Row{
					{100, 101, nil, nil, "added"},
				},
			},
		},
	},
	{
		// When a column is dropped and then another column with the same type is renamed to that name, we expect it to be included in dolt_diff output
		Name: "column drop, then rename column with same type to same name",
		SetUpScript: []string{
			"create table t (pk int primary key, c1 int, c2 int);",
			"call dolt_add('.')",
			"insert into t values (1, 2, 3), (4, 5, 6);",
			"set @Commit1 = '';",
			"CALL DOLT_COMMIT_HASH_OUT(@Commit1, '-am', 'creating table t');",

			"alter table t drop column c1;",
			"set @Commit2 = '';",
			"CALL DOLT_COMMIT_HASH_OUT(@Commit2, '-am', 'dropping column c1');",

			"alter table t rename column c2 to c1;",
			"insert into t values (100, 101);",
			"set @Commit3 = '';",
			"CALL DOLT_COMMIT_HASH_OUT(@Commit3, '-am', 'inserting into t');",
		},
		Assertions: []queries.ScriptTestAssertion{
			{
				Query:    "SELECT COUNT(*) FROM DOLT_DIFF_t;",
				Expected: []sql.Row{{5}},
			},
			{
				Query: "SELECT to_pk, to_c1, from_pk, from_c1, diff_type FROM DOLT_DIFF_t WHERE TO_COMMIT=@Commit1 ORDER BY to_pk;",
				Expected: []sql.Row{
					{1, 2, nil, nil, "added"},
					{4, 5, nil, nil, "added"},
				},
			},
			{
				Query: "SELECT to_pk, to_c1, from_pk, from_c1, diff_type FROM DOLT_DIFF_t WHERE TO_COMMIT=@Commit2 ORDER BY to_pk;",
				Expected: []sql.Row{
					{1, nil, 1, 2, "modified"},
					{4, nil, 4, 5, "modified"},
				},
			},
			{
				Query: "SELECT to_pk, to_c1, from_pk, from_c1, diff_type FROM DOLT_DIFF_t WHERE TO_COMMIT=@Commit3 ORDER BY to_pk;",
				Expected: []sql.Row{
					{100, 101, nil, nil, "added"},
					// TODO: It's more correct to also return the following rows.
					//{1, 3, 1, nil, "modified"},
					//{4, 6, 4, nil, "modified"}

					// To explain why, let's inspect table t at each of the commits:
					//
					//     @Commit1          @Commit2         @Commit3
					// +----+----+----+     +----+----+     +-----+-----+
					// | pk | c1 | c2 |     | pk | c2 |     | pk  | c1  |
					// +----+----+----+     +----+----+     +-----+-----+
					// | 1  | 2  | 3  |     | 1  | 3  |     | 1   | 3   |
					// | 4  | 5  | 6  |     | 4  | 6  |     | 4   | 6   |
					// +----+----+----+     +----+----+     | 100 | 101 |
					//                                      +-----+-----+
					//
					// If you were to interpret each table using the schema at
					// @Commit3, (pk, c1), you would see the following:
					//
					//   @Commit1            @Commit2         @Commit3
					// +----+----+         +----+------+     +-----+-----+
					// | pk | c1 |         | pk | c1   |     | pk  | c1  |
					// +----+----+         +----+------+     +-----+-----+
					// | 1  | 2  |         | 1  | NULL |     | 1   | 3   |
					// | 4  | 5  |         | 4  | NULL |     | 4   | 6   |
					// +----+----+         +----+------+     | 100 | 101 |
					//                                       +-----+-----+
					//
					// The corresponding diffs for the interpreted tables:
					//
					// Diff between init and @Commit1:
					// + (1, 2)
					// + (4, 5)
					//
					// Diff between @Commit1 and @Commit2:
					// ~ (1, NULL)
					// ~ (4, NULL)
					//
					// Diff between @Commit2 and @Commit3:
					// ~ (1, 3) <- currently not outputted
					// ~ (4, 6) <- currently not outputted
					// + (100, 101)
					//
					// The missing rows are not produced by diff since the
					// underlying value of the prolly trees are not modified during a column rename.
				},
			},
		},
	},
	{
		// When a column is dropped and recreated with a different type, we expect only the new column
		// to be included in dolt_diff output, with previous values coerced (with any warnings reported) to the new type
		Name: "column drop and recreate with different type that can be coerced (int -> string)",
		SetUpScript: []string{
			"create table t (pk int primary key, c int);",
			"call dolt_add('.')",
			"insert into t values (1, 2), (3, 4);",
			"set @Commit1 = '';",
			"CALL DOLT_COMMIT_HASH_OUT(@Commit1, '-am', 'creating table t');",

			"alter table t drop column c;",
			"set @Commit2 = '';",
			"CALL DOLT_COMMIT_HASH_OUT(@Commit2, '-am', 'dropping column c');",

			"alter table t add column c varchar(20);",
			"insert into t values (100, '101');",
			"set @Commit3 = '';",
			"CALL DOLT_COMMIT_HASH_OUT(@Commit3, '-am', 're-adding column c');",
		},
		Assertions: []queries.ScriptTestAssertion{
			{
				Query:    "SELECT COUNT(*) FROM DOLT_DIFF_t;",
				Expected: []sql.Row{{5}},
			},
			{
				Query: "SELECT to_pk, to_c, from_pk, from_c, diff_type FROM DOLT_DIFF_t WHERE TO_COMMIT=@Commit1 ORDER BY to_pk;",
				Expected: []sql.Row{
					{1, "2", nil, nil, "added"},
					{3, "4", nil, nil, "added"},
				},
			},
			{
				Query: "SELECT to_pk, to_c, from_pk, from_c, diff_type FROM DOLT_DIFF_t WHERE TO_COMMIT=@Commit2 ORDER BY to_pk;",
				Expected: []sql.Row{
					{1, nil, 1, "2", "modified"},
					{3, nil, 3, "4", "modified"},
				},
			},
			{
				Query: "SELECT to_pk, to_c, from_pk, from_c, diff_type FROM DOLT_DIFF_t WHERE TO_COMMIT=@Commit3 ORDER BY to_pk;",
				Expected: []sql.Row{
					{100, "101", nil, nil, "added"},
				},
			},
		},
	},
	{
		Name: "column drop and recreate with different type that can NOT be coerced (string -> int)",
		SetUpScript: []string{
			"create table t (pk int primary key, c varchar(20));",
			"call dolt_add('.')",
			"insert into t values (1, 'two'), (3, 'four');",
			"set @Commit1 = '';",
			"CALL DOLT_COMMIT_HASH_OUT(@Commit1, '-am', 'creating table t');",

			"alter table t drop column c;",
			"set @Commit2 = '';",
			"CALL DOLT_COMMIT_HASH_OUT(@Commit2, '-am', 'dropping column c');",

			"alter table t add column c int;",
			"insert into t values (100, 101);",
			"set @Commit3 = '';",
			"CALL DOLT_COMMIT_HASH_OUT(@Commit3, '-am', 're-adding column c');",
		},
		Assertions: []queries.ScriptTestAssertion{
			{
				Query:    "SELECT COUNT(*) FROM DOLT_DIFF_t;",
				Expected: []sql.Row{{5}},
			},
			{
				Query: "SELECT to_pk, to_c, from_pk, from_c, diff_type FROM DOLT_DIFF_t WHERE TO_COMMIT=@Commit1 ORDER BY to_pk;",
				Expected: []sql.Row{
					{1, nil, nil, nil, "added"},
					{3, nil, nil, nil, "added"},
				},
			},
			{
				Query: "SELECT to_pk, to_c, from_pk, from_c, diff_type FROM DOLT_DIFF_t WHERE TO_COMMIT=@Commit2 ORDER BY to_pk;",
				Expected: []sql.Row{
					{1, nil, 1, nil, "modified"},
					{3, nil, 3, nil, "modified"},
				},
			},
			{
				Query: "SELECT to_pk, to_c, from_pk, from_c, diff_type FROM DOLT_DIFF_t WHERE TO_COMMIT=@Commit3 ORDER BY to_pk;",
				Expected: []sql.Row{
					{100, 101, nil, nil, "added"},
				},
			},
			{
				Query:                           "select * from dolt_diff_t;",
				ExpectedWarning:                 1105,
				ExpectedWarningsCount:           4,
				ExpectedWarningMessageSubstring: "unable to coerce value from field",
				SkipResultsCheck:                true,
			},
		},
	},
	{
		// https://github.com/dolthub/dolt/issues/6391
		Name: "columns modified to narrower types",
		SetUpScript: []string{
			"create table t (pk int primary key, col1 varchar(20), col2 int);",
			"call dolt_commit('-Am', 'new table t');",
			"insert into t values (1, '123456789012345', 420);",
			"call dolt_commit('-am', 'inserting data');",
			"update t set col1='1234567890', col2=13;",
			"alter table t modify column col1 varchar(10);",
			"alter table t modify column col2 tinyint;",
			"call dolt_commit('-am', 'narrowing types');",
		},
		Assertions: []queries.ScriptTestAssertion{
			{
				Query: "select to_pk, to_col1, to_col2, to_commit, from_pk, from_col1, from_col2, from_commit, diff_type from dolt_diff_t order by diff_type ASC;",
				Expected: []sql.Row{
					{1, nil, nil, doltCommit, nil, nil, nil, doltCommit, "added"},
					{1, "1234567890", 13, doltCommit, 1, nil, nil, doltCommit, "modified"},
				},
				ExpectedWarningsCount: 4,
			},
			{
				Query: "SHOW WARNINGS;",
				Expected: []sql.Row{
					{"Warning", 1292, "Truncated tinyint value: 420"},
					{"Warning", 1292, "Truncated tinyint value: 420"},
					{"Warning", 1292, "Truncated varchar(10) value: 123456789012345"},
					{"Warning", 1292, "Truncated varchar(10) value: 123456789012345"},
				},
			},
		},
	},
	{
		Name: "multiple column renames",
		SetUpScript: []string{
			"create table t (pk int primary key, c1 int);",
			"call dolt_add('.')",
			"insert into t values (1, 2);",
			"set @Commit1 = '';",
			"CALL DOLT_COMMIT_HASH_OUT(@Commit1, '-am', 'creating table t');",

			"alter table t rename column c1 to c2;",
			"insert into t values (3, 4);",
			"set @Commit2 = '';",
			"CALL DOLT_COMMIT_HASH_OUT(@Commit2, '-am', 'renaming c1 to c2');",

			"alter table t drop column c2;",
			"set @Commit3 = '';",
			"CALL DOLT_COMMIT_HASH_OUT(@Commit3, '-am', 'dropping column c2');",

			"alter table t add column c2 int;",
			"insert into t values (100, '101');",
			"set @Commit4 = '';",
			"CALL DOLT_COMMIT_HASH_OUT(@Commit4, '-am', 'recreating column c2');",
		},
		Assertions: []queries.ScriptTestAssertion{
			{
				Query:    "SELECT COUNT(*) FROM DOLT_DIFF_t;",
				Expected: []sql.Row{{5}},
			},
			{
				Query: "SELECT to_pk, to_c2, from_pk, from_c2, diff_type FROM DOLT_DIFF_t WHERE TO_COMMIT=@Commit1 ORDER BY to_pk;",
				Expected: []sql.Row{
					{1, nil, nil, nil, "added"},
				},
			},
			{
				Query: "SELECT to_pk, to_c2, from_pk, from_c2, diff_type FROM DOLT_DIFF_t WHERE TO_COMMIT=@Commit2 ORDER BY to_pk;",
				Expected: []sql.Row{
					{3, 4, nil, nil, "added"},
				},
			},
			{
				Query: "SELECT to_pk, to_c2, from_pk, from_c2, diff_type FROM DOLT_DIFF_t WHERE TO_COMMIT=@Commit3 ORDER BY to_pk;",
				Expected: []sql.Row{
					{1, nil, 1, 2, "modified"},
					{3, nil, 3, 4, "modified"},
				},
			},
			{
				Query: "SELECT to_pk, to_c2, from_pk, from_c2, diff_type FROM DOLT_DIFF_t WHERE TO_COMMIT=@Commit4 ORDER BY to_pk;",
				Expected: []sql.Row{
					{100, 101, nil, nil, "added"},
				},
			},
		},
	},
	{
		Name: "primary key change",
		SetUpScript: []string{
			"create table t (pk int primary key, c1 int);",
			"call dolt_add('.')",
			"insert into t values (1, 2), (3, 4);",
			"set @Commit1 = '';",
			"CALL DOLT_COMMIT_HASH_OUT(@Commit1, '-am', 'creating table t');",

			"alter table t drop primary key;",
			"insert into t values (5, 6);",
			"set @Commit2 = '';",
			"CALL DOLT_COMMIT_HASH_OUT(@Commit2, '-am', 'dropping primary key');",

			"alter table t add primary key (c1);",
			"set @Commit3 = '';",
			"CALL DOLT_COMMIT_HASH_OUT(@Commit3, '-am', 'adding primary key');",

			"insert into t values (7, 8);",
			"set @Commit4 = '';",
			"CALL DOLT_COMMIT_HASH_OUT(@Commit4, '-am', 'adding more data');",
		},
		Assertions: []queries.ScriptTestAssertion{
			{
				Query:                           "select * from dolt_diff_t;",
				ExpectedWarning:                 1105,
				ExpectedWarningsCount:           1,
				ExpectedWarningMessageSubstring: "cannot render full diff between commits",
				SkipResultsCheck:                true,
			},
			{
				Query:    "SELECT COUNT(*) FROM DOLT_DIFF_t;",
				Expected: []sql.Row{{1}},
			},
			{
				Query:    "SELECT to_pk, to_c1, from_pk, from_c1, diff_type FROM DOLT_DIFF_t where to_commit=@Commit4;",
				Expected: []sql.Row{{7, 8, nil, nil, "added"}},
			},
		},
	},
	{
		Name: "table with commit column should maintain its data in diff",
		SetUpScript: []string{
			"CREATE TABLE t (pk int PRIMARY KEY, commit_msg varchar(20));",
			"CALL DOLT_ADD('.')",
			"CALL dolt_commit('-am', 'creating table t');",
			"INSERT INTO t VALUES (1, 'hi');",
			"CALL dolt_commit('-am', 'insert data');",
		},
		Assertions: []queries.ScriptTestAssertion{
			{
				Query:    "SELECT to_pk, char_length(to_commit), from_pk, char_length(from_commit), diff_type from dolt_diff_t;",
				Expected: []sql.Row{{1, 32, nil, 32, "added"}},
			},
		},
	},
	{
		Name: "selecting to_pk columns",
		SetUpScript: []string{
			"create table t (pk int primary key, c1 int, c2 int);",
			"call dolt_add('.')",
			"insert into t values (1, 2, 3), (4, 5, 6);",
			"set @Commit1 = '';",
			"CALL DOLT_COMMIT_HASH_OUT(@Commit1, '-am', 'first commit');",
			"insert into t values (7, 8, 9);",
			"set @Commit2 = '';",
			"CALL DOLT_COMMIT_HASH_OUT(@Commit2, '-am', 'second commit');",
			"update t set c1 = 0 where pk > 5;",
			"set @Commit3 = '';",
			"CALL DOLT_COMMIT_HASH_OUT(@Commit3, '-am', 'third commit');",
		},
		Assertions: []queries.ScriptTestAssertion{
			{
				Query:    "SELECT COUNT(*) FROM DOLT_DIFF_t;",
				Expected: []sql.Row{{4}},
			},
			{
				Query: "SELECT to_pk, to_c1, to_c2, from_pk, from_c1, from_c2, diff_type FROM DOLT_DIFF_t WHERE to_pk = 1 ORDER BY to_pk, to_c1, to_c2, from_pk, from_c1, from_c2, diff_type;",
				Expected: []sql.Row{
					{1, 2, 3, nil, nil, nil, "added"},
				},
			},
			{
				Query: "SELECT to_pk, to_c1, to_c2, from_pk, from_c1, from_c2, diff_type FROM DOLT_DIFF_t WHERE to_pk > 1 ORDER BY to_pk, to_c1, to_c2, from_pk, from_c1, from_c2, diff_type;",
				Expected: []sql.Row{
					{4, 5, 6, nil, nil, nil, "added"},
					{7, 0, 9, 7, 8, 9, "modified"},
					{7, 8, 9, nil, nil, nil, "added"},
				},
			},
		},
	},
	{
		Name: "selecting to_pk1 and to_pk2 columns",
		SetUpScript: []string{
			"create table t (pk1 int, pk2 int, c1 int, primary key (pk1, pk2));",
			"call dolt_add('.')",
			"insert into t values (1, 2, 3), (4, 5, 6);",
			"set @Commit1 = '';",
			"CALL DOLT_COMMIT_HASH_OUT(@Commit1, '-am', 'first commit');",
			"insert into t values (7, 8, 9);",
			"set @Commit2 = '';",
			"CALL DOLT_COMMIT_HASH_OUT(@Commit2, '-am', 'second commit');",
			"update t set c1 = 0 where pk1 > 5;",
			"set @Commit3 = '';",
			"CALL DOLT_COMMIT_HASH_OUT(@Commit3, '-am', 'third commit');",
		},
		Assertions: []queries.ScriptTestAssertion{
			{
				Query:    "SELECT COUNT(*) FROM DOLT_DIFF_t;",
				Expected: []sql.Row{{4}},
			},
			{
				Query: "SELECT to_pk1, to_pk2, to_c1, from_pk1, from_pk2, from_c1, diff_type FROM DOLT_DIFF_t WHERE to_pk1 = 1 ORDER BY to_pk1, to_pk2, to_c1, from_pk1, from_pk2, from_c1, diff_type;",
				Expected: []sql.Row{
					{1, 2, 3, nil, nil, nil, "added"},
				},
			},
			{
				Query: "SELECT to_pk1, to_pk2, to_c1, from_pk1, from_pk2, from_c1, diff_type FROM DOLT_DIFF_t WHERE to_pk1 = 1 and to_pk2 = 2 ORDER BY to_pk1, to_pk2, to_c1, from_pk1, from_pk2, from_c1, diff_type;",
				Expected: []sql.Row{
					{1, 2, 3, nil, nil, nil, "added"},
				},
			},
			{
				Query: "SELECT to_pk1, to_pk2, to_c1, from_pk1, from_pk2, from_c1, diff_type FROM DOLT_DIFF_t WHERE to_pk1 > 1 and to_pk2 < 10 ORDER BY to_pk1, to_pk2, to_c1, from_pk1, from_pk2, from_c1, diff_type;",
				Expected: []sql.Row{
					{4, 5, 6, nil, nil, nil, "added"},
					{7, 8, 0, 7, 8, 9, "modified"},
					{7, 8, 9, nil, nil, nil, "added"},
				},
			},
		},
	},
	{
		Name: "Diff table shows diffs across primary key renames",
		SetUpScript: []string{
			"CREATE TABLE t (pk1 int PRIMARY KEY);",
			"INSERT INTO t values (1);",
			"CREATE table t2 (pk1a int, pk1b int, PRIMARY KEY (pk1a, pk1b));",
			"CALL DOLT_ADD('.')",
			"INSERT INTO t2 values (2, 2);",
			"CALL DOLT_COMMIT('-am', 'initial');",

			"ALTER TABLE t RENAME COLUMN pk1 to pk2",
			"ALTER TABLE t2 RENAME COLUMN pk1a to pk2a",
			"ALTER TABLE t2 RENAME COLUMN pk1b to pk2b",
			"CALL DOLT_COMMIT('-am', 'rename primary key')",
		},
		Assertions: []queries.ScriptTestAssertion{
			{
				Query:    "SELECT from_pk2, to_pk2, diff_type from dolt_diff_t;",
				Expected: []sql.Row{{nil, 1, "added"}},
			},
			{
				Query:    "SELECT from_pk2a, from_pk2b, to_pk2a, to_pk2b, diff_type from dolt_diff_t2;",
				Expected: []sql.Row{{nil, nil, 2, 2, "added"}},
			},
		},
	},
	{
		Name: "add multiple columns, then set and unset a value. Should not show a diff",
		SetUpScript: []string{
			"CREATE table t (pk int primary key);",
			"Insert into t values (1);",
			"alter table t add column col1 int;",
			"alter table t add column col2 int;",
			"CALL DOLT_ADD('.');",
			"CALL DOLT_COMMIT('-am', 'setup');",
			"UPDATE t set col1 = 1 where pk = 1;",
			"UPDATE t set col1 = null where pk = 1;",
			"CALL DOLT_COMMIT('--allow-empty', '-am', 'fix short tuple');",
		},
		Assertions: []queries.ScriptTestAssertion{
			{
				Query:    "SELECT to_pk, to_col1, from_pk, from_col1, diff_type from dolt_diff_t;",
				Expected: []sql.Row{{1, nil, nil, nil, "added"}},
			},
		},
	},
	{
		Name: "duplicate commit_hash",
		SetUpScript: []string{
			"create table t1 (x int primary key)",
			"create table t2 (x int primary key)",
			"call dolt_add('.');",
			"call dolt_commit_hash_out(@commit1, '-Am', 'commit1');",
		},
		Assertions: []queries.ScriptTestAssertion{
			{
				Query: "select table_name from dolt_diff where commit_hash = @commit1",
				Expected: []sql.Row{
					{"t1"},
					{"t2"},
				},
			},
		},
	},
}

var Dolt1DiffSystemTableScripts = []queries.ScriptTest{
	{
		Name: "Diff table stops creating diff partitions when any primary key type has changed",
		SetUpScript: []string{
			"CREATE TABLE t (pk1 VARCHAR(100), pk2 VARCHAR(100), PRIMARY KEY (pk1, pk2));",
			"CALL DOLT_ADD('.')",
			"INSERT INTO t VALUES ('1', '1');",
			"CALL DOLT_COMMIT('-am', 'setup');",

			"ALTER TABLE t MODIFY COLUMN pk2 VARCHAR(101)",
			"CALL DOLT_COMMIT('-am', 'modify column type');",

			"INSERT INTO t VALUES ('2', '2');",
			"CALL DOLT_COMMIT('-am', 'insert new row');",
		},
		Assertions: []queries.ScriptTestAssertion{
			{
				Query:    "SELECT to_pk1, to_pk2, from_pk1, from_pk2, diff_type from dolt_diff_t;",
				Expected: []sql.Row{{"2", "2", nil, nil, "added"}},
			},
		},
	},
}

var DiffTableFunctionScriptTests = []queries.ScriptTest{
	{
		Name: "invalid arguments",
		SetUpScript: []string{
			"create table t (pk int primary key, c1 varchar(20), c2 varchar(20));",
			"call dolt_add('.')",
			"set @Commit1 = '';",
			"call dolt_commit_hash_out(@Commit1, '-am', 'creating table t');",

			"insert into t values(1, 'one', 'two'), (2, 'two', 'three');",
			"set @Commit2 = '';",
			"call dolt_commit_hash_out(@Commit2, '-am', 'inserting into t');",
		},
		Assertions: []queries.ScriptTestAssertion{
			{
				Query:       "SELECT * from dolt_diff();",
				ExpectedErr: sql.ErrInvalidArgumentNumber,
			},
			{
				Query:       "SELECT * from dolt_diff('t');",
				ExpectedErr: sql.ErrInvalidArgumentNumber,
			},
			{
				Query:       "SELECT * from dolt_diff(@Commit1, 't');",
				ExpectedErr: sql.ErrInvalidArgumentNumber,
			},
			{
				Query:       "SELECT * from dolt_diff(@Commit1, @Commit2, 'extra', 't');",
				ExpectedErr: sql.ErrInvalidArgumentNumber,
			},
			{
				Query:       "SELECT * from dolt_diff(null, null, null);",
				ExpectedErr: sql.ErrInvalidArgumentDetails,
			},
			{
				Query:       "SELECT * from dolt_diff(@Commit1, @Commit2, 123);",
				ExpectedErr: sql.ErrInvalidArgumentDetails,
			},
			{
				Query:       "SELECT * from dolt_diff(123, @Commit2, 't');",
				ExpectedErr: sql.ErrInvalidArgumentDetails,
			},
			{
				Query:       "SELECT * from dolt_diff(@Commit1, 123, 't');",
				ExpectedErr: sql.ErrInvalidArgumentDetails,
			},
			{
				Query:       "SELECT * from dolt_diff(@Commit1, @Commit2, 'doesnotexist');",
				ExpectedErr: sql.ErrTableNotFound,
			},
			{
				Query:          "SELECT * from dolt_diff('fakefakefakefakefakefakefakefake', @Commit2, 't');",
				ExpectedErrStr: "target commit not found",
			},
			{
				Query:          "SELECT * from dolt_diff(@Commit1, 'fake-branch', 't');",
				ExpectedErrStr: "branch not found: fake-branch",
			},
			{
				Query:       "SELECT * from dolt_diff(@Commit1, concat('fake', '-', 'branch'), 't');",
				ExpectedErr: dtablefunctions.ErrInvalidNonLiteralArgument,
			},
			{
				Query:       "SELECT * from dolt_diff(hashof('main'), @Commit2, 't');",
				ExpectedErr: dtablefunctions.ErrInvalidNonLiteralArgument,
			},
			{
				Query:       "SELECT * from dolt_diff(hashof('main'), @Commit2, LOWER('T'));",
				ExpectedErr: dtablefunctions.ErrInvalidNonLiteralArgument,
			},

			{
				Query:       "SELECT * from dolt_diff('main..main~');",
				ExpectedErr: sql.ErrInvalidArgumentNumber,
			},
			{
				Query:       "SELECT * from dolt_diff('main..main~', 'extra', 't');",
				ExpectedErr: sql.ErrInvalidArgumentNumber,
			},
			{
				Query:       "SELECT * from dolt_diff('main..main^', 123);",
				ExpectedErr: sql.ErrInvalidArgumentDetails,
			},
			{
				Query:       "SELECT * from dolt_diff('main..main~', 'doesnotexist');",
				ExpectedErr: sql.ErrTableNotFound,
			},
			{
				Query:          "SELECT * from dolt_diff('fakefakefakefakefakefakefakefake..main', 't');",
				ExpectedErrStr: "target commit not found",
			},
			{
				Query:          "SELECT * from dolt_diff('main..fakefakefakefakefakefakefakefake', 't');",
				ExpectedErrStr: "target commit not found",
			},
			{
				Query:          "SELECT * from dolt_diff('fakefakefakefakefakefakefakefake...main', 't');",
				ExpectedErrStr: "target commit not found",
			},
			{
				Query:          "SELECT * from dolt_diff('main...fakefakefakefakefakefakefakefake', 't');",
				ExpectedErrStr: "target commit not found",
			},
			{
				Query:       "SELECT * from dolt_diff('main..main~', LOWER('T'));",
				ExpectedErr: dtablefunctions.ErrInvalidNonLiteralArgument,
			},
		},
	},
	{
		Name: "basic case",
		SetUpScript: []string{
			"set @Commit0 = HashOf('HEAD');",

			"create table t (pk int primary key, c1 varchar(20), c2 varchar(20));",
			"call dolt_add('.')",
			"set @Commit1 = '';",
			"call dolt_commit_hash_out(@Commit1, '-am', 'creating table t');",

			"insert into t values(1, 'one', 'two');",
			"set @Commit2 = '';",
			"call dolt_commit_hash_out(@Commit2, '-am', 'inserting into table t');",

			"create table t2 (pk int primary key, c1 varchar(20), c2 varchar(20));",
			"call dolt_add('.')",
			"insert into t2 values(100, 'hundred', 'hundert');",
			"set @Commit3 = '';",
			"call dolt_commit_hash_out(@Commit3, '-am', 'inserting into table t2');",

			"insert into t values(2, 'two', 'three'), (3, 'three', 'four');",
			"update t set c1='uno', c2='dos' where pk=1;",
			"set @Commit4 = '';",
			"call dolt_commit_hash_out(@Commit4, '-am', 'inserting into table t');",
		},
		Assertions: []queries.ScriptTestAssertion{
			{
				Query:    "SELECT to_pk, to_c1, to_c2, from_pk, from_c1, from_c2, diff_type from dolt_diff(@Commit1, @Commit2, 't');",
				Expected: []sql.Row{{1, "one", "two", nil, nil, nil, "added"}},
			},
			{
				Query:    "SELECT COUNT(*) from dolt_diff(@Commit2, @Commit3, 't');",
				Expected: []sql.Row{{0}},
			},
			{
				Query: "SELECT to_pk, to_c1, to_c2, from_pk, from_c1, from_c2, diff_type from dolt_diff(@Commit3, @Commit4, 't');",
				Expected: []sql.Row{
					{1, "uno", "dos", 1, "one", "two", "modified"},
					{2, "two", "three", nil, nil, nil, "added"},
					{3, "three", "four", nil, nil, nil, "added"},
				},
			},
			{
				Query: "SELECT to_pk, to_c1, to_c2, from_pk, from_c1, from_c2, diff_type from dolt_diff(@Commit4, @Commit3, 't');",
				Expected: []sql.Row{
					{1, "one", "two", 1, "uno", "dos", "modified"},
					{nil, nil, nil, 2, "two", "three", "removed"},
					{nil, nil, nil, 3, "three", "four", "removed"},
				},
			},
			{
				// Table t2 had no changes between Commit3 and Commit4, so results should be empty
				Query:    "SELECT to_pk, to_c1, to_c2, from_pk, from_c1, from_c2, diff_type  from dolt_diff(@Commit3, @Commit4, 'T2');",
				Expected: []sql.Row{},
			},
			{
				Query: "SELECT to_pk, to_c1, to_c2, from_pk, from_c1, from_c2, diff_type  from dolt_diff(@Commit1, @Commit4, 't');",
				Expected: []sql.Row{
					{1, "uno", "dos", nil, nil, nil, "added"},
					{2, "two", "three", nil, nil, nil, "added"},
					{3, "three", "four", nil, nil, nil, "added"},
				},
			},
			{
				// Reverse the to/from commits to see the diff from the other direction
				Query: "SELECT to_pk, to_c1, to_c2, from_pk, from_c1, from_c2, diff_type  from dolt_diff(@Commit4, @Commit1, 'T');",
				Expected: []sql.Row{
					{nil, nil, nil, 1, "uno", "dos", "removed"},
					{nil, nil, nil, 2, "two", "three", "removed"},
					{nil, nil, nil, 3, "three", "four", "removed"},
				},
			},
			{
				Query: `
SELECT to_pk, to_c1, to_c2, from_pk, from_c1, from_c2, diff_type
from dolt_diff(@Commit1, @Commit2, 't')
inner join t on to_pk = t.pk;`,
				Expected: []sql.Row{{1, "one", "two", nil, nil, nil, "added"}},
			},
			{
				Query: `
SELECT to_pk, from_c1, to_c1, from_c1, to_c1, diff_type, diff_type
from dolt_diff(@Commit1, @Commit2, 't') inner join dolt_diff(@Commit1, @Commit3, 't');`,
				ExpectedErr: sql.ErrAmbiguousColumnName,
			},
			{
				Query: `
SELECT a.to_pk, a.from_c1, a.to_c1, b.from_c1, b.to_c1, a.diff_type, b.diff_type
from dolt_diff(@Commit1, @Commit2, 't') a inner join dolt_diff(@Commit1, @Commit3, 't') b
on a.to_pk = b.to_pk;`,
				Expected: []sql.Row{
					{1, nil, "one", nil, "one", "added", "added"},
				},
			},
		},
	},
	{
		Name: "WORKING and STAGED",
		SetUpScript: []string{
			"set @Commit0 = HashOf('HEAD');",

			"create table t (pk int primary key, c1 text, c2 text);",
			"call dolt_add('.')",
			"insert into t values (1, 'one', 'two'), (2, 'three', 'four');",
			"set @Commit1 = '';",
			"call dolt_commit_hash_out(@Commit1, '-am', 'inserting two rows into table t');",

			"insert into t values (3, 'five', 'six');",
			"delete from t where pk = 2",
			"update t set c2 = '100' where pk = 1",
		},
		Assertions: []queries.ScriptTestAssertion{
			{
				Query: "SELECT from_pk, from_c1, from_c2, to_pk, to_c1, to_c2, diff_type from dolt_diff(@Commit1, 'WORKING', 't') order by coalesce(from_pk, to_pk)",
				Expected: []sql.Row{
					{1, "one", "two", 1, "one", "100", "modified"},
					{2, "three", "four", nil, nil, nil, "removed"},
					{nil, nil, nil, 3, "five", "six", "added"},
				},
			},
			{
				Query: "SELECT from_pk, from_c1, from_c2, to_pk, to_c1, to_c2, diff_type from dolt_diff('STAGED', 'WORKING', 't') order by coalesce(from_pk, to_pk);",
				Expected: []sql.Row{
					{1, "one", "two", 1, "one", "100", "modified"},
					{2, "three", "four", nil, nil, nil, "removed"},
					{nil, nil, nil, 3, "five", "six", "added"},
				},
			},
			{
				Query: "SELECT from_pk, from_c1, from_c2, to_pk, to_c1, to_c2, diff_type from dolt_diff('STAGED..WORKING', 't') order by coalesce(from_pk, to_pk);",
				Expected: []sql.Row{
					{1, "one", "two", 1, "one", "100", "modified"},
					{2, "three", "four", nil, nil, nil, "removed"},
					{nil, nil, nil, 3, "five", "six", "added"},
				},
			},
			{
				Query: "SELECT from_pk, from_c1, from_c2, to_pk, to_c1, to_c2, diff_type from dolt_diff('WORKING', 'STAGED', 't') order by coalesce(from_pk, to_pk);",
				Expected: []sql.Row{
					{1, "one", "100", 1, "one", "two", "modified"},
					{nil, nil, nil, 2, "three", "four", "added"},
					{3, "five", "six", nil, nil, nil, "removed"},
				},
			},
			{
				Query:    "SELECT from_pk, from_c1, from_c2, to_pk, to_c1, to_c2, diff_type from dolt_diff('WORKING', 'WORKING', 't') order by coalesce(from_pk, to_pk);",
				Expected: []sql.Row{},
			},
			{
				Query:    "SELECT from_pk, from_c1, from_c2, to_pk, to_c1, to_c2, diff_type from dolt_diff('WORKING..WORKING', 't') order by coalesce(from_pk, to_pk);",
				Expected: []sql.Row{},
			},
			{
				Query:    "SELECT from_pk, from_c1, from_c2, to_pk, to_c1, to_c2, diff_type from dolt_diff('STAGED', 'STAGED', 't') order by coalesce(from_pk, to_pk);",
				Expected: []sql.Row{},
			},
			{
				Query:            "call dolt_add('.')",
				SkipResultsCheck: true,
			},
			{
				Query:    "SELECT from_pk, from_c1, from_c2, to_pk, to_c1, to_c2, diff_type from dolt_diff('WORKING', 'STAGED', 't') order by coalesce(from_pk, to_pk);",
				Expected: []sql.Row{},
			},
			{
				Query: "SELECT from_pk, from_c1, from_c2, to_pk, to_c1, to_c2, diff_type from dolt_diff('HEAD', 'STAGED', 't') order by coalesce(from_pk, to_pk);",
				Expected: []sql.Row{
					{1, "one", "two", 1, "one", "100", "modified"},
					{2, "three", "four", nil, nil, nil, "removed"},
					{nil, nil, nil, 3, "five", "six", "added"},
				},
			},
		},
	},
	{
		Name: "diff with branch refs",
		SetUpScript: []string{
			"create table t (pk int primary key, c1 varchar(20), c2 varchar(20));",
			"call dolt_add('.')",
			"set @Commit1 = '';",
			"call dolt_commit_hash_out(@Commit1, '-am', 'creating table t');",

			"insert into t values(1, 'one', 'two');",
			"set @Commit2 = '';",
			"call dolt_commit_hash_out(@Commit2, '-am', 'inserting row 1 into t in main');",

			"CALL DOLT_checkout('-b', 'branch1');",
			"alter table t drop column c2;",
			"set @Commit3 = '';",
			"call dolt_commit_hash_out(@Commit3, '-am', 'dropping column c2 in branch1');",

			"delete from t where pk=1;",
			"set @Commit4 = '';",
			"call dolt_commit_hash_out(@Commit4, '-am', 'deleting row 1 in branch1');",

			"insert into t values (2, 'two');",
			"set @Commit5 = '';",
			"call dolt_commit_hash_out(@Commit5, '-am', 'inserting row 2 in branch1');",

			"CALL DOLT_checkout('main');",
			"insert into t values (2, 'two', 'three');",
			"set @Commit6 = '';",
			"call dolt_commit_hash_out(@Commit6, '-am', 'inserting row 2 in main');",
		},
		Assertions: []queries.ScriptTestAssertion{
			{
				Query: "SELECT to_pk, to_c1, from_pk, from_c1, from_c2, diff_type from dolt_diff('main', 'branch1', 't');",
				Expected: []sql.Row{
					{nil, nil, 1, "one", "two", "removed"},
					{2, "two", 2, "two", "three", "modified"},
				},
			},
			{
				Query: "SELECT to_pk, to_c1, from_pk, from_c1, from_c2, diff_type from dolt_diff('main..branch1', 't');",
				Expected: []sql.Row{
					{nil, nil, 1, "one", "two", "removed"},
					{2, "two", 2, "two", "three", "modified"},
				},
			},
			{
				Query: "SELECT to_pk, to_c1, to_c2, from_pk, from_c1, diff_type from dolt_diff('branch1', 'main', 't');",
				Expected: []sql.Row{
					{1, "one", "two", nil, nil, "added"},
					{2, "two", "three", 2, "two", "modified"},
				},
			},
			{
				Query: "SELECT to_pk, to_c1, to_c2, from_pk, from_c1, diff_type from dolt_diff('branch1..main', 't');",
				Expected: []sql.Row{
					{1, "one", "two", nil, nil, "added"},
					{2, "two", "three", 2, "two", "modified"},
				},
			},
			{
				Query: "SELECT to_pk, to_c1, from_pk, from_c1, from_c2, diff_type from dolt_diff('main~', 'branch1', 't');",
				Expected: []sql.Row{
					{nil, nil, 1, "one", "two", "removed"},
					{2, "two", nil, nil, nil, "added"},
				},
			},
			{
				Query: "SELECT to_pk, to_c1, from_pk, from_c1, from_c2, diff_type from dolt_diff('main~..branch1', 't');",
				Expected: []sql.Row{
					{nil, nil, 1, "one", "two", "removed"},
					{2, "two", nil, nil, nil, "added"},
				},
			},

			// Three dot
			{
				Query: "SELECT to_pk, to_c1, from_pk, from_c1, from_c2, diff_type from dolt_diff('main...branch1', 't');",
				Expected: []sql.Row{
					{nil, nil, 1, "one", "two", "removed"},
					{2, "two", nil, nil, nil, "added"},
				},
			},
			{
				Query: "SELECT to_pk, to_c1, to_c2, from_pk, from_c1, diff_type from dolt_diff('branch1...main', 't');",
				Expected: []sql.Row{
					{2, "two", "three", nil, nil, "added"},
				},
			},
			{
				Query: "SELECT to_pk, to_c1, from_pk, from_c1, from_c2, diff_type from dolt_diff('main~...branch1', 't');",
				Expected: []sql.Row{
					{nil, nil, 1, "one", "two", "removed"},
					{2, "two", nil, nil, nil, "added"},
				},
			},
			{
				Query: "SELECT to_pk, to_c1, from_pk, from_c1, from_c2, diff_type from dolt_diff('main...branch1~', 't');",
				Expected: []sql.Row{
					{nil, nil, 1, "one", "two", "removed"},
				},
			},
		},
	},
	{
		Name: "schema modification: drop and recreate column with same type",
		SetUpScript: []string{
			"create table t (pk int primary key, c1 varchar(20), c2 varchar(20));",
			"call dolt_add('.')",
			"set @Commit1 = '';",
			"call dolt_commit_hash_out(@Commit1, '-am', 'creating table t');",

			"insert into t values(1, 'one', 'two'), (2, 'two', 'three');",
			"set @Commit2 = '';",
			"call dolt_commit_hash_out(@Commit2, '-am', 'inserting into t');",

			"alter table t drop column c2;",
			"set @Commit3 = '';",
			"call dolt_commit_hash_out(@Commit3, '-am', 'dropping column c2');",

			"alter table t add column c2 varchar(20);",
			"insert into t values (3, 'three', 'four');",
			"update t set c2='foo' where pk=1;",
			"set @Commit4 = '';",
			"call dolt_commit_hash_out(@Commit4, '-am', 'adding column c2, inserting, and updating data');",
		},
		Assertions: []queries.ScriptTestAssertion{
			{
				Query: "SELECT to_pk, to_c1, to_c2, from_pk, from_c1, from_c2, diff_type from dolt_diff(@Commit1, @Commit2, 't');",
				Expected: []sql.Row{
					{1, "one", "two", nil, nil, nil, "added"},
					{2, "two", "three", nil, nil, nil, "added"},
				},
			},
			{
				Query: "SELECT to_pk, to_c1, from_pk, from_c1, from_c2, diff_type from dolt_diff(@Commit2, @Commit3, 't');",
				Expected: []sql.Row{
					{1, "one", 1, "one", "two", "modified"},
					{2, "two", 2, "two", "three", "modified"},
				},
			},
			{
				Query:       "SELECT to_c2 from dolt_diff(@Commit2, @Commit3, 't');",
				ExpectedErr: sql.ErrColumnNotFound,
			},
			{
				Query: "SELECT to_pk, to_c1, to_c2, from_pk, from_c1, diff_type from dolt_diff(@Commit3, @Commit4, 't');",
				Expected: []sql.Row{
					{1, "one", "foo", 1, "one", "modified"},
					// This row doesn't show up as changed because adding a column doesn't touch the row data.
					//{2, "two", nil, 2, "two", "modified"},
					{3, "three", "four", nil, nil, "added"},
				},
			},
			{
				Query:       "SELECT from_c2 from dolt_diff(@Commit3, @Commit4, 't');",
				ExpectedErr: sql.ErrColumnNotFound,
			},
			{
				Query: "SELECT to_pk, to_c1, to_c2, from_pk, from_c1, from_c2, diff_type from dolt_diff(@Commit1, @Commit4, 't');",
				Expected: []sql.Row{
					{1, "one", "foo", nil, nil, nil, "added"},
					{2, "two", nil, nil, nil, nil, "added"},
					{3, "three", "four", nil, nil, nil, "added"},
				},
			},
		},
	},
	{
		Name: "schema modification: rename columns",
		SetUpScript: []string{
			"create table t (pk int primary key, c1 varchar(20), c2 int);",
			"call dolt_add('.')",
			"set @Commit1 = '';",
			"call dolt_commit_hash_out(@Commit1, '-am', 'creating table t');",

			"insert into t values(1, 'one', -1), (2, 'two', -2);",
			"set @Commit2 = '';",
			"call dolt_commit_hash_out(@Commit2, '-am', 'inserting into t');",

			"alter table t rename column c2 to c3;",
			"set @Commit3 = '';",
			"call dolt_commit_hash_out(@Commit3, '-am', 'renaming column c2 to c3');",

			"insert into t values (3, 'three', -3);",
			"update t set c3=1 where pk=1;",
			"set @Commit4 = '';",
			"call dolt_commit_hash_out(@Commit4, '-am', 'inserting and updating data');",

			"alter table t rename column c3 to c2;",
			"insert into t values (4, 'four', -4);",
			"set @Commit5 = '';",
			"call dolt_commit_hash_out(@Commit5, '-am', 'renaming column c3 to c2, and inserting data');",
		},
		Assertions: []queries.ScriptTestAssertion{
			{
				Query: "SELECT to_pk, to_c1, to_c2, from_pk, from_c1, from_c2, diff_type from dolt_diff(@Commit1, @Commit2, 't');",
				Expected: []sql.Row{
					{1, "one", -1, nil, nil, nil, "added"},
					{2, "two", -2, nil, nil, nil, "added"},
				},
			},
			{
				Query:       "SELECT to_c2 from dolt_diff(@Commit2, @Commit3, 't');",
				ExpectedErr: sql.ErrColumnNotFound,
			},
			{
				Query:    "SELECT to_pk, to_c1, to_c3, from_pk, from_c1, from_c2, diff_type from dolt_diff(@Commit2, @Commit3, 't');",
				Expected: []sql.Row{},
			},
			{
				Query: "SELECT to_pk, to_c1, to_c3, from_pk, from_c1, from_c3, diff_type from dolt_diff(@Commit3, @Commit4, 't');",
				Expected: []sql.Row{
					{3, "three", -3, nil, nil, nil, "added"},
					{1, "one", 1, 1, "one", -1, "modified"},
				},
			},
			{
				Query:       "SELECT from_c2 from dolt_diff(@Commit4, @Commit5, 't');",
				ExpectedErr: sql.ErrColumnNotFound,
			},
			{
				Query:       "SELECT to_c3 from dolt_diff(@Commit4, @Commit5, 't');",
				ExpectedErr: sql.ErrColumnNotFound,
			},
			{
				Query: "SELECT to_pk, to_c1, to_c2, from_pk, from_c1, from_c3, diff_type from dolt_diff(@Commit4, @Commit5, 't');",
				Expected: []sql.Row{
					{4, "four", -4, nil, nil, nil, "added"},
				},
			},
			{
				Query: "SELECT to_pk, to_c1, to_c2, from_pk, from_c1, from_c2, diff_type from dolt_diff(@Commit1, @Commit5, 't');",
				Expected: []sql.Row{
					{1, "one", 1, nil, nil, nil, "added"},
					{2, "two", -2, nil, nil, nil, "added"},
					{3, "three", -3, nil, nil, nil, "added"},
					{4, "four", -4, nil, nil, nil, "added"},
				},
			},
		},
	},
	{
		Name: "schema modification: drop and rename columns with different types",
		SetUpScript: []string{
			"create table t (pk int primary key, c1 varchar(20), c2 varchar(20));",
			"call dolt_add('.')",
			"set @Commit1 = '';",
			"call dolt_commit_hash_out(@Commit1, '-am', 'creating table t');",

			"insert into t values(1, 'one', 'asdf'), (2, 'two', '2');",
			"set @Commit2 = '';",
			"call dolt_commit_hash_out(@Commit2, '-am', 'inserting into t');",

			"alter table t drop column c2;",
			"set @Commit3 = '';",
			"call dolt_commit_hash_out(@Commit3, '-am', 'dropping column c2');",

			"insert into t values (3, 'three');",
			"update t set c1='fdsa' where pk=1;",
			"set @Commit4 = '';",
			"call dolt_commit_hash_out(@Commit4, '-am', 'inserting and updating data');",

			"alter table t add column c2 int;",
			"insert into t values (4, 'four', -4);",
			"set @Commit5 = '';",
			"call dolt_commit_hash_out(@Commit5, '-am', 'adding column c2, and inserting data');",
		},
		Assertions: []queries.ScriptTestAssertion{
			{
				Query: "SELECT to_pk, to_c1, to_c2, from_pk, from_c1, from_c2, diff_type from dolt_diff(@Commit1, @Commit2, 't');",
				Expected: []sql.Row{
					{1, "one", "asdf", nil, nil, nil, "added"},
					{2, "two", "2", nil, nil, nil, "added"},
				},
			},
			{
				Query: "SELECT to_pk, to_c1, from_pk, from_c1, from_c2, diff_type from dolt_diff(@Commit2, @Commit3, 't');",
				Expected: []sql.Row{
					{1, "one", 1, "one", "asdf", "modified"},
					{2, "two", 2, "two", "2", "modified"},
				},
			},
			{
				Query: "SELECT to_pk, to_c1, from_pk, from_c1, diff_type from dolt_diff(@Commit3, @Commit4, 't');",
				Expected: []sql.Row{
					{3, "three", nil, nil, "added"},
					{1, "fdsa", 1, "one", "modified"},
				},
			},
			{
				Query: "SELECT to_pk, to_c1, to_c2, from_pk, from_c1, diff_type from dolt_diff(@Commit4, @Commit5, 't');",
				Expected: []sql.Row{
					{4, "four", -4, nil, nil, "added"},
				},
			},
			{
				Query: "SELECT to_pk, to_c1, to_c2, from_pk, from_c1, from_c2, diff_type from dolt_diff(@Commit1, @Commit5, 't');",
				Expected: []sql.Row{
					{1, "fdsa", nil, nil, nil, nil, "added"},
					{2, "two", nil, nil, nil, nil, "added"},
					{3, "three", nil, nil, nil, nil, "added"},
					{4, "four", -4, nil, nil, nil, "added"},
				},
			},
		},
	},
	{
		Name: "new table",
		SetUpScript: []string{
			"create table t1 (a int primary key, b int)",
			"insert into t1 values (1,2)",
		},
		Assertions: []queries.ScriptTestAssertion{
			{
				Query:    "select to_a, to_b, from_commit, to_commit, diff_type from dolt_diff('HEAD', 'WORKING', 't1')",
				Expected: []sql.Row{{1, 2, "HEAD", "WORKING", "added"}},
			},
			{
				Query:    "select to_a, from_b, from_commit, to_commit, diff_type from dolt_diff('HEAD', 'WORKING', 't1')",
				Expected: []sql.Row{{1, nil, "HEAD", "WORKING", "added"}},
			},
			{
				Query:    "select from_a, from_b, to_a, from_commit, to_commit, diff_type from dolt_diff('WORKING', 'HEAD', 't1')",
				Expected: []sql.Row{{1, 2, nil, "WORKING", "HEAD", "removed"}},
			},
		},
	},
	{
		Name: "dropped table",
		SetUpScript: []string{
			"create table t1 (a int primary key, b int)",
			"call dolt_add('.')",
			"insert into t1 values (1,2)",
			"call dolt_commit('-am', 'new table')",
			"drop table t1",
			"call dolt_commit('-am', 'dropped table')",
		},
		Assertions: []queries.ScriptTestAssertion{
			{
				Query:    "select from_a, from_b, from_commit, to_commit, diff_type from dolt_diff('HEAD~', 'HEAD', 't1')",
				Expected: []sql.Row{{1, 2, "HEAD~", "HEAD", "removed"}},
			},
			{
				Query:    "select from_a, from_b, from_commit, to_commit, diff_type from dolt_diff('HEAD~..HEAD', 't1')",
				Expected: []sql.Row{{1, 2, "HEAD~", "HEAD", "removed"}},
			},
		},
	},
	{
		Name: "renamed table",
		SetUpScript: []string{
			"create table t1 (a int primary key, b int)",
			"call dolt_add('.')",
			"insert into t1 values (1,2)",
			"call dolt_commit('-am', 'new table')",
			"alter table t1 rename to t2",
			"call dolt_add('.')",
			"insert into t2 values (3,4)",
			"call dolt_commit('-am', 'renamed table')",
		},
		Assertions: []queries.ScriptTestAssertion{
			{
				Query:    "select to_a, to_b, from_commit, to_commit, diff_type from dolt_diff('HEAD~', 'HEAD', 't2')",
				Expected: []sql.Row{{3, 4, "HEAD~", "HEAD", "added"}},
			},
			{
				Query:    "select to_a, to_b, from_commit, to_commit, diff_type from dolt_diff('HEAD~..HEAD', 't2')",
				Expected: []sql.Row{{3, 4, "HEAD~", "HEAD", "added"}},
			},
			{
				// Maybe confusing? We match the old table name as well
				Query:    "select to_a, to_b, from_commit, to_commit, diff_type from dolt_diff('HEAD~', 'HEAD', 't1')",
				Expected: []sql.Row{{3, 4, "HEAD~", "HEAD", "added"}},
			},
		},
	},
	{
		Name: "Renaming a primary key column shows PK values in both the to and from columns",
		SetUpScript: []string{
			"CREATE TABLE t1 (pk int PRIMARY KEY, col1 int);",
			"INSERT INTO t1 VALUES (1, 1);",
			"CREATE TABLE t2 (pk1a int, pk1b int, col1 int, PRIMARY KEY (pk1a, pk1b));",
			"INSERT INTO t2 VALUES (1, 1, 1);",
			"CALL DOLT_ADD('.')",
			"CALL DOLT_COMMIT('-am', 'initial');",

			"ALTER TABLE t1 RENAME COLUMN pk to pk2;",
			"UPDATE t1 set col1 = 100;",
			"ALTER TABLE t2 RENAME COLUMN pk1a to pk2a;",
			"ALTER TABLE t2 RENAME COLUMN pk1b to pk2b;",
			"UPDATE t2 set col1 = 100;",
			"CALL DOLT_COMMIT('-am', 'edit');",
		},
		Assertions: []queries.ScriptTestAssertion{
			{
				Query:    "select to_pk2, to_col1, from_pk, from_col1, diff_type from dolt_diff('HEAD~', 'HEAD', 't1')",
				Expected: []sql.Row{{1, 100, 1, 1, "modified"}},
			},
			{
				Query:    "select to_pk2, to_col1, from_pk, from_col1, diff_type from dolt_diff('HEAD~..HEAD', 't1')",
				Expected: []sql.Row{{1, 100, 1, 1, "modified"}},
			},
			{
				Query:    "select to_pk2a, to_pk2b, to_col1, from_pk1a, from_pk1b, from_col1, diff_type from dolt_diff('HEAD~', 'HEAD', 't2');",
				Expected: []sql.Row{{1, 1, 100, 1, 1, 1, "modified"}},
			},
			{
				Query:    "select to_pk2a, to_pk2b, to_col1, from_pk1a, from_pk1b, from_col1, diff_type from dolt_diff('HEAD~..HEAD', 't2');",
				Expected: []sql.Row{{1, 1, 100, 1, 1, 1, "modified"}},
			},
		},
	},
	{
		Name: "diff on dolt_schemas on events",
		SetUpScript: []string{
			"CREATE TABLE messages (id INT PRIMARY KEY AUTO_INCREMENT, message VARCHAR(255) NOT NULL, created_at DATETIME NOT NULL);",
			"CREATE EVENT IF NOT EXISTS msg_event ON SCHEDULE AT CURRENT_TIMESTAMP + INTERVAL 1 YEAR DISABLE DO INSERT INTO messages(message,created_at) VALUES('Test Dolt Event 1',NOW());",
			"CREATE EVENT my_commit ON SCHEDULE EVERY 1 DAY DISABLE DO CALL DOLT_COMMIT('--allow-empty','-am','my daily commit');",
			"CALL DOLT_ADD('.')",
			"SET @Commit1 = '';",
			"CALL DOLT_COMMIT_HASH_OUT(@Commit1, '-am', 'Creating table and events')",
		},
		Assertions: []queries.ScriptTestAssertion{
			{
				Query: "SELECT type, name FROM dolt_schemas;",
				Expected: []sql.Row{
					{"event", "msg_event"},
					{"event", "my_commit"},
				},
			},
			{
				Query:       "CREATE EVENT msg_event ON SCHEDULE AT CURRENT_TIMESTAMP + INTERVAL 1 YEAR DISABLE DO INSERT INTO messages(message,created_at) VALUES('Test Dolt Event 2',NOW());",
				ExpectedErr: sql.ErrEventAlreadyExists,
			},
			{
				Query:            "DROP EVENT msg_event;",
				SkipResultsCheck: true,
			},
			{
				Query:            "CREATE EVENT msg_event ON SCHEDULE AT CURRENT_TIMESTAMP + INTERVAL 1 YEAR ON COMPLETION PRESERVE DISABLE DO INSERT INTO messages(message,created_at) VALUES('Test Dolt Event 2',NOW());",
				SkipResultsCheck: true,
			},
			{
				Query:    "SELECT from_type, from_name, to_name, diff_type FROM DOLT_DIFF('HEAD', 'WORKING', 'dolt_schemas')",
				Expected: []sql.Row{{"event", "msg_event", "msg_event", "modified"}},
			},
			{
				Query: "SELECT type, name FROM dolt_schemas;",
				Expected: []sql.Row{
					{"event", "msg_event"},
					{"event", "my_commit"},
				},
			},
		},
	},
	{
		Name: "diff table function works with views",
		SetUpScript: []string{
			"create table t (i int primary key);",
			"call dolt_commit('-Am', 'created table')",
			"insert into t values (1), (2), (3);",
			"call dolt_commit('-Am', 'inserted into table')",
			"create view v as select to_i, to_commit, from_i, from_commit, diff_type from dolt_diff('HEAD', 'HEAD~1', 't');",
		},
		Assertions: []queries.ScriptTestAssertion{
			{
				Query: "select * from v;",
				Expected: []sql.Row{
					{nil, "HEAD~1", 1, "HEAD", "removed"},
					{nil, "HEAD~1", 2, "HEAD", "removed"},
					{nil, "HEAD~1", 3, "HEAD", "removed"},
				},
			},
			{
				Query:    "insert into t values (4), (5), (6);",
<<<<<<< HEAD
				Expected: []sql.Row{
					{gmstypes.NewOkResult(3)},
				},
=======
				Expected: []sql.Row{},
>>>>>>> a441dbb2
			},
			{
				Query:            "call dolt_commit('-Am', 'inserted into table again');",
				SkipResultsCheck: true,
			},
			{
				Query: "select * from v;",
				Expected: []sql.Row{
					{nil, "HEAD~1", 4, "HEAD", "removed"},
					{nil, "HEAD~1", 5, "HEAD", "removed"},
					{nil, "HEAD~1", 6, "HEAD", "removed"},
				},
			},
		},
	},
}

var DiffStatTableFunctionScriptTests = []queries.ScriptTest{
	{
		Name: "invalid arguments",
		SetUpScript: []string{
			"create table t (pk int primary key, c1 varchar(20), c2 varchar(20));",
			"call dolt_add('.')",
			"set @Commit1 = '';",
			"call dolt_commit_hash_out(@Commit1, '-am', 'creating table t');",

			"insert into t values(1, 'one', 'two'), (2, 'two', 'three');",
			"set @Commit2 = '';",
			"call dolt_commit_hash_out(@Commit2, '-am', 'inserting into t');",
		},
		Assertions: []queries.ScriptTestAssertion{
			{
				Query:       "SELECT * from dolt_diff_stat();",
				ExpectedErr: sql.ErrInvalidArgumentNumber,
			},
			{
				Query:       "SELECT * from dolt_diff_stat('t');",
				ExpectedErr: sql.ErrInvalidArgumentNumber,
			},
			{
				Query:       "SELECT * from dolt_diff_stat('t', @Commit1, @Commit2, 'extra');",
				ExpectedErr: sql.ErrInvalidArgumentNumber,
			},
			{
				Query:       "SELECT * from dolt_diff_stat(null, null, null);",
				ExpectedErr: sql.ErrInvalidArgumentDetails,
			},
			{
				Query:       "SELECT * from dolt_diff_stat(123, @Commit1, @Commit2);",
				ExpectedErr: sql.ErrInvalidArgumentDetails,
			},
			{
				Query:       "SELECT * from dolt_diff_stat('t', 123, @Commit2);",
				ExpectedErr: sql.ErrInvalidArgumentDetails,
			},
			{
				Query:       "SELECT * from dolt_diff_stat('t', @Commit1, 123);",
				ExpectedErr: sql.ErrInvalidArgumentDetails,
			},
			{
				Query:          "SELECT * from dolt_diff_stat('fake-branch', @Commit2, 't');",
				ExpectedErrStr: "branch not found: fake-branch",
			},
			{
				Query:          "SELECT * from dolt_diff_stat('fake-branch..main', 't');",
				ExpectedErrStr: "branch not found: fake-branch",
			},
			{
				Query:          "SELECT * from dolt_diff_stat(@Commit1, 'fake-branch', 't');",
				ExpectedErrStr: "branch not found: fake-branch",
			},
			{
				Query:          "SELECT * from dolt_diff_stat('main..fake-branch', 't');",
				ExpectedErrStr: "branch not found: fake-branch",
			},
			{
				Query:       "SELECT * from dolt_diff_stat(@Commit1, @Commit2, 'doesnotexist');",
				ExpectedErr: sql.ErrTableNotFound,
			},
			{
				Query:       "SELECT * from dolt_diff_stat('main^..main', 'doesnotexist');",
				ExpectedErr: sql.ErrTableNotFound,
			},
			{
				Query:       "SELECT * from dolt_diff_stat(@Commit1, concat('fake', '-', 'branch'), 't');",
				ExpectedErr: dtablefunctions.ErrInvalidNonLiteralArgument,
			},
			{
				Query:       "SELECT * from dolt_diff_stat(hashof('main'), @Commit2, 't');",
				ExpectedErr: dtablefunctions.ErrInvalidNonLiteralArgument,
			},
			{
				Query:       "SELECT * from dolt_diff_stat(@Commit1, @Commit2, LOWER('T'));",
				ExpectedErr: dtablefunctions.ErrInvalidNonLiteralArgument,
			},
			{
				Query:       "SELECT * from dolt_diff_stat('main..main~', LOWER('T'));",
				ExpectedErr: dtablefunctions.ErrInvalidNonLiteralArgument,
			},
		},
	},
	{
		Name: "basic case with single table",
		SetUpScript: []string{
			"set @Commit0 = HashOf('HEAD');",
			"set @Commit1 = '';",
			"call dolt_commit_hash_out(@Commit1, '--allow-empty', '-m', 'creating table t');",

			// create table t only
			"create table t (pk int primary key, c1 varchar(20), c2 varchar(20));",
			"call dolt_add('.')",
			"set @Commit2 = '';",
			"call dolt_commit_hash_out(@Commit2, '-am', 'creating table t');",

			// insert 1 row into t
			"insert into t values(1, 'one', 'two');",
			"set @Commit3 = '';",
			"call dolt_commit_hash_out(@Commit3, '-am', 'inserting 1 into table t');",

			// insert 2 rows into t and update two cells
			"insert into t values(2, 'two', 'three'), (3, 'three', 'four');",
			"update t set c1='uno', c2='dos' where pk=1;",
			"set @Commit4 = '';",
			"call dolt_commit_hash_out(@Commit4, '-am', 'inserting 2 into table t');",

			// drop table t only
			"drop table t;",
			"set @Commit5 = '';",
			"call dolt_commit_hash_out(@Commit5, '-am', 'drop table t');",
		},
		Assertions: []queries.ScriptTestAssertion{
			{
				// table is added, no data diff, result is empty
				Query:    "SELECT * from dolt_diff_stat(@Commit1, @Commit2, 't');",
				Expected: []sql.Row{},
			},
			{
				Query:    "SELECT * from dolt_diff_stat(@Commit2, @Commit3, 't');",
				Expected: []sql.Row{{"t", 0, 1, 0, 0, 3, 0, 0, 0, 1, 0, 3}},
			},
			{
				Query:    "SELECT * from dolt_diff_stat(@Commit3, @Commit4, 't');",
				Expected: []sql.Row{{"t", 0, 2, 0, 1, 6, 0, 2, 1, 3, 3, 9}},
			},
			{
				// change from and to commits
				Query:    "SELECT * from dolt_diff_stat(@Commit4, @Commit3, 't');",
				Expected: []sql.Row{{"t", 0, 0, 2, 1, 0, 6, 2, 3, 1, 9, 3}},
			},
			{
				// table is dropped
				Query:    "SELECT * from dolt_diff_stat(@Commit4, @Commit5, 't');",
				Expected: []sql.Row{{"t", 0, 0, 3, 0, 0, 9, 0, 3, 0, 9, 0}},
			},
			{
				Query:    "SELECT * from dolt_diff_stat(@Commit1, @Commit4, 't');",
				Expected: []sql.Row{{"t", 0, 3, 0, 0, 9, 0, 0, 0, 3, 0, 9}},
			},
			{
				Query:       "SELECT * from dolt_diff_stat(@Commit1, @Commit5, 't');",
				ExpectedErr: sql.ErrTableNotFound,
			},
			{
				Query: `
SELECT *
from dolt_diff_stat(@Commit3, @Commit4, 't') 
inner join t as of @Commit3 on rows_unmodified = t.pk;`,
				Expected: []sql.Row{},
			},
		},
	},
	{
		Name: "basic case with single keyless table",
		SetUpScript: []string{
			"set @Commit0 = HashOf('HEAD');",
			"set @Commit1 = '';",
			"call dolt_commit_hash_out(@Commit1, '--allow-empty', '-m', 'creating table t');",

			// create table t only
			"create table t (id int, c1 varchar(20), c2 varchar(20));",
			"call dolt_add('.')",
			"set @Commit2 = '';",
			"call dolt_commit_hash_out(@Commit2, '-am', 'creating table t');",

			// insert 1 row into t
			"insert into t values(1, 'one', 'two');",
			"set @Commit3 = '';",
			"call dolt_commit_hash_out(@Commit3, '-am', 'inserting 1 into table t');",

			// insert 2 rows into t and update two cells
			"insert into t values(2, 'two', 'three'), (3, 'three', 'four');",
			"update t set c1='uno', c2='dos' where id=1;",
			"set @Commit4 = '';",
			"call dolt_commit_hash_out(@Commit4, '-am', 'inserting 2 into table t');",

			// drop table t only
			"drop table t;",
			"set @Commit5 = '';",
			"call dolt_commit_hash_out(@Commit5, '-am', 'drop table t');",
		},
		Assertions: []queries.ScriptTestAssertion{
			{
				// table is added, no data diff, result is empty
				Query:    "SELECT * from dolt_diff_stat(@Commit1, @Commit2, 't');",
				Expected: []sql.Row{},
			},
			{
				Query:    "SELECT * from dolt_diff_stat(@Commit2, @Commit3, 't');",
				Expected: []sql.Row{{"t", nil, 1, 0, nil, nil, nil, nil, nil, nil, nil, nil}},
			},
			{
				// TODO : (correct result is commented out)
				//      update row for keyless table deletes the row and insert the new row
				// 		this causes row added = 3 and row deleted = 1
				Query: "SELECT * from dolt_diff_stat(@Commit3, @Commit4, 't');",
				//Expected:         []sql.Row{{"t", nil, 2, 0, nil, nil, nil, nil, nil, nil, nil, nil}},
				Expected: []sql.Row{{"t", nil, 3, 1, nil, nil, nil, nil, nil, nil, nil, nil}},
			},
			{
				Query: "SELECT * from dolt_diff_stat(@Commit4, @Commit3, 't');",
				//Expected:         []sql.Row{{"t", nil, 0, 2, nil, nil, nil, nil, nil, nil, nil, nil}},
				Expected: []sql.Row{{"t", nil, 1, 3, nil, nil, nil, nil, nil, nil, nil, nil}},
			},
			{
				// table is dropped
				Query:    "SELECT * from dolt_diff_stat(@Commit4, @Commit5, 't');",
				Expected: []sql.Row{{"t", nil, 0, 3, nil, nil, nil, nil, nil, nil, nil, nil}},
			},
			{
				Query:    "SELECT * from dolt_diff_stat(@Commit1, @Commit4, 't');",
				Expected: []sql.Row{{"t", nil, 3, 0, nil, nil, nil, nil, nil, nil, nil, nil}},
			},
			{
				Query:       "SELECT * from dolt_diff_stat(@Commit1, @Commit5, 't');",
				ExpectedErr: sql.ErrTableNotFound,
			},
		},
	},
	{
		Name: "basic case with multiple tables",
		SetUpScript: []string{
			"set @Commit0 = HashOf('HEAD');",

			// add table t with 1 row
			"create table t (pk int primary key, c1 varchar(20), c2 varchar(20));",
			"insert into t values(1, 'one', 'two');",
			"call dolt_add('.')",
			"set @Commit1 = '';",
			"call dolt_commit_hash_out(@Commit1, '-am', 'inserting into table t');",

			// add table t2 with 1 row
			"create table t2 (pk int primary key, c1 varchar(20), c2 varchar(20));",
			"insert into t2 values(100, 'hundred', 'hundert');",
			"call dolt_add('.')",
			"set @Commit2 = '';",
			"call dolt_commit_hash_out(@Commit2, '-am', 'inserting into table t2');",

			// changes on both tables
			"insert into t values(2, 'two', 'three'), (3, 'three', 'four'), (4, 'four', 'five');",
			"update t set c1='uno', c2='dos' where pk=1;",
			"insert into t2 values(101, 'hundred one', 'one');",
			"set @Commit3 = '';",
			"call dolt_commit_hash_out(@Commit3, '-am', 'inserting into table t');",

			// changes on both tables
			"delete from t where c2 = 'four';",
			"update t2 set c2='zero' where pk=100;",
			"set @Commit4 = '';",
			"call dolt_commit_hash_out(@Commit4, '-am', 'inserting into table t');",

			// create keyless table
			"create table keyless (id int);",
		},
		Assertions: []queries.ScriptTestAssertion{
			{
				Query:    "SELECT * from dolt_diff_stat(@Commit0, @Commit1);",
				Expected: []sql.Row{{"t", 0, 1, 0, 0, 3, 0, 0, 0, 1, 0, 3}},
			},
			{
				Query:    "SELECT * from dolt_diff_stat(@Commit1, @Commit2);",
				Expected: []sql.Row{{"t2", 0, 1, 0, 0, 3, 0, 0, 0, 1, 0, 3}},
			},
			{
				Query:    "SELECT * from dolt_diff_stat(@Commit2, @Commit3);",
				Expected: []sql.Row{{"t", 0, 3, 0, 1, 9, 0, 2, 1, 4, 3, 12}, {"t2", 1, 1, 0, 0, 3, 0, 0, 1, 2, 3, 6}},
			},
			{
				Query:    "SELECT * from dolt_diff_stat(@Commit3, @Commit4);",
				Expected: []sql.Row{{"t", 3, 0, 1, 0, 0, 3, 0, 4, 3, 12, 9}, {"t2", 1, 0, 0, 1, 0, 0, 1, 2, 2, 6, 6}},
			},
			{
				Query:    "SELECT * from dolt_diff_stat(@Commit4, @Commit2);",
				Expected: []sql.Row{{"t", 0, 0, 2, 1, 0, 6, 2, 3, 1, 9, 3}, {"t2", 0, 0, 1, 1, 0, 3, 1, 2, 1, 6, 3}},
			},
			{
				Query:    "SELECT * from dolt_diff_stat(@Commit3, 'WORKING');",
				Expected: []sql.Row{{"t", 3, 0, 1, 0, 0, 3, 0, 4, 3, 12, 9}, {"t2", 1, 0, 0, 1, 0, 0, 1, 2, 2, 6, 6}},
			},
		},
	},
	{
		Name: "WORKING and STAGED",
		SetUpScript: []string{
			"set @Commit0 = HashOf('HEAD');",

			"create table t (pk int primary key, c1 text, c2 text);",
			"call dolt_add('.')",
			"insert into t values (1, 'one', 'two'), (2, 'three', 'four');",
			"set @Commit1 = '';",
			"call dolt_commit_hash_out(@Commit1, '-am', 'inserting two rows into table t');",

			"insert into t values (3, 'five', 'six');",
			"delete from t where pk = 2",
			"update t set c2 = '100' where pk = 1",
		},
		Assertions: []queries.ScriptTestAssertion{
			{
				Query:    "SELECT * from dolt_diff_stat(@Commit1, 'WORKING', 't')",
				Expected: []sql.Row{{"t", 0, 1, 1, 1, 3, 3, 1, 2, 2, 6, 6}},
			},
			{
				Query:    "SELECT * from dolt_diff_stat('STAGED', 'WORKING', 't')",
				Expected: []sql.Row{{"t", 0, 1, 1, 1, 3, 3, 1, 2, 2, 6, 6}},
			},
			{
				Query:    "SELECT * from dolt_diff_stat('STAGED..WORKING', 't')",
				Expected: []sql.Row{{"t", 0, 1, 1, 1, 3, 3, 1, 2, 2, 6, 6}},
			},
			{
				Query:    "SELECT * from dolt_diff_stat('WORKING', 'STAGED', 't')",
				Expected: []sql.Row{{"t", 0, 1, 1, 1, 3, 3, 1, 2, 2, 6, 6}},
			},
			{
				Query:    "SELECT * from dolt_diff_stat('WORKING', 'WORKING', 't')",
				Expected: []sql.Row{},
			},
			{
				Query:    "SELECT * from dolt_diff_stat('WORKING..WORKING', 't')",
				Expected: []sql.Row{},
			},
			{
				Query:    "SELECT * from dolt_diff_stat('STAGED', 'STAGED', 't')",
				Expected: []sql.Row{},
			},
			{
				Query:            "call dolt_add('.')",
				SkipResultsCheck: true,
			},
			{
				Query:    "SELECT * from dolt_diff_stat('WORKING', 'STAGED', 't')",
				Expected: []sql.Row{},
			},
			{
				Query:    "SELECT * from dolt_diff_stat('HEAD', 'STAGED', 't')",
				Expected: []sql.Row{{"t", 0, 1, 1, 1, 3, 3, 1, 2, 2, 6, 6}},
			},
		},
	},
	{
		Name: "diff with branch refs",
		SetUpScript: []string{
			"create table t (pk int primary key, c1 varchar(20), c2 varchar(20));",
			"call dolt_add('.')",
			"set @Commit1 = '';",
			"call dolt_commit_hash_out(@Commit1, '-am', 'creating table t');",

			"insert into t values(1, 'one', 'two');",
			"set @Commit2 = '';",
			"call dolt_commit_hash_out(@Commit2, '-am', 'inserting row 1 into t in main');",

			"CALL DOLT_checkout('-b', 'branch1');",
			"alter table t drop column c2;",
			"set @Commit3 = '';",
			"call dolt_commit_hash_out(@Commit3, '-am', 'dropping column c2 in branch1');",

			"delete from t where pk=1;",
			"set @Commit4 = '';",
			"call dolt_commit_hash_out(@Commit4, '-am', 'deleting row 1 in branch1');",

			"insert into t values (2, 'two');",
			"set @Commit5 = '';",
			"call dolt_commit_hash_out(@Commit5, '-am', 'inserting row 2 in branch1');",

			"CALL DOLT_checkout('main');",
			"insert into t values (2, 'two', 'three');",
			"set @Commit6 = '';",
			"call dolt_commit_hash_out(@Commit6, '-am', 'inserting row 2 in main');",

			"create table newtable (pk int primary key);",
			"insert into newtable values (1), (2);",
			"set @Commit7 = '';",
			"call dolt_commit_hash_out(@Commit7, '-Am', 'new table newtable');",
		},
		Assertions: []queries.ScriptTestAssertion{
			{
				Query:    "SELECT * from dolt_diff_stat('main', 'branch1', 't');",
				Expected: []sql.Row{{"t", 0, 0, 1, 1, 0, 4, 0, 2, 1, 6, 2}},
			},
			{
				Query:    "SELECT * from dolt_diff_stat('main..branch1', 't');",
				Expected: []sql.Row{{"t", 0, 0, 1, 1, 0, 4, 0, 2, 1, 6, 2}},
			},
			{
				Query: "SELECT * from dolt_diff_stat('main', 'branch1');",
				Expected: []sql.Row{
					{"t", 0, 0, 1, 1, 0, 4, 0, 2, 1, 6, 2},
					{"newtable", 0, 0, 2, 0, 0, 2, 0, 2, 0, 2, 0},
				},
			},
			{
				Query: "SELECT * from dolt_diff_stat('main..branch1');",
				Expected: []sql.Row{
					{"t", 0, 0, 1, 1, 0, 4, 0, 2, 1, 6, 2},
					{"newtable", 0, 0, 2, 0, 0, 2, 0, 2, 0, 2, 0},
				},
			},
			{
				Query:    "SELECT * from dolt_diff_stat('branch1', 'main', 't');",
				Expected: []sql.Row{{"t", 0, 1, 0, 1, 4, 0, 1, 1, 2, 2, 6}},
			},
			{
				Query:    "SELECT * from dolt_diff_stat('branch1..main', 't');",
				Expected: []sql.Row{{"t", 0, 1, 0, 1, 4, 0, 1, 1, 2, 2, 6}},
			},
			{
				Query:    "SELECT * from dolt_diff_stat('main~2', 'branch1', 't');",
				Expected: []sql.Row{{"t", 0, 1, 1, 0, 2, 3, 0, 1, 1, 3, 2}},
			},
			{
				Query:    "SELECT * from dolt_diff_stat('main~2..branch1', 't');",
				Expected: []sql.Row{{"t", 0, 1, 1, 0, 2, 3, 0, 1, 1, 3, 2}},
			},

			// Three dot
			{
				Query:    "SELECT * from dolt_diff_stat('main...branch1', 't');",
				Expected: []sql.Row{{"t", 0, 1, 1, 0, 2, 3, 0, 1, 1, 3, 2}},
			},
			{
				Query:    "SELECT * from dolt_diff_stat('main...branch1');",
				Expected: []sql.Row{{"t", 0, 1, 1, 0, 2, 3, 0, 1, 1, 3, 2}},
			},
			{
				Query:    "SELECT * from dolt_diff_stat('branch1...main', 't');",
				Expected: []sql.Row{{"t", 1, 1, 0, 0, 3, 0, 0, 1, 2, 3, 6}},
			},
			{
				Query: "SELECT * from dolt_diff_stat('branch1...main');",
				Expected: []sql.Row{
					{"t", 1, 1, 0, 0, 3, 0, 0, 1, 2, 3, 6},
					{"newtable", 0, 2, 0, 0, 2, 0, 0, 0, 2, 0, 2},
				},
			},
			{
				Query:    "SELECT * from dolt_diff_stat('branch1...main^');",
				Expected: []sql.Row{{"t", 1, 1, 0, 0, 3, 0, 0, 1, 2, 3, 6}},
			},
			{
				Query:    "SELECT * from dolt_diff_stat('branch1...main', 'newtable');",
				Expected: []sql.Row{{"newtable", 0, 2, 0, 0, 2, 0, 0, 0, 2, 0, 2}},
			},
			{
				Query:    "SELECT * from dolt_diff_stat('main...main', 'newtable');",
				Expected: []sql.Row{},
			},
		},
	},
	{
		Name: "schema modification: drop and add column",
		SetUpScript: []string{
			"create table t (pk int primary key, c1 varchar(20), c2 varchar(20));",
			"call dolt_add('.');",
			"insert into t values (1, 'one', 'two'), (2, 'two', 'three');",
			"set @Commit1 = '';",
			"call dolt_commit_hash_out(@Commit1, '-am', 'inserting row 1, 2 into t');",

			// drop 1 column and add 1 row
			"alter table t drop column c2;",
			"set @Commit2 = '';",
			"call dolt_commit_hash_out(@Commit2, '-am', 'dropping column c2');",

			// drop 1 column and add 1 row
			"insert into t values (3, 'three');",
			"set @Commit3 = '';",
			"call dolt_commit_hash_out(@Commit3, '-am', 'inserting row 3');",

			// add 1 column and 1 row and update
			"alter table t add column c2 varchar(20);",
			"insert into t values (4, 'four', 'five');",
			"update t set c2='foo' where pk=1;",
			"set @Commit4 = '';",
			"call dolt_commit_hash_out(@Commit4, '-am', 'adding column c2, inserting, and updating data');",
		},
		Assertions: []queries.ScriptTestAssertion{
			{
				Query:    "SELECT * from dolt_diff_stat(@Commit1, @Commit2, 't');",
				Expected: []sql.Row{{"t", 0, 0, 0, 2, 0, 2, 0, 2, 2, 6, 4}},
			},
			{
				Query:    "SELECT * from dolt_diff_stat(@Commit2, @Commit3, 't');",
				Expected: []sql.Row{{"t", 2, 1, 0, 0, 2, 0, 0, 2, 3, 4, 6}},
			},
			{
				Query:    "SELECT * from dolt_diff_stat(@Commit1, @Commit3, 't');",
				Expected: []sql.Row{{"t", 0, 1, 0, 2, 2, 2, 0, 2, 3, 6, 6}},
			},
			{
				Query:    "SELECT * from dolt_diff_stat(@Commit3, @Commit4, 't');",
				Expected: []sql.Row{{"t", 2, 1, 0, 1, 6, 0, 1, 3, 4, 6, 12}},
			},
			{
				Query:    "SELECT * from dolt_diff_stat(@Commit1, @Commit4, 't');",
				Expected: []sql.Row{{"t", 0, 2, 0, 2, 6, 0, 2, 2, 4, 6, 12}},
			},
		},
	},
	{
		Name: "schema modification: rename columns",
		SetUpScript: []string{
			"create table t (pk int primary key, c1 varchar(20), c2 int);",
			"call dolt_add('.')",
			"set @Commit1 = '';",
			"call dolt_commit_hash_out(@Commit1, '-am', 'creating table t');",

			"insert into t values(1, 'one', -1), (2, 'two', -2);",
			"set @Commit2 = '';",
			"call dolt_commit_hash_out(@Commit2, '-am', 'inserting into t');",

			"alter table t rename column c2 to c3;",
			"set @Commit3 = '';",
			"call dolt_commit_hash_out(@Commit3, '-am', 'renaming column c2 to c3');",

			"insert into t values (3, 'three', -3);",
			"update t set c3=1 where pk=1;",
			"set @Commit4 = '';",
			"call dolt_commit_hash_out(@Commit4, '-am', 'inserting and updating data');",

			"alter table t rename column c3 to c2;",
			"insert into t values (4, 'four', -4);",
			"set @Commit5 = '';",
			"call dolt_commit_hash_out(@Commit5, '-am', 'renaming column c3 to c2, and inserting data');",
		},
		Assertions: []queries.ScriptTestAssertion{
			{
				Query:    "SELECT * from dolt_diff_stat(@Commit1, @Commit2, 't');",
				Expected: []sql.Row{{"t", 0, 2, 0, 0, 6, 0, 0, 0, 2, 0, 6}},
			},
			{
				Query:    "SELECT * from dolt_diff_stat(@Commit2, @Commit3, 't');",
				Expected: []sql.Row{},
			},
			{
				Query:    "SELECT * from dolt_diff_stat(@Commit3, @Commit4, 't');",
				Expected: []sql.Row{{"t", 1, 1, 0, 1, 3, 0, 1, 2, 3, 6, 9}},
			},
			{
				Query:    "SELECT * from dolt_diff_stat(@Commit4, @Commit5, 't');",
				Expected: []sql.Row{{"t", 3, 1, 0, 0, 3, 0, 0, 3, 4, 9, 12}},
			},
			{
				Query:    "SELECT * from dolt_diff_stat(@Commit1, @Commit5, 't');",
				Expected: []sql.Row{{"t", 0, 4, 0, 0, 12, 0, 0, 0, 4, 0, 12}},
			},
		},
	},
	{
		Name: "new table",
		SetUpScript: []string{
			"create table t1 (a int primary key, b int)",
		},
		Assertions: []queries.ScriptTestAssertion{
			{
				Query:    "select * from dolt_diff_stat('HEAD', 'WORKING')",
				Expected: []sql.Row{},
			},
			{
				Query:    "select * from dolt_diff_stat('WORKING', 'HEAD')",
				Expected: []sql.Row{},
			},
			{
				Query:            "insert into t1 values (1,2)",
				SkipResultsCheck: true,
			},
			{
				Query:    "select * from dolt_diff_stat('HEAD', 'WORKING', 't1')",
				Expected: []sql.Row{{"t1", 0, 1, 0, 0, 2, 0, 0, 0, 1, 0, 2}},
			},
			{
				Query:    "select * from dolt_diff_stat('WORKING', 'HEAD', 't1')",
				Expected: []sql.Row{{"t1", 0, 0, 1, 0, 0, 2, 0, 1, 0, 2, 0}},
			},
		},
	},
	{
		Name: "dropped table",
		SetUpScript: []string{
			"create table t1 (a int primary key, b int)",
			"call dolt_add('.')",
			"insert into t1 values (1,2)",
			"call dolt_commit('-am', 'new table')",
			"drop table t1",
			"call dolt_commit('-am', 'dropped table')",
		},
		Assertions: []queries.ScriptTestAssertion{
			{
				Query:    "select * from dolt_diff_stat('HEAD~', 'HEAD', 't1')",
				Expected: []sql.Row{{"t1", 0, 0, 1, 0, 0, 2, 0, 1, 0, 2, 0}},
			},
			{
				Query:    "select * from dolt_diff_stat('HEAD', 'HEAD~', 't1')",
				Expected: []sql.Row{{"t1", 0, 1, 0, 0, 2, 0, 0, 0, 1, 0, 2}},
			},
		},
	},
	{
		Name: "renamed table",
		SetUpScript: []string{
			"create table t1 (a int primary key, b int)",
			"call dolt_add('.')",
			"insert into t1 values (1,2)",
			"call dolt_commit('-am', 'new table')",
			"alter table t1 rename to t2",
			"call dolt_add('.')",
			"insert into t2 values (3,4)",
			"call dolt_commit('-am', 'renamed table')",
		},
		Assertions: []queries.ScriptTestAssertion{
			{
				Query:    "select * from dolt_diff_stat('HEAD~', 'HEAD', 't2')",
				Expected: []sql.Row{{"t2", 1, 1, 0, 0, 2, 0, 0, 1, 2, 2, 4}},
			},
			{
				Query:    "select * from dolt_diff_stat('HEAD~..HEAD', 't2')",
				Expected: []sql.Row{{"t2", 1, 1, 0, 0, 2, 0, 0, 1, 2, 2, 4}},
			},
			{
				// Old table name can be matched as well
				Query:    "select * from dolt_diff_stat('HEAD~', 'HEAD', 't1')",
				Expected: []sql.Row{{"t1", 1, 1, 0, 0, 2, 0, 0, 1, 2, 2, 4}},
			},
			{
				// Old table name can be matched as well
				Query:    "select * from dolt_diff_stat('HEAD~..HEAD', 't1')",
				Expected: []sql.Row{{"t1", 1, 1, 0, 0, 2, 0, 0, 1, 2, 2, 4}},
			},
		},
	},
	{
		Name: "add multiple columns, then set and unset a value. Should not show a diff",
		SetUpScript: []string{
			"CREATE table t (pk int primary key);",
			"Insert into t values (1);",
			"CALL DOLT_ADD('.');",
			"CALL DOLT_COMMIT('-am', 'setup');",
			"alter table t add column col1 int;",
			"alter table t add column col2 int;",
			"CALL DOLT_ADD('.');",
			"CALL DOLT_COMMIT('-am', 'add columns');",
			"UPDATE t set col1 = 1 where pk = 1;",
			"UPDATE t set col1 = null where pk = 1;",
			"CALL DOLT_COMMIT('--allow-empty', '-am', 'fix short tuple');",
		},
		Assertions: []queries.ScriptTestAssertion{
			{
				Query:    "SELECT * from dolt_diff_stat('HEAD~2', 'HEAD');",
				Expected: []sql.Row{{"t", 1, 0, 0, 0, 2, 0, 0, 1, 1, 1, 3}},
			},
			{
				Query:    "SELECT * from dolt_diff_stat('HEAD~', 'HEAD');",
				Expected: []sql.Row{},
			},
		},
	},
	{
		Name: "pk set change should throw an error for 3 argument dolt_diff_stat",
		SetUpScript: []string{
			"CREATE table t (pk int primary key);",
			"INSERT INTO t values (1);",
			"CALL DOLT_COMMIT('-Am', 'table with row');",
			"ALTER TABLE t ADD col1 int not null default 0;",
			"ALTER TABLE t drop primary key;",
			"ALTER TABLE t add primary key (pk, col1);",
			"CALL DOLT_COMMIT('-am', 'add secondary column with primary key');",
		},
		Assertions: []queries.ScriptTestAssertion{
			{
				Query:          "SELECT * from dolt_diff_stat('HEAD~', 'HEAD', 't');",
				ExpectedErrStr: "failed to compute diff stat for table t: primary key set changed",
			},
		},
	},
	{
		Name: "pk set change should report warning for 2 argument dolt_diff_stat",
		SetUpScript: []string{
			"CREATE table t (pk int primary key);",
			"INSERT INTO t values (1);",
			"CREATE table t2 (pk int primary key);",
			"INSERT INTO t2 values (2);",
			"CALL DOLT_COMMIT('-Am', 'multiple tables');",
			"ALTER TABLE t ADD col1 int not null default 0;",
			"ALTER TABLE t drop primary key;",
			"ALTER TABLE t add primary key (pk, col1);",
			"INSERT INTO t2 values (3), (4), (5);",
			"CALL DOLT_COMMIT('-am', 'add secondary column with primary key to t');",
		},
		Assertions: []queries.ScriptTestAssertion{
			{
				Query: "SELECT * from dolt_diff_stat('HEAD~', 'HEAD')",
				Expected: []sql.Row{
					{"t", 0, 0, 0, 0, 0, 0, 0, 0, 0, 0, 0},
					{"t2", 1, 3, 0, 0, 3, 0, 0, 1, 4, 1, 4},
				},
				ExpectedWarning:       dtables.PrimaryKeyChangeWarningCode,
				ExpectedWarningsCount: 1,
			},
		},
	},
}

var DiffSummaryTableFunctionScriptTests = []queries.ScriptTest{
	{
		Name: "invalid arguments",
		SetUpScript: []string{
			"create table t (pk int primary key, c1 varchar(20), c2 varchar(20));",
			"call dolt_add('.')",
			"set @Commit1 = '';",
			"call dolt_commit_hash_out(@Commit1, '-am', 'creating table t');",

			"insert into t values(1, 'one', 'two'), (2, 'two', 'three');",
			"set @Commit2 = '';",
			"call dolt_commit_hash_out(@Commit2, '-am', 'inserting into t');",
		},
		Assertions: []queries.ScriptTestAssertion{
			{
				Query:       "SELECT * from dolt_diff_summary();",
				ExpectedErr: sql.ErrInvalidArgumentNumber,
			},
			{
				Query:       "SELECT * from dolt_diff_summary('t');",
				ExpectedErr: sql.ErrInvalidArgumentNumber,
			},
			{
				Query:       "SELECT * from dolt_diff_summary('t', @Commit1, @Commit2, 'extra');",
				ExpectedErr: sql.ErrInvalidArgumentNumber,
			},
			{
				Query:       "SELECT * from dolt_diff_summary(null, null, null);",
				ExpectedErr: sql.ErrInvalidArgumentDetails,
			},
			{
				Query:       "SELECT * from dolt_diff_summary(123, @Commit1, @Commit2);",
				ExpectedErr: sql.ErrInvalidArgumentDetails,
			},
			{
				Query:       "SELECT * from dolt_diff_summary('t', 123, @Commit2);",
				ExpectedErr: sql.ErrInvalidArgumentDetails,
			},
			{
				Query:       "SELECT * from dolt_diff_summary('t', @Commit1, 123);",
				ExpectedErr: sql.ErrInvalidArgumentDetails,
			},
			{
				Query:          "SELECT * from dolt_diff_summary('fake-branch', @Commit2, 't');",
				ExpectedErrStr: "branch not found: fake-branch",
			},
			{
				Query:          "SELECT * from dolt_diff_summary('fake-branch..main', 't');",
				ExpectedErrStr: "branch not found: fake-branch",
			},
			{
				Query:          "SELECT * from dolt_diff_summary(@Commit1, 'fake-branch', 't');",
				ExpectedErrStr: "branch not found: fake-branch",
			},
			{
				Query:          "SELECT * from dolt_diff_summary('main..fake-branch', 't');",
				ExpectedErrStr: "branch not found: fake-branch",
			},
			{
				Query:       "SELECT * from dolt_diff_summary(@Commit1, concat('fake', '-', 'branch'), 't');",
				ExpectedErr: dtablefunctions.ErrInvalidNonLiteralArgument,
			},
			{
				Query:       "SELECT * from dolt_diff_summary(hashof('main'), @Commit2, 't');",
				ExpectedErr: dtablefunctions.ErrInvalidNonLiteralArgument,
			},
			{
				Query:       "SELECT * from dolt_diff_summary(@Commit1, @Commit2, LOWER('T'));",
				ExpectedErr: dtablefunctions.ErrInvalidNonLiteralArgument,
			},
		},
	},
	{
		Name: "basic case with single table",
		SetUpScript: []string{
			"set @Commit0 = HashOf('HEAD');",
			"set @Commit1 = '';",
			"call dolt_commit_hash_out(@Commit1, '--allow-empty', '-m', 'creating table t');",

			// create table t only
			"create table t (pk int primary key, c1 varchar(20), c2 varchar(20));",
			"call dolt_add('.')",
			"set @Commit2 = '';",
			"call dolt_commit_hash_out(@Commit2, '-am', 'creating table t');",

			// insert 1 row into t
			"insert into t values(1, 'one', 'two');",
			"set @Commit3 = '';",
			"call dolt_commit_hash_out(@Commit3, '-am', 'inserting 1 into table t');",

			// insert 2 rows into t and update two cells
			"insert into t values(2, 'two', 'three'), (3, 'three', 'four');",
			"update t set c1='uno', c2='dos' where pk=1;",
			"set @Commit4 = '';",
			"call dolt_commit_hash_out(@Commit4, '-am', 'inserting 2 into table t');",

			// drop table t only
			"drop table t;",
			"set @Commit5 = '';",
			"call dolt_commit_hash_out(@Commit5, '-am', 'drop table t');",
		},
		Assertions: []queries.ScriptTestAssertion{
			{
				// table does not exist, empty result
				Query:    "SELECT * from dolt_diff_summary(@Commit1, @Commit2, 'doesnotexist');",
				Expected: []sql.Row{},
			},
			{
				// table is added, no data changes
				Query:    "SELECT * from dolt_diff_summary(@Commit1, @Commit2, 't');",
				Expected: []sql.Row{{"", "t", "added", false, true}},
			},
			{
				Query:    "SELECT * from dolt_diff_summary(@Commit2, @Commit3, 't');",
				Expected: []sql.Row{{"t", "t", "modified", true, false}},
			},
			{
				Query:    "SELECT * from dolt_diff_summary(@Commit3, @Commit4, 't');",
				Expected: []sql.Row{{"t", "t", "modified", true, false}},
			},
			{
				// change from and to commits
				Query:    "SELECT * from dolt_diff_summary(@Commit4, @Commit3, 't');",
				Expected: []sql.Row{{"t", "t", "modified", true, false}},
			},
			{
				// table is dropped
				Query:    "SELECT * from dolt_diff_summary(@Commit4, @Commit5, 't');",
				Expected: []sql.Row{{"t", "", "dropped", true, true}},
			},
			{
				Query:    "SELECT * from dolt_diff_summary(@Commit1, @Commit4, 't');",
				Expected: []sql.Row{{"", "t", "added", true, true}},
			},
			{
				Query:    "SELECT * from dolt_diff_summary(@Commit1, @Commit5, 't');",
				Expected: []sql.Row{},
			},
		},
	},
	{
		Name: "basic case with single keyless table",
		SetUpScript: []string{
			"set @Commit0 = HashOf('HEAD');",
			"set @Commit1 = '';",
			"call dolt_commit_hash_out(@Commit1, '--allow-empty', '-m', 'creating table t');",

			// create table t only
			"create table t (id int, c1 varchar(20), c2 varchar(20));",
			"call dolt_add('.')",
			"set @Commit2 = '';",
			"call dolt_commit_hash_out(@Commit2, '-am', 'creating table t');",

			// insert 1 row into t
			"insert into t values(1, 'one', 'two');",
			"set @Commit3 = '';",
			"call dolt_commit_hash_out(@Commit3, '-am', 'inserting 1 into table t');",

			// insert 2 rows into t and update two cells
			"insert into t values(2, 'two', 'three'), (3, 'three', 'four');",
			"update t set c1='uno', c2='dos' where id=1;",
			"set @Commit4 = '';",
			"call dolt_commit_hash_out(@Commit4, '-am', 'inserting 2 into table t');",

			// drop table t only
			"drop table t;",
			"set @Commit5 = '';",
			"call dolt_commit_hash_out(@Commit5, '-am', 'drop table t');",
		},
		Assertions: []queries.ScriptTestAssertion{
			{
				// table is added, no data diff, result is empty
				Query:    "SELECT * from dolt_diff_summary(@Commit1, @Commit2, 't');",
				Expected: []sql.Row{{"", "t", "added", false, true}},
			},
			{
				Query:    "SELECT * from dolt_diff_summary(@Commit2, @Commit3, 't');",
				Expected: []sql.Row{{"t", "t", "modified", true, false}},
			},
			{
				Query:    "SELECT * from dolt_diff_summary(@Commit3, @Commit4, 't');",
				Expected: []sql.Row{{"t", "t", "modified", true, false}},
			},
			{
				Query:    "SELECT * from dolt_diff_summary(@Commit4, @Commit3, 't');",
				Expected: []sql.Row{{"t", "t", "modified", true, false}},
			},
			{
				// table is dropped
				Query:    "SELECT * from dolt_diff_summary(@Commit4, @Commit5, 't');",
				Expected: []sql.Row{{"t", "", "dropped", true, true}},
			},
			{
				Query:    "SELECT * from dolt_diff_summary(@Commit1, @Commit4, 't');",
				Expected: []sql.Row{{"", "t", "added", true, true}},
			},
			{
				Query:    "SELECT * from dolt_diff_summary(@Commit1, @Commit5, 't');",
				Expected: []sql.Row{},
			},
		},
	},
	{
		Name: "basic case with multiple tables",
		SetUpScript: []string{
			"set @Commit0 = HashOf('HEAD');",

			// add table t with 1 row
			"create table t (pk int primary key, c1 varchar(20), c2 varchar(20));",
			"insert into t values(1, 'one', 'two');",
			"call dolt_add('.')",
			"set @Commit1 = '';",
			"call dolt_commit_hash_out(@Commit1, '-am', 'inserting into table t');",

			// add table t2 with 1 row
			"create table t2 (pk int primary key, c1 varchar(20), c2 varchar(20));",
			"insert into t2 values(100, 'hundred', 'hundert');",
			"call dolt_add('.')",
			"set @Commit2 = '';",
			"call dolt_commit_hash_out(@Commit2, '-am', 'inserting into table t2');",

			// changes on both tables
			"insert into t values(2, 'two', 'three'), (3, 'three', 'four'), (4, 'four', 'five');",
			"update t set c1='uno', c2='dos' where pk=1;",
			"insert into t2 values(101, 'hundred one', 'one');",
			"set @Commit3 = '';",
			"call dolt_commit_hash_out(@Commit3, '-am', 'inserting into table t');",

			// changes on both tables
			"delete from t where c2 = 'four';",
			"update t2 set c2='zero' where pk=100;",
			"set @Commit4 = '';",
			"call dolt_commit_hash_out(@Commit4, '-am', 'inserting into table t');",

			// create keyless table
			"create table keyless (id int);",
		},
		Assertions: []queries.ScriptTestAssertion{
			{
				Query:    "SELECT * from dolt_diff_summary(@Commit0, @Commit1);",
				Expected: []sql.Row{{"", "t", "added", true, true}},
			},
			{
				Query:    "SELECT * from dolt_diff_summary(@Commit1, @Commit2);",
				Expected: []sql.Row{{"", "t2", "added", true, true}},
			},
			{
				Query: "SELECT * from dolt_diff_summary(@Commit2, @Commit3);",
				Expected: []sql.Row{
					{"t", "t", "modified", true, false},
					{"t2", "t2", "modified", true, false},
				},
			},
			{
				Query: "SELECT * from dolt_diff_summary(@Commit3, @Commit4);",
				Expected: []sql.Row{
					{"t", "t", "modified", true, false},
					{"t2", "t2", "modified", true, false},
				},
			},
			{
				Query: "SELECT * from dolt_diff_summary(@Commit0, @Commit4);",
				Expected: []sql.Row{
					{"", "t", "added", true, true},
					{"", "t2", "added", true, true},
				},
			},
			{
				Query: "SELECT * from dolt_diff_summary(@Commit4, @Commit2);",

				Expected: []sql.Row{
					{"t", "t", "modified", true, false},
					{"t2", "t2", "modified", true, false},
				},
			},
			{
				Query: "SELECT * from dolt_diff_summary(@Commit3, 'WORKING');",
				Expected: []sql.Row{
					{"t", "t", "modified", true, false},
					{"t2", "t2", "modified", true, false},
					{"", "keyless", "added", false, true}},
			},
		},
	},
	{
		Name: "WORKING and STAGED",
		SetUpScript: []string{
			"set @Commit0 = HashOf('HEAD');",

			"create table t (pk int primary key, c1 text, c2 text);",
			"call dolt_add('.')",
			"insert into t values (1, 'one', 'two'), (2, 'three', 'four');",
			"set @Commit1 = '';",
			"call dolt_commit_hash_out(@Commit1, '-am', 'inserting two rows into table t');",

			"insert into t values (3, 'five', 'six');",
			"delete from t where pk = 2",
			"update t set c2 = '100' where pk = 1",
		},
		Assertions: []queries.ScriptTestAssertion{
			{
				Query:    "SELECT * from dolt_diff_summary(@Commit1, 'WORKING', 't')",
				Expected: []sql.Row{{"t", "t", "modified", true, false}},
			},
			{
				Query:    "SELECT * from dolt_diff_summary('STAGED', 'WORKING', 't')",
				Expected: []sql.Row{{"t", "t", "modified", true, false}},
			},
			{
				Query:    "SELECT * from dolt_diff_summary('STAGED..WORKING', 't')",
				Expected: []sql.Row{{"t", "t", "modified", true, false}},
			},
			{
				Query:    "SELECT * from dolt_diff_summary('WORKING', 'STAGED', 't')",
				Expected: []sql.Row{{"t", "t", "modified", true, false}},
			},
			{
				Query:    "SELECT * from dolt_diff_summary('WORKING', 'WORKING', 't')",
				Expected: []sql.Row{},
			},
			{
				Query:    "SELECT * from dolt_diff_summary('WORKING..WORKING', 't')",
				Expected: []sql.Row{},
			},
			{
				Query:    "SELECT * from dolt_diff_summary('STAGED', 'STAGED', 't')",
				Expected: []sql.Row{},
			},
			{
				Query:            "call dolt_add('.')",
				SkipResultsCheck: true,
			},
			{
				Query:    "SELECT * from dolt_diff_summary('WORKING', 'STAGED', 't')",
				Expected: []sql.Row{},
			},
			{
				Query:    "SELECT * from dolt_diff_summary('HEAD', 'STAGED', 't')",
				Expected: []sql.Row{{"t", "t", "modified", true, false}},
			},
		},
	},
	{
		Name: "diff with branch refs",
		SetUpScript: []string{
			"create table t (pk int primary key, c1 varchar(20), c2 varchar(20));",
			"call dolt_add('.')",
			"set @Commit1 = '';",
			"call dolt_commit_hash_out(@Commit1, '-am', 'creating table t');",

			"insert into t values(1, 'one', 'two');",
			"set @Commit2 = '';",
			"call dolt_commit_hash_out(@Commit2, '-am', 'inserting row 1 into t in main');",

			"CALL DOLT_checkout('-b', 'branch1');",
			"alter table t drop column c2;",
			"set @Commit3 = '';",
			"call dolt_commit_hash_out(@Commit3, '-am', 'dropping column c2 in branch1');",

			"delete from t where pk=1;",
			"set @Commit4 = '';",
			"call dolt_commit_hash_out(@Commit4, '-am', 'deleting row 1 in branch1');",

			"insert into t values (2, 'two');",
			"set @Commit5 = '';",
			"call dolt_commit_hash_out(@Commit5, '-am', 'inserting row 2 in branch1');",

			"CALL DOLT_checkout('main');",
			"insert into t values (2, 'two', 'three');",
			"set @Commit6 = '';",
			"call dolt_commit_hash_out(@Commit6, '-am', 'inserting row 2 in main');",

			"create table newtable (pk int primary key);",
			"insert into newtable values (1), (2);",
			"set @Commit7 = '';",
			"call dolt_commit_hash_out(@Commit7, '-Am', 'new table newtable');",
		},
		Assertions: []queries.ScriptTestAssertion{
			{
				Query:    "SELECT * from dolt_diff_summary('main', 'branch1', 't');",
				Expected: []sql.Row{{"t", "t", "modified", true, true}},
			},
			{
				Query:    "SELECT * from dolt_diff_summary('main..branch1', 't');",
				Expected: []sql.Row{{"t", "t", "modified", true, true}},
			},
			{
				Query: "SELECT * from dolt_diff_summary('main', 'branch1');",
				Expected: []sql.Row{
					{"t", "t", "modified", true, true},
					{"newtable", "", "dropped", true, true},
				},
			},
			{
				Query: "SELECT * from dolt_diff_summary('main..branch1');",
				Expected: []sql.Row{
					{"t", "t", "modified", true, true},
					{"newtable", "", "dropped", true, true},
				},
			},
			{
				Query:    "SELECT * from dolt_diff_summary('branch1', 'main', 't');",
				Expected: []sql.Row{{"t", "t", "modified", true, true}},
			},
			{
				Query:    "SELECT * from dolt_diff_summary('branch1..main', 't');",
				Expected: []sql.Row{{"t", "t", "modified", true, true}},
			},
			{
				Query:    "SELECT * from dolt_diff_summary('main~2', 'branch1', 't');",
				Expected: []sql.Row{{"t", "t", "modified", true, true}},
			},
			{
				Query:    "SELECT * from dolt_diff_summary('main~2..branch1', 't');",
				Expected: []sql.Row{{"t", "t", "modified", true, true}},
			},

			// Three dot
			{
				Query:    "SELECT * from dolt_diff_summary('main...branch1', 't');",
				Expected: []sql.Row{{"t", "t", "modified", true, true}},
			},
			{
				Query:    "SELECT * from dolt_diff_summary('main...branch1');",
				Expected: []sql.Row{{"t", "t", "modified", true, true}},
			},
			{
				Query:    "SELECT * from dolt_diff_summary('branch1...main', 't');",
				Expected: []sql.Row{{"t", "t", "modified", true, false}},
			},
			{
				Query: "SELECT * from dolt_diff_summary('branch1...main');",
				Expected: []sql.Row{
					{"t", "t", "modified", true, false},
					{"", "newtable", "added", true, true},
				},
			},
			{
				Query:    "SELECT * from dolt_diff_summary('branch1...main^');",
				Expected: []sql.Row{{"t", "t", "modified", true, false}},
			},
			{
				Query:    "SELECT * from dolt_diff_summary('branch1...main', 'newtable');",
				Expected: []sql.Row{{"", "newtable", "added", true, true}},
			},
			{
				Query:    "SELECT * from dolt_diff_summary('main...main', 'newtable');",
				Expected: []sql.Row{},
			},
		},
	},
	{
		Name: "schema modification: drop and add column",
		SetUpScript: []string{
			"create table t (pk int primary key, c1 varchar(20), c2 varchar(20));",
			"call dolt_add('.');",
			"insert into t values (1, 'one', 'two'), (2, 'two', 'three');",
			"set @Commit1 = '';",
			"call dolt_commit_hash_out(@Commit1, '-am', 'inserting row 1, 2 into t');",

			// drop 1 column
			"alter table t drop column c2;",
			"set @Commit2 = '';",
			"call dolt_commit_hash_out(@Commit2, '-am', 'dropping column c2');",

			// add 1 row
			"insert into t values (3, 'three');",
			"set @Commit3 = '';",
			"call dolt_commit_hash_out(@Commit3, '-am', 'inserting row 3');",

			// add 1 column
			"alter table t add column c2 varchar(20);",
			"set @Commit4 = '';",
			"call dolt_commit_hash_out(@Commit4, '-am', 'adding column c2');",

			// add 1 row and update
			"insert into t values (4, 'four', 'five');",
			"update t set c2='foo' where pk=1;",
			"set @Commit5 = '';",
			"call dolt_commit_hash_out(@Commit5, '-am', 'inserting and updating data');",
		},
		Assertions: []queries.ScriptTestAssertion{
			{
				Query:    "SELECT * from dolt_diff_summary(@Commit1, @Commit2, 't');",
				Expected: []sql.Row{{"t", "t", "modified", true, true}},
			},
			{
				Query:    "SELECT * from dolt_diff_summary(@Commit2, @Commit3, 't');",
				Expected: []sql.Row{{"t", "t", "modified", true, false}},
			},
			{
				Query:    "SELECT * from dolt_diff_summary(@Commit1, @Commit3, 't');",
				Expected: []sql.Row{{"t", "t", "modified", true, true}},
			},
			{
				Query:    "SELECT * from dolt_diff_summary(@Commit3, @Commit4, 't');",
				Expected: []sql.Row{{"t", "t", "modified", false, true}},
			},
			{
				Query:    "SELECT * from dolt_diff_summary(@Commit3, @Commit5, 't');",
				Expected: []sql.Row{{"t", "t", "modified", true, true}},
			},
			{
				Query:    "SELECT * from dolt_diff_summary(@Commit1, @Commit5, 't');",
				Expected: []sql.Row{{"t", "t", "modified", true, false}},
			},
		},
	},
	{
		Name: "schema modification: rename columns",
		SetUpScript: []string{
			"create table t (pk int primary key, c1 varchar(20), c2 int);",
			"call dolt_add('.')",
			"set @Commit1 = '';",
			"call dolt_commit_hash_out(@Commit1, '-am', 'creating table t');",

			// add rows
			"insert into t values(1, 'one', -1), (2, 'two', -2);",
			"set @Commit2 = '';",
			"call dolt_commit_hash_out(@Commit2, '-am', 'inserting into t');",

			// rename column
			"alter table t rename column c2 to c3;",
			"set @Commit3 = '';",
			"call dolt_commit_hash_out(@Commit3, '-am', 'renaming column c2 to c3');",

			// add row and update
			"insert into t values (3, 'three', -3);",
			"update t set c3=1 where pk=1;",
			"set @Commit4 = '';",
			"call dolt_commit_hash_out(@Commit4, '-am', 'inserting and updating data');",

			// rename column and add row
			"alter table t rename column c3 to c2;",
			"insert into t values (4, 'four', -4);",
			"set @Commit5 = '';",
			"call dolt_commit_hash_out(@Commit5, '-am', 'renaming column c3 to c2, and inserting data');",
		},
		Assertions: []queries.ScriptTestAssertion{
			{
				Query:    "SELECT * from dolt_diff_summary(@Commit1, @Commit2, 't');",
				Expected: []sql.Row{{"t", "t", "modified", true, false}},
			},
			{
				Query:    "SELECT * from dolt_diff_summary(@Commit2, @Commit3, 't');",
				Expected: []sql.Row{{"t", "t", "modified", false, true}},
			},
			{
				Query:    "SELECT * from dolt_diff_summary(@Commit3, @Commit4, 't');",
				Expected: []sql.Row{{"t", "t", "modified", true, false}},
			},
			{
				Query:    "SELECT * from dolt_diff_summary(@Commit4, @Commit5, 't');",
				Expected: []sql.Row{{"t", "t", "modified", true, true}},
			},
			{
				Query:    "SELECT * from dolt_diff_summary(@Commit1, @Commit5, 't');",
				Expected: []sql.Row{{"t", "t", "modified", true, false}},
			},
		},
	},

	{
		Name: "new table",
		SetUpScript: []string{
			"create table t1 (a int primary key, b int)",
		},
		Assertions: []queries.ScriptTestAssertion{
			{
				Query:    "select * from dolt_diff_summary('HEAD', 'WORKING')",
				Expected: []sql.Row{{"", "t1", "added", false, true}},
			},
			{
				Query:    "select * from dolt_diff_summary('WORKING', 'HEAD')",
				Expected: []sql.Row{{"t1", "", "dropped", false, true}},
			},
			{
				Query:            "insert into t1 values (1,2)",
				SkipResultsCheck: true,
			},
			{
				Query:    "select * from dolt_diff_summary('HEAD', 'WORKING', 't1')",
				Expected: []sql.Row{{"", "t1", "added", true, true}},
			},
			{
				Query:    "select * from dolt_diff_summary('WORKING', 'HEAD', 't1')",
				Expected: []sql.Row{{"t1", "", "dropped", true, true}},
			},
		},
	},

	{
		Name: "dropped table",
		SetUpScript: []string{
			"create table t1 (a int primary key, b int)",
			"call dolt_add('.')",
			"insert into t1 values (1,2)",
			"call dolt_commit('-am', 'new table')",
			"drop table t1",
			"call dolt_commit('-am', 'dropped table')",
		},
		Assertions: []queries.ScriptTestAssertion{
			{
				Query:    "select * from dolt_diff_summary('HEAD~', 'HEAD', 't1')",
				Expected: []sql.Row{{"t1", "", "dropped", true, true}},
			},
			{
				Query:    "select * from dolt_diff_summary('HEAD', 'HEAD~', 't1')",
				Expected: []sql.Row{{"", "t1", "added", true, true}},
			},
		},
	},

	{
		Name: "renamed table",
		SetUpScript: []string{
			"create table t1 (a int primary key, b int)",
			"call dolt_add('.')",
			"insert into t1 values (1,2)",
			"call dolt_commit('-am', 'new table')",
			"alter table t1 rename to t2",
			"call dolt_add('.')",
			"insert into t2 values (3,4)",
			"call dolt_commit('-am', 'renamed table')",
		},
		Assertions: []queries.ScriptTestAssertion{
			{
				Query:    "select * from dolt_diff_summary('HEAD~', 'HEAD', 't2')",
				Expected: []sql.Row{{"t1", "t2", "renamed", true, true}},
			},
			{
				Query:    "select * from dolt_diff_summary('HEAD~..HEAD', 't2')",
				Expected: []sql.Row{{"t1", "t2", "renamed", true, true}},
			},
			{
				Query:    "select * from dolt_diff_summary('HEAD~', 'HEAD')",
				Expected: []sql.Row{{"t1", "t2", "renamed", true, true}},
			},
			{
				Query:    "select * from dolt_diff_summary('HEAD~..HEAD')",
				Expected: []sql.Row{{"t1", "t2", "renamed", true, true}},
			},
			{
				// Old table name can be matched as well
				Query:    "select * from dolt_diff_summary('HEAD~', 'HEAD', 't1')",
				Expected: []sql.Row{{"t1", "t2", "renamed", true, true}},
			},
			{
				// Old table name can be matched as well
				Query:    "select * from dolt_diff_summary('HEAD~..HEAD', 't1')",
				Expected: []sql.Row{{"t1", "t2", "renamed", true, true}},
			},
		},
	},
	{
		Name: "foreign key change",
		SetUpScript: []string{
			"create table test (id int primary key);",
			"INSERT INTO test values (1), (2);",
			"set @Commit1 = '';",
			"CALL dolt_commit_hash_out(@Commit1, '-Am', 'create table test');",

			"create table test2 (pk int primary key, test_id int);",
			"alter table test2 add constraint fk_test_id foreign key (test_id) references test(id);",
			"insert into test2 values (1, 1);",
			"set @Commit2 = '';",
			"CALL dolt_commit_hash_out(@Commit2, '-Am', 'table with foreign key and row');",

			"alter table test2 drop foreign key fk_test_id;",
		},
		Assertions: []queries.ScriptTestAssertion{
			{
				Query:    "SELECT * from dolt_diff_summary(@Commit1, @Commit2);",
				Expected: []sql.Row{{"", "test2", "added", true, true}},
			},
			{
				Query:    "SELECT * from dolt_diff_summary('HEAD', 'WORKING');",
				Expected: []sql.Row{{"test2", "test2", "modified", false, true}},
			},
			{
				Query:    "SELECT * from dolt_diff_summary(@Commit1, 'WORKING');",
				Expected: []sql.Row{{"", "test2", "added", true, true}},
			},
		},
	},
	{
		Name: "add multiple columns, then set and unset a value. Should not show a diff",
		SetUpScript: []string{
			"CREATE table t (pk int primary key);",
			"insert into t values (1);",
			"CALL DOLT_ADD('.');",
			"CALL DOLT_COMMIT('-am', 'setup');",
			"alter table t add column col1 int;",
			"alter table t add column col2 int;",
			"CALL DOLT_ADD('.');",
			"CALL DOLT_COMMIT('-am', 'add columns');",
			"UPDATE t set col1 = 1 where pk = 1;",
			"UPDATE t set col1 = null where pk = 1;",
			"CALL DOLT_COMMIT('--allow-empty', '-am', 'fix short tuple');",
		},
		Assertions: []queries.ScriptTestAssertion{
			{
				Query:    "SELECT * from dolt_diff_summary('HEAD~2', 'HEAD');",
				Expected: []sql.Row{{"t", "t", "modified", false, true}},
			},
			{
				Query:    "SELECT * from dolt_diff_summary('HEAD~', 'HEAD');",
				Expected: []sql.Row{},
			},
		},
	},
	{
		Name: "pk set change should throw an error for 3 argument dolt_diff_summary",
		SetUpScript: []string{
			"CREATE table t (pk int primary key);",
			"INSERT INTO t values (1);",
			"CALL DOLT_COMMIT('-Am', 'table with row');",
			"ALTER TABLE t ADD col1 int not null default 0;",
			"ALTER TABLE t drop primary key;",
			"ALTER TABLE t add primary key (pk, col1);",
			"CALL DOLT_COMMIT('-am', 'add secondary column with primary key');",
		},
		Assertions: []queries.ScriptTestAssertion{
			{
				Query:          "SELECT * from dolt_diff_summary('HEAD~', 'HEAD', 't');",
				ExpectedErrStr: "failed to compute diff summary for table t: primary key set changed",
			},
		},
	},
	{
		Name: "pk set change should report warning for 2 argument dolt_diff_summary",
		SetUpScript: []string{
			"CREATE table t (pk int primary key);",
			"INSERT INTO t values (1);",
			"CREATE table t2 (pk int primary key);",
			"INSERT INTO t2 values (2);",
			"CALL DOLT_COMMIT('-Am', 'multiple tables');",
			"ALTER TABLE t ADD col1 int not null default 0;",
			"ALTER TABLE t drop primary key;",
			"ALTER TABLE t add primary key (pk, col1);",
			"INSERT INTO t2 values (3), (4), (5);",
			"CALL DOLT_COMMIT('-am', 'add secondary column with primary key to t');",
		},
		Assertions: []queries.ScriptTestAssertion{
			{
				Query: "SELECT * from dolt_diff_summary('HEAD~', 'HEAD')",
				Expected: []sql.Row{
					{"t2", "t2", "modified", true, false},
				},
				ExpectedWarning:       dtables.PrimaryKeyChangeWarningCode,
				ExpectedWarningsCount: 1,
			},
		},
	},
}

var PatchTableFunctionScriptTests = []queries.ScriptTest{
	{
		Name: "invalid arguments",
		SetUpScript: []string{
			"create table t (pk int primary key, c1 varchar(20), c2 varchar(20));",
			"call dolt_add('.')",
			"set @Commit1 = '';",
			"call dolt_commit_hash_out(@Commit1, '-am', 'creating table t');",

			"insert into t values(1, 'one', 'two'), (2, 'two', 'three');",
			"set @Commit2 = '';",
			"call dolt_commit_hash_out(@Commit2, '-am', 'inserting into t');",
		},
		Assertions: []queries.ScriptTestAssertion{
			{
				Query:       "SELECT * from dolt_patch();",
				ExpectedErr: sql.ErrInvalidArgumentNumber,
			},
			{
				Query:       "SELECT * from dolt_patch('t');",
				ExpectedErr: sql.ErrInvalidArgumentNumber,
			},
			{
				Query:       "SELECT * from dolt_patch('t', @Commit1, @Commit2, 'extra');",
				ExpectedErr: sql.ErrInvalidArgumentNumber,
			},
			{
				Query:       "SELECT * from dolt_patch(null, null, null);",
				ExpectedErr: sql.ErrInvalidArgumentDetails,
			},
			{
				Query:       "SELECT * from dolt_patch(123, @Commit1, @Commit2);",
				ExpectedErr: sql.ErrInvalidArgumentDetails,
			},
			{
				Query:       "SELECT * from dolt_patch('t', 123, @Commit2);",
				ExpectedErr: sql.ErrInvalidArgumentDetails,
			},
			{
				Query:       "SELECT * from dolt_patch('t', @Commit1, 123);",
				ExpectedErr: sql.ErrInvalidArgumentDetails,
			},
			{
				Query:          "SELECT * from dolt_patch('fake-branch', @Commit2, 't');",
				ExpectedErrStr: "branch not found: fake-branch",
			},
			{
				Query:          "SELECT * from dolt_patch('fake-branch..main', 't');",
				ExpectedErrStr: "branch not found: fake-branch",
			},
			{
				Query:          "SELECT * from dolt_patch(@Commit1, 'fake-branch', 't');",
				ExpectedErrStr: "branch not found: fake-branch",
			},
			{
				Query:          "SELECT * from dolt_patch('main..fake-branch', 't');",
				ExpectedErrStr: "branch not found: fake-branch",
			},
			{
				Query:       "SELECT * from dolt_patch(@Commit1, @Commit2, 'doesnotexist');",
				ExpectedErr: sql.ErrTableNotFound,
			},
			{
				Query:       "SELECT * from dolt_patch('main^..main', 'doesnotexist');",
				ExpectedErr: sql.ErrTableNotFound,
			},
			{
				Query:       "SELECT * from dolt_patch(@Commit1, concat('fake', '-', 'branch'), 't');",
				ExpectedErr: dtablefunctions.ErrInvalidNonLiteralArgument,
			},
			{
				Query:       "SELECT * from dolt_patch(hashof('main'), @Commit2, 't');",
				ExpectedErr: dtablefunctions.ErrInvalidNonLiteralArgument,
			},
			{
				Query:       "SELECT * from dolt_patch(@Commit1, @Commit2, LOWER('T'));",
				ExpectedErr: dtablefunctions.ErrInvalidNonLiteralArgument,
			},
			{
				Query:       "SELECT * from dolt_patch('main..main~', LOWER('T'));",
				ExpectedErr: dtablefunctions.ErrInvalidNonLiteralArgument,
			},
		},
	},
	{
		Name: "basic case with single table",
		SetUpScript: []string{
			"set @Commit0 = HashOf('HEAD');",
			"set @Commit1 = '';",
			"call dolt_commit_hash_out(@Commit1, '--allow-empty', '-m', 'creating table t');",

			// create table t only
			"create table t (pk int primary key, c1 varchar(20), c2 varchar(20));",
			"call dolt_add('.')",
			"set @Commit2 = '';",
			"call dolt_commit_hash_out(@Commit2, '-am', 'creating table t');",

			// insert 1 row into t
			"insert into t values(1, 'one', 'two');",
			"set @Commit3 = '';",
			"call dolt_commit_hash_out(@Commit3, '-am', 'inserting 1 into table t');",

			// insert 2 rows into t and update two cells
			"insert into t values(2, 'two', 'three'), (3, 'three', 'four');",
			"update t set c1='uno', c2='dos' where pk=1;",
			"set @Commit4 = '';",
			"call dolt_commit_hash_out(@Commit4, '-am', 'inserting 2 into table t');",

			// drop table t only
			"drop table t;",
			"set @Commit5 = '';",
			"call dolt_commit_hash_out(@Commit5, '-am', 'drop table t');",
		},
		Assertions: []queries.ScriptTestAssertion{
			{
				// table is added, no data diff, result is empty
				Query:    "SELECT * from dolt_patch(@Commit1, @Commit2, 't') WHERE diff_type = 'data';",
				Expected: []sql.Row{},
			},
			{
				Query:    "SELECT statement_order, table_name, statement from dolt_patch(@Commit1, @Commit2, 't') WHERE diff_type = 'schema';",
				Expected: []sql.Row{{1, "t", "CREATE TABLE `t` (\n  `pk` int NOT NULL,\n  `c1` varchar(20),\n  `c2` varchar(20),\n  PRIMARY KEY (`pk`)\n) ENGINE=InnoDB DEFAULT CHARSET=utf8mb4 COLLATE=utf8mb4_0900_bin;"}},
			},
			{
				Query:    "SELECT statement_order, table_name, diff_type, statement from dolt_patch(@Commit2, @Commit3, 't');",
				Expected: []sql.Row{{1, "t", "data", "INSERT INTO `t` (`pk`,`c1`,`c2`) VALUES (1,'one','two');"}},
			},
			{
				Query: "SELECT statement_order, table_name, diff_type, statement from dolt_patch(@Commit3, @Commit4, 't');",
				Expected: []sql.Row{
					{1, "t", "data", "UPDATE `t` SET `c1`='uno',`c2`='dos' WHERE `pk`=1;"},
					{2, "t", "data", "INSERT INTO `t` (`pk`,`c1`,`c2`) VALUES (2,'two','three');"},
					{3, "t", "data", "INSERT INTO `t` (`pk`,`c1`,`c2`) VALUES (3,'three','four');"},
				},
			},
			{
				// change from and to commits
				Query: "SELECT statement_order, table_name, diff_type, statement from dolt_patch(@Commit4, @Commit3, 't');",
				Expected: []sql.Row{
					{1, "t", "data", "UPDATE `t` SET `c1`='one',`c2`='two' WHERE `pk`=1;"},
					{2, "t", "data", "DELETE FROM `t` WHERE `pk`=2;"},
					{3, "t", "data", "DELETE FROM `t` WHERE `pk`=3;"},
				},
			},
			{
				// table is dropped
				Query:    "SELECT statement_order, table_name, diff_type, statement from dolt_patch(@Commit4, @Commit5, 't');",
				Expected: []sql.Row{{1, "t", "schema", "DROP TABLE `t`;"}},
			},
			{
				Query: "SELECT statement_order, table_name, diff_type, statement from dolt_patch(@Commit1, @Commit4, 't');",
				Expected: []sql.Row{
					{1, "t", "schema", "CREATE TABLE `t` (\n  `pk` int NOT NULL,\n  `c1` varchar(20),\n  `c2` varchar(20),\n  PRIMARY KEY (`pk`)\n) ENGINE=InnoDB DEFAULT CHARSET=utf8mb4 COLLATE=utf8mb4_0900_bin;"},
					{2, "t", "data", "INSERT INTO `t` (`pk`,`c1`,`c2`) VALUES (1,'uno','dos');"},
					{3, "t", "data", "INSERT INTO `t` (`pk`,`c1`,`c2`) VALUES (2,'two','three');"},
					{4, "t", "data", "INSERT INTO `t` (`pk`,`c1`,`c2`) VALUES (3,'three','four');"},
				},
			},
			{
				Query:       "SELECT * from dolt_patch(@Commit1, @Commit5, 't');",
				ExpectedErr: sql.ErrTableNotFound,
			},
		},
	},
	{
		// https://github.com/dolthub/dolt/issues/6350
		Name: "binary data in patch statements is hex encoded",
		SetUpScript: []string{
			"create table t (pk varbinary(16) primary key, c1  binary(16));",
			"insert into t values (0x42, NULL);",
			"call dolt_commit('-Am', 'new table with binary pk');",
			"update t set c1 = 0xeeee where pk = 0x42;",
			"insert into t values (0x012345, NULL), (0x054321, binary 'efg_!4');",
			"call dolt_commit('-am', 'more rows');",
		},
		Assertions: []queries.ScriptTestAssertion{
			{
				Query: "select statement from dolt_patch('HEAD~', 'HEAD', 't');",
				Expected: []sql.Row{
					{"INSERT INTO `t` (`pk`,`c1`) VALUES (0x012345,NULL);"},
					{"INSERT INTO `t` (`pk`,`c1`) VALUES (0x054321,0x6566675f213400000000000000000000);"},
					{"UPDATE `t` SET `c1`=0xeeee0000000000000000000000000000 WHERE `pk`=0x42;"},
				},
			},
		},
	},
	{
		Name: "basic case with multiple tables",
		SetUpScript: []string{
			"set @Commit0 = HashOf('HEAD');",

			// add table t with 1 row
			"create table t (pk int primary key, c1 varchar(20), c2 varchar(20));",
			"insert into t values(1, 'one', 'two');",
			"call dolt_add('.')",
			"set @Commit1 = '';",
			"call dolt_commit_hash_out(@Commit1, '-am', 'inserting into table t');",

			// add table t2 with 1 row
			"create table t2 (pk int primary key, c1 varchar(20), c2 varchar(20));",
			"insert into t2 values(100, 'hundred', 'hundert');",
			"call dolt_add('.')",
			"set @Commit2 = '';",
			"call dolt_commit_hash_out(@Commit2, '-am', 'inserting into table t2');",

			// changes on both tables
			"insert into t values(2, 'two', 'three'), (3, 'three', 'four'), (4, 'four', 'five');",
			"update t set c1='uno', c2='dos' where pk=1;",
			"insert into t2 values(101, 'hundred one', 'one');",
			"set @Commit3 = '';",
			"call dolt_commit_hash_out(@Commit3, '-am', 'inserting into table t');",

			// changes on both tables
			"delete from t where c2 = 'four';",
			"update t2 set c2='zero' where pk=100;",
			"set @Commit4 = '';",
			"call dolt_commit_hash_out(@Commit4, '-am', 'inserting into table t');",

			// create keyless table
			"create table keyless (id int);",
		},
		Assertions: []queries.ScriptTestAssertion{
			{
				Query: "SELECT statement_order, table_name, diff_type, statement from dolt_patch(@Commit0, @Commit1);",
				Expected: []sql.Row{
					{1, "t", "schema", "CREATE TABLE `t` (\n  `pk` int NOT NULL,\n  `c1` varchar(20),\n  `c2` varchar(20),\n  PRIMARY KEY (`pk`)\n) ENGINE=InnoDB DEFAULT CHARSET=utf8mb4 COLLATE=utf8mb4_0900_bin;"},
					{2, "t", "data", "INSERT INTO `t` (`pk`,`c1`,`c2`) VALUES (1,'one','two');"},
				},
			},
			{
				Query: "SELECT statement_order, table_name, diff_type, statement from dolt_patch(@Commit1, @Commit2);",
				Expected: []sql.Row{
					{1, "t2", "schema", "CREATE TABLE `t2` (\n  `pk` int NOT NULL,\n  `c1` varchar(20),\n  `c2` varchar(20),\n  PRIMARY KEY (`pk`)\n) ENGINE=InnoDB DEFAULT CHARSET=utf8mb4 COLLATE=utf8mb4_0900_bin;"},
					{2, "t2", "data", "INSERT INTO `t2` (`pk`,`c1`,`c2`) VALUES (100,'hundred','hundert');"},
				},
			},
			{
				Query: "SELECT statement_order, table_name, diff_type, statement from dolt_patch(@Commit2, @Commit3);",
				Expected: []sql.Row{
					{1, "t", "data", "UPDATE `t` SET `c1`='uno',`c2`='dos' WHERE `pk`=1;"},
					{2, "t", "data", "INSERT INTO `t` (`pk`,`c1`,`c2`) VALUES (2,'two','three');"},
					{3, "t", "data", "INSERT INTO `t` (`pk`,`c1`,`c2`) VALUES (3,'three','four');"},
					{4, "t", "data", "INSERT INTO `t` (`pk`,`c1`,`c2`) VALUES (4,'four','five');"},
					{5, "t2", "data", "INSERT INTO `t2` (`pk`,`c1`,`c2`) VALUES (101,'hundred one','one');"},
				},
			},
			{
				Query: "SELECT statement_order, table_name, diff_type, statement from dolt_patch(@Commit3, @Commit4);",
				Expected: []sql.Row{
					{1, "t", "data", "DELETE FROM `t` WHERE `pk`=3;"},
					{2, "t2", "data", "UPDATE `t2` SET `c2`='zero' WHERE `pk`=100;"},
				},
			},
			{
				Query: "SELECT statement_order, table_name, diff_type, statement from dolt_patch(@Commit4, @Commit2);",
				Expected: []sql.Row{
					{1, "t", "data", "UPDATE `t` SET `c1`='one',`c2`='two' WHERE `pk`=1;"},
					{2, "t", "data", "DELETE FROM `t` WHERE `pk`=2;"},
					{3, "t", "data", "DELETE FROM `t` WHERE `pk`=4;"},
					{4, "t2", "data", "UPDATE `t2` SET `c2`='hundert' WHERE `pk`=100;"},
					{5, "t2", "data", "DELETE FROM `t2` WHERE `pk`=101;"},
				},
			},
			{
				Query: "SELECT statement_order, table_name, diff_type, statement from dolt_patch(@Commit3, 'WORKING');",
				Expected: []sql.Row{
					{1, "keyless", "schema", "CREATE TABLE `keyless` (\n  `id` int\n) ENGINE=InnoDB DEFAULT CHARSET=utf8mb4 COLLATE=utf8mb4_0900_bin;"},
					{2, "t", "data", "DELETE FROM `t` WHERE `pk`=3;"},
					{3, "t2", "data", "UPDATE `t2` SET `c2`='zero' WHERE `pk`=100;"},
				},
			},
		},
	},
	{
		Name: "using WORKING and STAGED refs on RENAME, DROP and ADD column",
		SetUpScript: []string{
			"set @Commit0 = HashOf('HEAD');",
			"create table t (pk int primary key, c1 int, c2 int, c3 int, c4 int, c5 int comment 'tag:5');",
			"insert into t values (0,1,2,3,4,5), (1,1,2,3,4,5);",
			"call dolt_commit('-Am', 'inserting two rows into table t');",
			"alter table t rename column c1 to c0;",
			"alter table t drop column c4;",
			"alter table t add c6 bigint;",
		},
		Assertions: []queries.ScriptTestAssertion{
			{
				Query: "SELECT statement_order, table_name, diff_type, statement FROM dolt_patch('HEAD', 'WORKING', 't')",
				Expected: []sql.Row{
					{1, "t", "schema", "ALTER TABLE `t` RENAME COLUMN `c1` TO `c0`;"},
					{2, "t", "schema", "ALTER TABLE `t` DROP `c4`;"},
					{3, "t", "schema", "ALTER TABLE `t` ADD `c6` bigint;"},
					// NOTE: These two update statements aren't technically needed, but we can't tell that from the diff.
					//       Because the rows were altered on disk due to the `drop column` statement above, these rows
					//       really did change on disk and we can't currently safely tell that it was ONLY the column
					//       rename and that there weren't other updates to that column.
					{4, "t", "data", "UPDATE `t` SET `c0`=1 WHERE `pk`=0;"},
					{5, "t", "data", "UPDATE `t` SET `c0`=1 WHERE `pk`=1;"},
				},
			},
			{
				Query: "SELECT * FROM dolt_patch('STAGED', 'WORKING', 't')",
				Expected: []sql.Row{
					{1, "STAGED", "WORKING", "t", "schema", "ALTER TABLE `t` RENAME COLUMN `c1` TO `c0`;"},
					{2, "STAGED", "WORKING", "t", "schema", "ALTER TABLE `t` DROP `c4`;"},
					{3, "STAGED", "WORKING", "t", "schema", "ALTER TABLE `t` ADD `c6` bigint;"},
					// NOTE: These two update statements aren't technically needed, but we can't tell that from the diff.
					//       Because the rows were altered on disk due to the `drop column` statement above, these rows
					//       really did change on disk and we can't currently safely tell that it was ONLY the column
					//       rename and that there weren't other updates to that column.
					{4, "STAGED", "WORKING", "t", "data", "UPDATE `t` SET `c0`=1 WHERE `pk`=0;"},
					{5, "STAGED", "WORKING", "t", "data", "UPDATE `t` SET `c0`=1 WHERE `pk`=1;"},
				},
			},
			{
				Query: "SELECT * FROM dolt_patch('STAGED..WORKING', 't')",
				Expected: []sql.Row{
					{1, "STAGED", "WORKING", "t", "schema", "ALTER TABLE `t` RENAME COLUMN `c1` TO `c0`;"},
					{2, "STAGED", "WORKING", "t", "schema", "ALTER TABLE `t` DROP `c4`;"},
					{3, "STAGED", "WORKING", "t", "schema", "ALTER TABLE `t` ADD `c6` bigint;"},
					// NOTE: These two update statements aren't technically needed, but we can't tell that from the diff.
					//       Because the rows were altered on disk due to the `drop column` statement above, these rows
					//       really did change on disk and we can't currently safely tell that it was ONLY the column
					//       rename and that there weren't other updates to that column.
					{4, "STAGED", "WORKING", "t", "data", "UPDATE `t` SET `c0`=1 WHERE `pk`=0;"},
					{5, "STAGED", "WORKING", "t", "data", "UPDATE `t` SET `c0`=1 WHERE `pk`=1;"},
				},
			},
			{
				Query: "SELECT * FROM dolt_patch('WORKING', 'STAGED', 't')",
				Expected: []sql.Row{
					{1, "WORKING", "STAGED", "t", "schema", "ALTER TABLE `t` RENAME COLUMN `c0` TO `c1`;"},
					{2, "WORKING", "STAGED", "t", "schema", "ALTER TABLE `t` DROP `c6`;"},
					{3, "WORKING", "STAGED", "t", "schema", "ALTER TABLE `t` ADD `c4` int;"},
					// NOTE: Setting c1 in these two update statements isn't technically needed, but we can't tell that
					//       from the diff. Because the rows were altered on disk due to the `drop column` statement above,
					//       these rows really did change on disk and we can't currently safely tell that it was ONLY the
					//       column rename and that there weren't other updates to that column.
					{4, "WORKING", "STAGED", "t", "data", "UPDATE `t` SET `c1`=1,`c4`=4 WHERE `pk`=0;"},
					{5, "WORKING", "STAGED", "t", "data", "UPDATE `t` SET `c1`=1,`c4`=4 WHERE `pk`=1;"},
				},
			},
			{
				Query:    "SELECT statement_order, table_name, diff_type, statement FROM dolt_patch('WORKING', 'WORKING', 't')",
				Expected: []sql.Row{},
			},
			{
				Query:    "SELECT statement_order, table_name, diff_type, statement FROM dolt_patch('WORKING..WORKING', 't')",
				Expected: []sql.Row{},
			},
			{
				Query:    "SELECT statement_order, table_name, diff_type, statement FROM dolt_patch('STAGED', 'STAGED', 't')",
				Expected: []sql.Row{},
			},
			{
				Query:            "call dolt_add('.')",
				SkipResultsCheck: true,
			},
			{
				Query:    "SELECT statement_order, table_name, diff_type, statement FROM dolt_patch('WORKING', 'STAGED', 't')",
				Expected: []sql.Row{},
			},
			{
				Query: "SELECT statement_order, table_name, diff_type, statement FROM dolt_patch('HEAD', 'STAGED', 't')",
				Expected: []sql.Row{
					{1, "t", "schema", "ALTER TABLE `t` RENAME COLUMN `c1` TO `c0`;"},
					{2, "t", "schema", "ALTER TABLE `t` DROP `c4`;"},
					{3, "t", "schema", "ALTER TABLE `t` ADD `c6` bigint;"},
					{4, "t", "data", "UPDATE `t` SET `c0`=1 WHERE `pk`=0;"},
					{5, "t", "data", "UPDATE `t` SET `c0`=1 WHERE `pk`=1;"},
				},
			},
		},
	},
	{
		Name: "using branch refs different ways",
		SetUpScript: []string{
			"create table t (pk int primary key, c1 varchar(20), c2 varchar(20));",
			"call dolt_add('.')",
			"call dolt_commit('-am', 'creating table t');",
			"set @Commit1 = hashof('HEAD');",

			"insert into t values(1, 'one', 'two');",
			"call dolt_commit('-am', 'inserting row 1 into t in main');",
			"set @Commit2 = hashof('HEAD');",

			"CALL DOLT_checkout('-b', 'branch1');",
			"alter table t drop column c2;",
			"call dolt_commit('-am', 'dropping column c2 in branch1');",
			"set @Commit3 = hashof('HEAD');",

			"delete from t where pk=1;",
			"call dolt_commit('-am', 'deleting row 1 in branch1');",
			"set @Commit4 = hashof('HEAD');",

			"insert into t values (2, 'two');",
			"call dolt_commit('-am', 'inserting row 2 in branch1');",
			"set @Commit5 = hashof('HEAD');",

			"CALL DOLT_checkout('main');",
			"insert into t values (2, 'two', 'three');",
			"call dolt_commit('-am', 'inserting row 2 in main');",
			"set @Commit6 = hashof('HEAD');",

			"create table newtable (pk int primary key);",
			"insert into newtable values (1), (2);",
			"call dolt_commit('-Am', 'new table newtable');",
			"set @Commit7 = hashof('HEAD');",
		},
		Assertions: []queries.ScriptTestAssertion{
			{
				Query: "SELECT statement_order, table_name, diff_type, statement FROM dolt_patch('main', 'branch1', 't');",
				Expected: []sql.Row{
					{1, "t", "schema", "ALTER TABLE `t` DROP `c2`;"},
					{2, "t", "data", "DELETE FROM `t` WHERE `pk`=1;"},
				},
			},
			{
				Query: "SELECT statement_order, table_name, diff_type, statement FROM dolt_patch('main..branch1', 't');",
				Expected: []sql.Row{
					{1, "t", "schema", "ALTER TABLE `t` DROP `c2`;"},
					{2, "t", "data", "DELETE FROM `t` WHERE `pk`=1;"},
				},
			},
			{
				Query: "SELECT statement_order, table_name, diff_type, statement FROM dolt_patch('main', 'branch1');",
				Expected: []sql.Row{
					{1, "newtable", "schema", "DROP TABLE `newtable`;"},
					{2, "t", "schema", "ALTER TABLE `t` DROP `c2`;"},
					{3, "t", "data", "DELETE FROM `t` WHERE `pk`=1;"},
				},
			},
			{
				Query: "SELECT statement_order, table_name, diff_type, statement FROM dolt_patch('main..branch1');",
				Expected: []sql.Row{
					{1, "newtable", "schema", "DROP TABLE `newtable`;"},
					{2, "t", "schema", "ALTER TABLE `t` DROP `c2`;"},
					{3, "t", "data", "DELETE FROM `t` WHERE `pk`=1;"},
				},
			},
			{
				Query: "SELECT statement_order, table_name, diff_type, statement FROM dolt_patch('branch1', 'main', 't');",
				Expected: []sql.Row{
					{1, "t", "schema", "ALTER TABLE `t` ADD `c2` varchar(20);"},
					{2, "t", "data", "INSERT INTO `t` (`pk`,`c1`,`c2`) VALUES (1,'one','two');"},
					{3, "t", "data", "UPDATE `t` SET `c2`='three' WHERE `pk`=2;"},
				},
			},
			{
				Query: "SELECT statement_order, table_name, diff_type, statement FROM dolt_patch('branch1..main', 't');",
				Expected: []sql.Row{
					{1, "t", "schema", "ALTER TABLE `t` ADD `c2` varchar(20);"},
					{2, "t", "data", "INSERT INTO `t` (`pk`,`c1`,`c2`) VALUES (1,'one','two');"},
					{3, "t", "data", "UPDATE `t` SET `c2`='three' WHERE `pk`=2;"},
				},
			},
			{
				Query: "SELECT statement_order, table_name, diff_type, statement FROM dolt_patch('main~2', 'branch1', 't');",
				Expected: []sql.Row{
					{1, "t", "schema", "ALTER TABLE `t` DROP `c2`;"},
					{2, "t", "data", "DELETE FROM `t` WHERE `pk`=1;"},
					{3, "t", "data", "INSERT INTO `t` (`pk`,`c1`) VALUES (2,'two');"},
				},
			},
			{
				Query: "SELECT statement_order, table_name, diff_type, statement FROM dolt_patch('main~2..branch1', 't');",
				Expected: []sql.Row{
					{1, "t", "schema", "ALTER TABLE `t` DROP `c2`;"},
					{2, "t", "data", "DELETE FROM `t` WHERE `pk`=1;"},
					{3, "t", "data", "INSERT INTO `t` (`pk`,`c1`) VALUES (2,'two');"},
				},
			},
			// Three dot
			{
				Query: "SELECT statement_order, table_name, diff_type, statement FROM dolt_patch('main...branch1', 't');",
				Expected: []sql.Row{
					{1, "t", "schema", "ALTER TABLE `t` DROP `c2`;"},
					{2, "t", "data", "DELETE FROM `t` WHERE `pk`=1;"},
					{3, "t", "data", "INSERT INTO `t` (`pk`,`c1`) VALUES (2,'two');"},
				},
			},
			{
				Query: "SELECT statement_order, table_name, diff_type, statement FROM dolt_patch('main...branch1');",
				Expected: []sql.Row{
					{1, "t", "schema", "ALTER TABLE `t` DROP `c2`;"},
					{2, "t", "data", "DELETE FROM `t` WHERE `pk`=1;"},
					{3, "t", "data", "INSERT INTO `t` (`pk`,`c1`) VALUES (2,'two');"},
				},
			},
			{
				Query:    "SELECT statement_order, table_name, diff_type, statement FROM dolt_patch('branch1...main', 't');",
				Expected: []sql.Row{{1, "t", "data", "INSERT INTO `t` (`pk`,`c1`,`c2`) VALUES (2,'two','three');"}},
			},
			{
				Query: "SELECT statement_order, table_name, diff_type, statement FROM dolt_patch('branch1...main');",
				Expected: []sql.Row{
					{1, "newtable", "schema", "CREATE TABLE `newtable` (\n  `pk` int NOT NULL,\n  PRIMARY KEY (`pk`)\n) ENGINE=InnoDB DEFAULT CHARSET=utf8mb4 COLLATE=utf8mb4_0900_bin;"},
					{2, "newtable", "data", "INSERT INTO `newtable` (`pk`) VALUES (1);"},
					{3, "newtable", "data", "INSERT INTO `newtable` (`pk`) VALUES (2);"},
					{4, "t", "data", "INSERT INTO `t` (`pk`,`c1`,`c2`) VALUES (2,'two','three');"},
				},
			},
			{
				Query:    "SELECT statement_order, table_name, diff_type, statement FROM dolt_patch('branch1...main^');",
				Expected: []sql.Row{{1, "t", "data", "INSERT INTO `t` (`pk`,`c1`,`c2`) VALUES (2,'two','three');"}},
			},
			{
				Query: "SELECT statement_order, table_name, diff_type, statement FROM dolt_patch('branch1...main', 'newtable');",
				Expected: []sql.Row{
					{1, "newtable", "schema", "CREATE TABLE `newtable` (\n  `pk` int NOT NULL,\n  PRIMARY KEY (`pk`)\n) ENGINE=InnoDB DEFAULT CHARSET=utf8mb4 COLLATE=utf8mb4_0900_bin;"},
					{2, "newtable", "data", "INSERT INTO `newtable` (`pk`) VALUES (1);"},
					{3, "newtable", "data", "INSERT INTO `newtable` (`pk`) VALUES (2);"},
				},
			},
			{
				Query:    "SELECT statement_order, table_name, diff_type, statement FROM dolt_patch('main...main', 'newtable');",
				Expected: []sql.Row{},
			},
		},
	},
	{
		Name: "renamed table",
		SetUpScript: []string{
			"create table t1 (a int primary key, b int)",
			"call dolt_add('.')",
			"insert into t1 values (1,2)",
			"call dolt_commit('-am', 'new table')",
			"alter table t1 rename to t2",
			"call dolt_add('.')",
			"insert into t2 values (3,4)",
			"call dolt_commit('-am', 'renamed table')",
		},
		Assertions: []queries.ScriptTestAssertion{
			{
				Query: "select statement_order, table_name, diff_type, statement FROM dolt_patch('HEAD~', 'HEAD', 't2')",
				Expected: []sql.Row{
					{1, "t2", "schema", "RENAME TABLE `t1` TO `t2`;"},
					{2, "t2", "data", "INSERT INTO `t2` (`a`,`b`) VALUES (3,4);"},
				},
			},
			{
				Query: "select statement_order, table_name, diff_type, statement FROM dolt_patch('HEAD~..HEAD', 't2')",
				Expected: []sql.Row{
					{1, "t2", "schema", "RENAME TABLE `t1` TO `t2`;"},
					{2, "t2", "data", "INSERT INTO `t2` (`a`,`b`) VALUES (3,4);"},
				},
			},
			{
				// Old table name can be matched as well
				Query: "select statement_order, table_name, diff_type, statement FROM dolt_patch('HEAD~', 'HEAD', 't1')",
				Expected: []sql.Row{
					{1, "t2", "schema", "RENAME TABLE `t1` TO `t2`;"},
					{2, "t2", "data", "INSERT INTO `t2` (`a`,`b`) VALUES (3,4);"},
				},
			},
			{
				// Old table name can be matched as well
				Query: "select statement_order, table_name, diff_type, statement FROM dolt_patch('HEAD~..HEAD', 't1')",
				Expected: []sql.Row{
					{1, "t2", "schema", "RENAME TABLE `t1` TO `t2`;"},
					{2, "t2", "data", "INSERT INTO `t2` (`a`,`b`) VALUES (3,4);"},
				},
			},
		},
	},
	{
		Name: "multi PRIMARY KEY and FOREIGN KEY",
		SetUpScript: []string{
			"CREATE TABLE parent (id int PRIMARY KEY, id_ext int, v1 int, v2 text COMMENT 'tag:1', INDEX v1 (v1));",
			"CREATE TABLE child (id int primary key, v1 int);",
			"call dolt_commit('-Am', 'new tables')",
			"ALTER TABLE child ADD CONSTRAINT fk_named FOREIGN KEY (v1) REFERENCES parent(v1);",
			"insert into parent values (0, 1, 2, NULL);",
			"ALTER TABLE parent DROP PRIMARY KEY;",
			"ALTER TABLE parent ADD PRIMARY KEY(id, id_ext);",
			"call dolt_add('.')",
		},
		Assertions: []queries.ScriptTestAssertion{
			{
				Query: "SELECT statement_order, table_name, diff_type, statement FROM dolt_patch('HEAD~', 'WORKING')",
				Expected: []sql.Row{
					{1, "child", "schema", "CREATE TABLE `child` (\n  `id` int NOT NULL,\n  `v1` int,\n  PRIMARY KEY (`id`),\n  KEY `fk_named` (`v1`),\n  CONSTRAINT `fk_named` FOREIGN KEY (`v1`) REFERENCES `parent` (`v1`)\n) ENGINE=InnoDB DEFAULT CHARSET=utf8mb4 COLLATE=utf8mb4_0900_bin;"},
					{2, "parent", "schema", "CREATE TABLE `parent` (\n  `id` int NOT NULL,\n  `id_ext` int NOT NULL,\n  `v1` int,\n  `v2` text COMMENT 'tag:1',\n  PRIMARY KEY (`id`,`id_ext`),\n  KEY `v1` (`v1`)\n) ENGINE=InnoDB DEFAULT CHARSET=utf8mb4 COLLATE=utf8mb4_0900_bin;"},
					{3, "parent", "data", "INSERT INTO `parent` (`id`,`id_ext`,`v1`,`v2`) VALUES (0,1,2,NULL);"},
				},
			},
			{
				Query: "SELECT statement_order, to_commit_hash, table_name, diff_type, statement FROM dolt_patch('HEAD', 'STAGED')",
				Expected: []sql.Row{
					{1, "STAGED", "child", "schema", "ALTER TABLE `child` ADD INDEX `fk_named`(`v1`);"},
					{2, "STAGED", "child", "schema", "ALTER TABLE `child` ADD CONSTRAINT `fk_named` FOREIGN KEY (`v1`) REFERENCES `parent` (`v1`);"},
					{3, "STAGED", "parent", "schema", "ALTER TABLE `parent` DROP PRIMARY KEY;"},
					{4, "STAGED", "parent", "schema", "ALTER TABLE `parent` ADD PRIMARY KEY (id,id_ext);"},
				},
				ExpectedWarningsCount: 1,
			},
			{
				Query: "SHOW WARNINGS;",
				Expected: []sql.Row{
					{"Warning", 1235, "Primary key sets differ between revisions for table 'parent', skipping data diff"},
				},
			},
		},
	},
	{
		Name: "CHECK CONSTRAINTS",
		SetUpScript: []string{
			"create table foo (pk int, c1 int, CHECK (c1 > 3), PRIMARY KEY (pk));",
		},
		Assertions: []queries.ScriptTestAssertion{
			{
				Query:    "SELECT statement_order, table_name, diff_type, statement FROM dolt_patch('HEAD', 'WORKING')",
				Expected: []sql.Row{{1, "foo", "schema", "CREATE TABLE `foo` (\n  `pk` int NOT NULL,\n  `c1` int,\n  PRIMARY KEY (`pk`),\n  CONSTRAINT `foo_chk_eq3jn5ra` CHECK ((c1 > 3))\n) ENGINE=InnoDB DEFAULT CHARSET=utf8mb4 COLLATE=utf8mb4_0900_bin;"}},
			},
		},
	},
	{
		Name: "charset and collation changes",
		SetUpScript: []string{
			"create table t (pk int primary key) collate='utf8mb4_0900_bin';",
			"call dolt_commit('-Am', 'empty table')",
			"set @commit0=hashof('HEAD');",
			"insert into t values (1)",
			"alter table t collate='utf8mb4_0900_ai_ci';",
			"call dolt_commit('-am', 'inserting a row and altering the collation')",
			"set @commit1=hashof('HEAD');",
			"alter table t CHARACTER SET='utf8mb3';",
			"insert into t values (2)",
			"call dolt_commit('-am', 'inserting a row and altering the collation')",
			"set @commit2=hashof('HEAD');",
		},
		Assertions: []queries.ScriptTestAssertion{
			{
				Query: "select * from dolt_patch(@commit1, @commit0);",
				Expected: []sql.Row{
					{1, doltCommit, doltCommit, "t", "schema", "ALTER TABLE `t` COLLATE='utf8mb4_0900_bin';"},
					{2, doltCommit, doltCommit, "t", "data", "DELETE FROM `t` WHERE `pk`=1;"},
				},
			},
			{
				Query: "select * from dolt_patch(@commit1, @commit2);",
				Expected: []sql.Row{
					{1, doltCommit, doltCommit, "t", "schema", "ALTER TABLE `t` COLLATE='utf8mb3_general_ci';"},
					{2, doltCommit, doltCommit, "t", "data", "INSERT INTO `t` (`pk`) VALUES (2);"},
				},
			},
		},
	},
	{
		Name: "patch DDL changes",
		SetUpScript: []string{
			"create table t (pk int primary key, a int, b int, c int)",
			"insert into t values (1, null, 1, 1), (2, 2, null, 2), (3, 3, 3, 3)",
			"CALL dolt_commit('-Am', 'new table t')",
			"CALL dolt_checkout('-b', 'other')",
			"alter table t modify column a varchar(100) comment 'foo';",
			"alter table t rename column c to z;",
			"alter table t drop column b",
			"alter table t add column d int",
			"delete from t where pk = 3",
			"update t set a = 9 where a is NULL",
			"insert into t values (7,7,7,7)",
			"CALL dolt_commit('-am', 'modified table t')",
		},
		Assertions: []queries.ScriptTestAssertion{
			{
				Query: "SELECT statement FROM dolt_patch('main', 'other', 't') ORDER BY statement_order",
				Expected: []sql.Row{
					{"ALTER TABLE `t` MODIFY COLUMN `a` varchar(100) COMMENT 'foo';"},
					{"ALTER TABLE `t` DROP `b`;"},
					{"ALTER TABLE `t` RENAME COLUMN `c` TO `z`;"},
					{"ALTER TABLE `t` ADD `d` int;"},
					// TODO: The two updates to z below aren't necessary, since the column
					//       was renamed and those are the old values, but it shows as a diff
					//       because of the column name change, so we output UPDATE statements
					//       for them. This isn't a correctness issue, but it is inefficient.
					{"UPDATE `t` SET `a`='9',`z`=1 WHERE `pk`=1;"},
					{"UPDATE `t` SET `z`=2 WHERE `pk`=2;"},
					{"DELETE FROM `t` WHERE `pk`=3;"},
					{"INSERT INTO `t` (`pk`,`a`,`z`,`d`) VALUES (7,'7',7,7);"},
				},
			},
		},
	},
}

var UnscopedDiffSystemTableScriptTests = []queries.ScriptTest{
	{
		Name: "working set changes",
		SetUpScript: []string{
			"create table regularTable (a int primary key, b int, c int);",
			"create table droppedTable (a int primary key, b int, c int);",
			"create table renamedEmptyTable (a int primary key, b int, c int);",
			"call dolt_add('.')",
			"insert into regularTable values (1, 2, 3), (2, 3, 4);",
			"insert into droppedTable values (1, 2, 3), (2, 3, 4);",
			"set @Commit1 = '';",
			"CALL DOLT_COMMIT_HASH_OUT(@Commit1, '-am', 'Creating tables x and y');",

			// changeSet: STAGED; data change: false; schema change: true
			"create table addedTable (a int primary key, b int, c int);",
			"call DOLT_ADD('addedTable');",
			// changeSet: STAGED; data change: true; schema change: true
			"drop table droppedTable;",
			"call DOLT_ADD('droppedTable');",
			// changeSet: WORKING; data change: false; schema change: true
			"rename table renamedEmptyTable to newRenamedEmptyTable",
			// changeSet: WORKING; data change: true; schema change: false
			"insert into regularTable values (3, 4, 5);",
		},
		Assertions: []queries.ScriptTestAssertion{
			{
				Query:    "SELECT COUNT(*) FROM DOLT_DIFF;",
				Expected: []sql.Row{{7}},
			},
			{
				Query:    "SELECT COUNT(*) FROM DOLT_DIFF WHERE commit_hash = @Commit1;",
				Expected: []sql.Row{{3}},
			},
			{
				Query:    "SELECT * FROM DOLT_DIFF WHERE commit_hash = @Commit1 AND committer <> 'root';",
				Expected: []sql.Row{},
			},
			{
				Query:    "SELECT commit_hash, committer FROM DOLT_DIFF WHERE commit_hash <> @Commit1 AND committer = 'root' AND commit_hash NOT IN ('WORKING','STAGED');",
				Expected: []sql.Row{},
			},
			{
				Query: "SELECT commit_hash, table_name FROM DOLT_DIFF WHERE commit_hash = 'WORKING'",
				Expected: []sql.Row{
					{"WORKING", "newRenamedEmptyTable"},
					{"WORKING", "regularTable"},
				},
			},
			{
				Query: "SELECT commit_hash, table_name FROM DOLT_DIFF WHERE commit_hash = 'STAGED'",
				Expected: []sql.Row{
					{"STAGED", "addedTable"},
					{"STAGED", "droppedTable"},
				},
			},
			{
				Query: "SELECT commit_hash, table_name FROM DOLT_DIFF WHERE commit_hash <> @Commit1 AND commit_hash NOT IN ('STAGED') ORDER BY table_name;",
				Expected: []sql.Row{
					{"WORKING", "newRenamedEmptyTable"},
					{"WORKING", "regularTable"},
				},
			},
			{
				Query: "SELECT commit_hash, table_name FROM DOLT_DIFF WHERE commit_hash <> @Commit1 OR committer <> 'root' ORDER BY table_name;",
				Expected: []sql.Row{
					{"STAGED", "addedTable"},
					{"STAGED", "droppedTable"},
					{"WORKING", "newRenamedEmptyTable"},
					{"WORKING", "regularTable"},
				},
			},
			{
				Query: "SELECT * FROM DOLT_DIFF WHERE COMMIT_HASH in ('WORKING', 'STAGED') ORDER BY table_name;",
				Expected: []sql.Row{
					{"STAGED", "addedTable", nil, nil, nil, nil, false, true},
					{"STAGED", "droppedTable", nil, nil, nil, nil, true, true},
					{"WORKING", "newRenamedEmptyTable", nil, nil, nil, nil, false, true},
					{"WORKING", "regularTable", nil, nil, nil, nil, true, false},
				},
			},
		},
	},
	{
		Name: "basic case with three tables",
		SetUpScript: []string{
			"create table x (a int primary key, b int, c int);",
			"create table y (a int primary key, b int, c int);",
			"call dolt_add('.')",
			"insert into x values (1, 2, 3), (2, 3, 4);",
			"set @Commit1 = '';",
			"CALL DOLT_COMMIT_HASH_OUT(@Commit1, '-am', 'Creating tables x and y');",

			"create table z (a int primary key, b int, c int);",
			"call dolt_add('.')",
			"insert into z values (100, 101, 102);",
			"set @Commit2 = '';",
			"CALL DOLT_COMMIT_HASH_OUT(@Commit2, '-am', 'Creating tables z');",

			"insert into y values (-1, -2, -3), (-2, -3, -4);",
			"insert into z values (101, 102, 103);",
			"set @Commit3 = '';",
			"CALL DOLT_COMMIT_HASH_OUT(@Commit3, '-am', 'Inserting into tables y and z');",

			"alter table y add column d int;",
			"set @Commit4 = '';",
			"CALL DOLT_COMMIT_HASH_OUT(@Commit4, '-am', 'Modify schema of table y');",
		},
		Assertions: []queries.ScriptTestAssertion{
			{
				Query:    "SELECT COUNT(*) FROM DOLT_DIFF",
				Expected: []sql.Row{{6}},
			},
			{
				Query:    "select table_name, schema_change, data_change from DOLT_DIFF where commit_hash = @Commit1",
				Expected: []sql.Row{{"x", true, true}, {"y", true, false}},
			},
			{
				Query:    "select table_name, schema_change, data_change from DOLT_DIFF where commit_hash in (@Commit2)",
				Expected: []sql.Row{{"z", true, true}},
			},
			{
				Query:    "select table_name, schema_change, data_change from DOLT_DIFF where commit_hash in (@Commit3)",
				Expected: []sql.Row{{"y", false, true}, {"z", false, true}},
			},
		},
	},
	{
		Name: "renamed table",
		SetUpScript: []string{
			"create table x (a int primary key, b int, c int)",
			"create table y (a int primary key, b int, c int)",
			"call dolt_add('.')",
			"insert into x values (1, 2, 3), (2, 3, 4)",
			"set @Commit1 = '';",
			"CALL DOLT_COMMIT_HASH_OUT(@Commit1, '-am', 'Creating tables x and y')",

			"create table z (a int primary key, b int, c int)",
			"call dolt_add('.')",
			"insert into z values (100, 101, 102)",
			"set @Commit2 = '';",
			"CALL DOLT_COMMIT_HASH_OUT(@Commit2, '-am', 'Creating tables z')",

			"rename table x to x1",
			"call dolt_add('.')",
			"insert into x1 values (1000, 1001, 1002);",
			"set @Commit3 = '';",
			"CALL DOLT_COMMIT_HASH_OUT(@Commit3, '-am', 'Renaming table x to x1 and inserting data')",

			"rename table x1 to x2",
			"call dolt_add('.')",
			"set @Commit4 = '';",
			"CALL DOLT_COMMIT_HASH_OUT(@Commit4, '-am', 'Renaming table x1 to x2')",
		},
		Assertions: []queries.ScriptTestAssertion{
			{
				Query:    "SELECT COUNT(*) FROM DOLT_DIFF",
				Expected: []sql.Row{{5}},
			},
			{
				Query:    "select table_name, schema_change, data_change from DOLT_DIFF where commit_hash in (@Commit1)",
				Expected: []sql.Row{{"x", true, true}, {"y", true, false}},
			},
			{
				Query:    "select table_name, schema_change, data_change from DOLT_DIFF where commit_hash in (@Commit2)",
				Expected: []sql.Row{{"z", true, true}},
			},
			{
				Query:    "select table_name, schema_change, data_change from DOLT_DIFF where commit_hash in (@Commit3)",
				Expected: []sql.Row{{"x1", true, true}},
			},
			{
				Query:    "select table_name, schema_change, data_change from DOLT_DIFF where commit_hash in (@Commit4)",
				Expected: []sql.Row{{"x2", true, false}},
			},
		},
	},
	{
		Name: "dropped table",
		SetUpScript: []string{
			"create table x (a int primary key, b int, c int)",
			"create table y (a int primary key, b int, c int)",
			"call dolt_add('.')",
			"insert into x values (1, 2, 3), (2, 3, 4)",
			"set @Commit1 = '';",
			"CALL DOLT_COMMIT_HASH_OUT(@Commit1, '-am', 'Creating tables x and y')",

			"drop table x",
			"set @Commit2 = '';",
			"CALL DOLT_COMMIT_HASH_OUT(@Commit2, '-am', 'Dropping non-empty table x')",

			"drop table y",
			"set @Commit3 = '';",
			"CALL DOLT_COMMIT_HASH_OUT(@Commit3, '-am', 'Dropping empty table y')",
		},
		Assertions: []queries.ScriptTestAssertion{
			{
				Query:    "SELECT COUNT(*) FROM DOLT_DIFF",
				Expected: []sql.Row{{4}},
			},
			{
				Query:    "select table_name, schema_change, data_change from DOLT_DIFF where commit_hash in (@Commit1)",
				Expected: []sql.Row{{"x", true, true}, {"y", true, false}},
			},
			{
				Query:    "select table_name, schema_change, data_change from DOLT_DIFF where commit_hash in (@Commit2)",
				Expected: []sql.Row{{"x", true, true}},
			},
			{
				Query:    "select table_name, schema_change, data_change from DOLT_DIFF where commit_hash in (@Commit3)",
				Expected: []sql.Row{{"y", true, false}},
			},
		},
	},
	{
		Name: "empty commit handling",
		SetUpScript: []string{
			"create table x (a int primary key, b int, c int)",
			"create table y (a int primary key, b int, c int)",
			"call dolt_add('.')",
			"insert into x values (1, 2, 3), (2, 3, 4)",
			"set @Commit1 = '';",
			"CALL DOLT_COMMIT_HASH_OUT(@Commit1, '-am', 'Creating tables x and y')",
			"set @Commit2 = '';",
			"CALL DOLT_COMMIT_HASH_OUT(@Commit2, '--allow-empty', '-m', 'Empty!')",
			"insert into y values (-1, -2, -3), (-2, -3, -4)",
			"set @Commit3 = '';",
			"CALL DOLT_COMMIT_HASH_OUT(@Commit3, '-am', 'Inserting into table y')",
		},
		Assertions: []queries.ScriptTestAssertion{
			{
				Query:    "SELECT COUNT(*) FROM DOLT_DIFF",
				Expected: []sql.Row{{3}},
			},
			{
				Query:    "select table_name, schema_change, data_change from DOLT_DIFF where commit_hash in (@Commit1)",
				Expected: []sql.Row{{"x", true, true}, {"y", true, false}},
			},
			{
				Query:    "select table_name, schema_change, data_change from DOLT_DIFF where commit_hash in (@Commit2)",
				Expected: []sql.Row{},
			},
			{
				Query:    "select table_name, schema_change, data_change from DOLT_DIFF where commit_hash in (@Commit3)",
				Expected: []sql.Row{{"y", false, true}},
			},
		},
	},
	{
		Name: "includes commits from all branches",
		SetUpScript: []string{
			"CALL DOLT_checkout('-b', 'branch1')",
			"create table x (a int primary key, b int, c int)",
			"create table y (a int primary key, b int, c int)",
			"call dolt_add('.')",
			"insert into x values (1, 2, 3), (2, 3, 4)",
			"set @Commit1 = '';",
			"CALL DOLT_COMMIT_HASH_OUT(@Commit1, '-am', 'Creating tables x and y')",

			"CALL DOLT_checkout('-b', 'branch2')",
			"create table z (a int primary key, b int, c int)",
			"call dolt_add('.')",
			"insert into z values (100, 101, 102)",
			"set @Commit2 = '';",
			"CALL DOLT_COMMIT_HASH_OUT(@Commit2, '-am', 'Creating tables z')",

			"insert into y values (-1, -2, -3), (-2, -3, -4)",
			"insert into z values (101, 102, 103)",
			"set @Commit3 = '';",
			"CALL DOLT_COMMIT_HASH_OUT(@Commit3, '-am', 'Inserting into tables y and z')",
		},
		Assertions: []queries.ScriptTestAssertion{
			{
				Query:    "SELECT COUNT(*) FROM DOLT_DIFF",
				Expected: []sql.Row{{5}},
			},
			{
				Query:    "select table_name, schema_change, data_change from DOLT_DIFF where commit_hash in (@Commit1)",
				Expected: []sql.Row{{"x", true, true}, {"y", true, false}},
			},
			{
				Query:    "select table_name, schema_change, data_change from DOLT_DIFF where commit_hash in (@Commit2)",
				Expected: []sql.Row{{"z", true, true}},
			},
			{
				Query:    "select table_name, schema_change, data_change from DOLT_DIFF where commit_hash in (@Commit3)",
				Expected: []sql.Row{{"y", false, true}, {"z", false, true}},
			},
		},
	},
	// The DOLT_DIFF system table doesn't currently show any diff data for a merge commit.
	// When processing a merge commit, diff.GetTableDeltas isn't aware of branch context, so it
	// doesn't detect that any tables have changed.
	{
		Name: "merge history handling",
		SetUpScript: []string{
			"CALL DOLT_checkout('-b', 'branch1')",
			"create table x (a int primary key, b int, c int)",
			"create table y (a int primary key, b int, c int)",
			"insert into x values (1, 2, 3), (2, 3, 4)",
			"set @Commit1 = ''",
			"CALL DOLT_COMMIT_HASH_OUT(@Commit1, '-Am', 'Creating tables x and y')",

			"CALL DOLT_checkout('-b', 'branch2', 'HEAD~1')",
			"create table z (a int primary key, b int, c int)",
			"insert into z values (100, 101, 102)",
			"set @Commit2 = ''",
			"CALL DOLT_COMMIT_HASH_OUT(@Commit2, '-Am', 'Creating tables z')",

			"CALL DOLT_MERGE('--no-commit', 'branch1')",
			"set @Commit3 = ''",
			"CALL DOLT_COMMIT_HASH_OUT(@Commit3, '-am', 'Merging branch1 into branch2')",
		},
		Assertions: []queries.ScriptTestAssertion{
			{
				Query:    "SELECT COUNT(*) FROM DOLT_DIFF",
				Expected: []sql.Row{{5}},
			},
			{
				Query:    "select table_name, schema_change, data_change from DOLT_DIFF where commit_hash in (@Commit1)",
				Expected: []sql.Row{{"x", true, true}, {"y", true, false}},
			},
			{
				Query:    "select table_name, schema_change, data_change from DOLT_DIFF where commit_hash in (@Commit2)",
				Expected: []sql.Row{{"z", true, true}},
			},
			{
				Query: "select table_name, schema_change, data_change from DOLT_DIFF where commit_hash in (@Commit3) order by table_name",
				Expected: []sql.Row{
					{"x", true, true},
					{"y", true, false},
				},
			},
		},
	},
}

var ColumnDiffSystemTableScriptTests = []queries.ScriptTest{
	{
		Name: "table changes - commit history",
		SetUpScript: []string{
			"create table modifiedTable (a int primary key, b int);",
			"insert into modifiedTable values (1, 2), (2, 3);",
			"create table droppedTable (a int primary key, b int);",
			"insert into droppedTable values (1, 2), (2, 3);",
			"create table renamedTable (a int primary key, b int);",
			"call dolt_add('.')",
			"call dolt_commit('-am', 'creating tables');",

			"update modifiedTable set b = 5 where a = 1;",
			"drop table droppedTable;",
			"rename table renamedTable to newRenamedTable;",
			"create table addedTable (a int primary key, b int);",
			"call dolt_add('.')",
			"call dolt_commit('-am', 'make table changes');",
		},
		Assertions: []queries.ScriptTestAssertion{
			{
				Query: "SELECT table_name, column_name, diff_type FROM DOLT_COLUMN_DIFF WHERE table_name = 'modifiedTable';",
				Expected: []sql.Row{
					{"modifiedTable", "a", "added"},
					{"modifiedTable", "b", "added"},
					{"modifiedTable", "b", "modified"},
				},
			},
			{
				Query: "SELECT table_name, column_name, diff_type FROM DOLT_COLUMN_DIFF WHERE table_name = 'droppedTable';",
				Expected: []sql.Row{
					{"droppedTable", "a", "added"},
					{"droppedTable", "b", "added"},
					{"droppedTable", "a", "removed"},
					{"droppedTable", "b", "removed"},
				},
			},
			{
				Query: "SELECT table_name, column_name, diff_type FROM DOLT_COLUMN_DIFF WHERE table_name = 'renamedTable' OR table_name = 'newRenamedTable';",
				Expected: []sql.Row{
					{"renamedTable", "a", "added"},
					{"renamedTable", "b", "added"},
				},
			},
			{
				Query: "SELECT table_name, column_name, diff_type FROM DOLT_COLUMN_DIFF WHERE table_name = 'addedTable';",
				Expected: []sql.Row{
					{"addedTable", "a", "added"},
					{"addedTable", "b", "added"},
				},
			},
		},
	},
	{
		Name: "table changes - working set",
		SetUpScript: []string{
			"create table modifiedTable (a int primary key, b int);",
			"insert into modifiedTable values (1, 2), (2, 3);",
			"create table droppedTable (a int primary key, b int);",
			"insert into droppedTable values (1, 2), (2, 3);",
			"create table renamedTable (a int primary key, b int);",
			"call dolt_add('.')",

			"update modifiedTable set b = 5 where a = 1;",
			"drop table droppedTable;",
			"rename table renamedTable to newRenamedTable;",
			"create table addedTable (a int primary key, b int);",
		},
		Assertions: []queries.ScriptTestAssertion{
			{
				Query: "SELECT commit_hash, table_name, column_name, diff_type FROM DOLT_COLUMN_DIFF WHERE table_name = 'modifiedTable' ORDER BY commit_hash, table_name, column_name;",
				Expected: []sql.Row{
					{"STAGED", "modifiedTable", "a", "added"},
					{"STAGED", "modifiedTable", "b", "added"},
					{"WORKING", "modifiedTable", "b", "modified"},
				},
			},
			{
				Query: "SELECT commit_hash, table_name, column_name, diff_type FROM DOLT_COLUMN_DIFF WHERE table_name = 'droppedTable' ORDER BY commit_hash, table_name, column_name;",
				Expected: []sql.Row{
					{"STAGED", "droppedTable", "a", "added"},
					{"STAGED", "droppedTable", "b", "added"},
					{"WORKING", "droppedTable", "a", "removed"},
					{"WORKING", "droppedTable", "b", "removed"},
				},
			},
			{
				Query: "SELECT commit_hash, table_name, column_name, diff_type FROM DOLT_COLUMN_DIFF WHERE table_name = 'renamedTable' OR table_name = 'newRenamedTable' ORDER BY commit_hash, table_name, column_name;",
				Expected: []sql.Row{
					{"STAGED", "renamedTable", "a", "added"},
					{"STAGED", "renamedTable", "b", "added"},
				},
			},
			{
				Query: "SELECT commit_hash, table_name, column_name, diff_type FROM DOLT_COLUMN_DIFF WHERE table_name = 'addedTable' ORDER BY commit_hash, table_name, column_name;",
				Expected: []sql.Row{
					{"WORKING", "addedTable", "a", "added"},
					{"WORKING", "addedTable", "b", "added"},
				},
			},
		},
	},
	{
		Name: "add column - commit history",
		SetUpScript: []string{
			"create table t (pk int primary key, c int);",
			"call dolt_add('.')",
			"insert into t values (1, 2), (3, 4);",
			"set @Commit1 = '';",
			"call dolt_commit_hash_out(@Commit1, '-am', 'creating table t');",

			"alter table t add column d int;",
			"set @Commit2 = '';",
			"call dolt_add('.')",
			"call dolt_commit_hash_out(@Commit2, '-m', 'updating d in t');",
		},
		Assertions: []queries.ScriptTestAssertion{
			{
				Query:    "select count(*) from dolt_column_diff where commit_hash = @Commit1;",
				Expected: []sql.Row{{2}},
			},
			{
				Query:    "select table_name, column_name, diff_type from dolt_column_diff where commit_hash = @Commit2;",
				Expected: []sql.Row{{"t", "d", "added"}},
			},
		},
	},
	{
		Name: "add column - working set",
		SetUpScript: []string{
			"create table t (pk int primary key, c int);",
			"insert into t values (1, 2), (3, 4);",
			"call dolt_add('.')",

			"alter table t add column d int;",
		},
		Assertions: []queries.ScriptTestAssertion{
			{
				Query:    "select count(*) from dolt_column_diff where commit_hash = 'STAGED';",
				Expected: []sql.Row{{2}},
			},
			{
				Query:    "select table_name, column_name, diff_type from dolt_column_diff where commit_hash = 'WORKING';",
				Expected: []sql.Row{{"t", "d", "added"}},
			},
		},
	},
	{
		Name: "modify column - commit history",
		SetUpScript: []string{
			"create table t (pk int primary key, c int);",
			"call dolt_add('.')",
			"insert into t values (1, 2), (3, 4);",
			"set @Commit1 = '';",
			"call dolt_commit_hash_out(@Commit1, '-am', 'creating table t');",

			"update t set c = 5 where pk = 3;",
			"call dolt_add('.')",
			"set @Commit2 = '';",
			"call dolt_commit_hash_out(@Commit2, '-am', 'updating value in t');",
		},
		Assertions: []queries.ScriptTestAssertion{
			{
				Query:    "select count(*) from dolt_column_diff where commit_hash = @Commit1;",
				Expected: []sql.Row{{2}},
			},
			{
				Query:    "select table_name, column_name, diff_type from dolt_column_diff where commit_hash = @Commit2;",
				Expected: []sql.Row{{"t", "c", "modified"}},
			},
		},
	},
	{
		Name: "modify column - working set",
		SetUpScript: []string{
			"create table t (pk int primary key, c int);",
			"insert into t values (1, 2), (3, 4);",
			"call dolt_add('.')",

			"update t set c = 5 where pk = 3;",
		},
		Assertions: []queries.ScriptTestAssertion{
			{
				Query:    "select count(*) from dolt_column_diff where commit_hash = 'STAGED';",
				Expected: []sql.Row{{2}},
			},
			{
				Query:    "select table_name, column_name, diff_type from dolt_column_diff where commit_hash = 'WORKING';",
				Expected: []sql.Row{{"t", "c", "modified"}},
			},
		},
	},
	{
		Name: "drop column - commit history",
		SetUpScript: []string{
			"create table t (pk int primary key, c int);",
			"call dolt_add('.')",
			"insert into t values (1, 2), (3, 4);",
			"set @Commit1 = '';",
			"call dolt_commit_hash_out(@Commit1, '-am', 'creating table t');",

			"alter table t drop column c;",
			"call dolt_add('.')",
			"set @Commit2 = '';",
			"call dolt_commit_hash_out(@Commit2, '-am', 'dropping column c in t');",
		},
		Assertions: []queries.ScriptTestAssertion{
			{
				Query:    "select count(*) from dolt_column_diff where commit_hash = @Commit1;",
				Expected: []sql.Row{{2}},
			},
			{
				Query:    "select table_name, column_name, diff_type from dolt_column_diff where commit_hash = @Commit2;",
				Expected: []sql.Row{{"t", "c", "removed"}},
			},
		},
	},
	{
		Name: "drop column - working set",
		SetUpScript: []string{
			"create table t (pk int primary key, c int);",
			"insert into t values (1, 2), (3, 4);",
			"call dolt_add('.')",

			"alter table t drop column c;",
		},
		Assertions: []queries.ScriptTestAssertion{
			{
				Query:    "select count(*) from dolt_column_diff where commit_hash = 'STAGED';",
				Expected: []sql.Row{{2}},
			},
			{
				Query:    "select table_name, column_name, diff_type from dolt_column_diff where commit_hash = 'WORKING';",
				Expected: []sql.Row{{"t", "c", "removed"}},
			},
		},
	},
	{
		Name: "drop column and recreate with same type - commit history",
		SetUpScript: []string{
			"create table t (pk int primary key, c int);",
			"call dolt_add('.')",
			"insert into t values (1, 2), (3, 4);",
			"set @Commit1 = '';",
			"CALL DOLT_COMMIT_HASH_OUT(@Commit1, '-am', 'creating table t');",

			"alter table t drop column c;",
			"set @Commit2 = '';",
			"CALL DOLT_COMMIT_HASH_OUT(@Commit2, '-am', 'dropping column c');",

			"alter table t add column c int;",
			"insert into t values (100, 101);",
			"set @Commit3 = '';",
			"CALL DOLT_COMMIT_HASH_OUT(@Commit3, '-am', 'inserting into t');",
		},
		Assertions: []queries.ScriptTestAssertion{
			{
				Query:    "SELECT COUNT(*) FROM DOLT_COLUMN_DIFF;",
				Expected: []sql.Row{{5}},
			},
			{
				Query: "SELECT table_name, column_name, diff_type FROM DOLT_COLUMN_DIFF WHERE commit_hash=@Commit1;",
				Expected: []sql.Row{
					{"t", "pk", "added"},
					{"t", "c", "added"},
				},
			},
			{
				Query: "SELECT table_name, column_name, diff_type FROM DOLT_COLUMN_DIFF WHERE commit_hash=@Commit2;",
				Expected: []sql.Row{
					{"t", "c", "removed"},
				},
			},
			{
				Query: "SELECT table_name, column_name, diff_type FROM DOLT_COLUMN_DIFF WHERE commit_hash=@Commit3",
				Expected: []sql.Row{
					{"t", "pk", "modified"},
					{"t", "c", "added"},
				},
			},
		},
	},
	{
		Name: "drop column and recreate with same type - working set",
		SetUpScript: []string{
			"create table t (pk int primary key, c int);",
			"insert into t values (1, 2), (3, 4);",
			"call dolt_add('.')",

			"alter table t drop column c;",
			"alter table t add column c int;",
			"insert into t values (100, 101);",
		},
		Assertions: []queries.ScriptTestAssertion{
			{
				Query:    "SELECT COUNT(*) FROM DOLT_COLUMN_DIFF;",
				Expected: []sql.Row{{4}},
			},
			{
				Query: "SELECT table_name, column_name, diff_type FROM DOLT_COLUMN_DIFF WHERE commit_hash='STAGED';",
				Expected: []sql.Row{
					{"t", "pk", "added"},
					{"t", "c", "added"},
				},
			},
			{
				Query: "SELECT table_name, column_name, diff_type FROM DOLT_COLUMN_DIFF WHERE commit_hash='WORKING';",
				Expected: []sql.Row{
					{"t", "pk", "modified"},
					{"t", "c", "modified"},
				},
			},
		},
	},
	{
		Name: "drop column, then rename column with same type to same name - commit history",
		SetUpScript: []string{
			"create table t (pk int primary key, c1 int, c2 int);",
			"call dolt_add('.')",
			"insert into t values (1, 2, 3), (4, 5, 6);",
			"set @Commit1 = '';",
			"CALL DOLT_COMMIT_HASH_OUT(@Commit1, '-am', 'creating table t');",

			"alter table t drop column c1;",
			"set @Commit2 = '';",
			"CALL DOLT_COMMIT_HASH_OUT(@Commit2, '-am', 'dropping column c1');",

			"alter table t rename column c2 to c1;",
			"insert into t values (100, 101);",
			"set @Commit3 = '';",
			"CALL DOLT_COMMIT_HASH_OUT(@Commit3, '-am', 'inserting into t');",
		},
		Assertions: []queries.ScriptTestAssertion{
			{
				Query:    "SELECT COUNT(*) FROM DOLT_COLUMN_DIFF;",
				Expected: []sql.Row{{6}},
			},
			{
				Query: "SELECT table_name, column_name, diff_type FROM DOLT_COLUMN_DIFF WHERE commit_hash=@Commit1;",
				Expected: []sql.Row{
					{"t", "pk", "added"},
					{"t", "c1", "added"},
					{"t", "c2", "added"},
				},
			},
			{
				Query: "SELECT table_name, column_name, diff_type FROM DOLT_COLUMN_DIFF WHERE commit_hash=@Commit2;",
				Expected: []sql.Row{
					{"t", "c1", "removed"},
				},
			},
			{
				Query: "SELECT table_name, column_name, diff_type FROM DOLT_COLUMN_DIFF WHERE commit_hash=@Commit3;",
				Expected: []sql.Row{
					{"t", "pk", "modified"},
					{"t", "c1", "modified"},
				},
			},
		},
	},
	{
		Name: "drop column, then rename column with same type to same name - working set",
		SetUpScript: []string{
			"create table t (pk int primary key, c1 int, c2 int);",
			"insert into t values (1, 2, 3), (4, 5, 6);",
			"call dolt_add('.')",

			"alter table t drop column c1;",
			"alter table t rename column c2 to c1;",
			"insert into t values (100, 101);",
		},
		Assertions: []queries.ScriptTestAssertion{
			{
				Query:    "SELECT COUNT(*) FROM DOLT_COLUMN_DIFF;",
				Expected: []sql.Row{{6}},
			},
			{
				Query: "SELECT table_name, column_name, diff_type FROM DOLT_COLUMN_DIFF WHERE commit_hash='STAGED';",
				Expected: []sql.Row{
					{"t", "pk", "added"},
					{"t", "c1", "added"},
					{"t", "c2", "added"},
				},
			},
			{
				Query: "SELECT table_name, column_name, diff_type FROM DOLT_COLUMN_DIFF WHERE commit_hash='WORKING';",
				Expected: []sql.Row{
					{"t", "pk", "modified"},
					{"t", "c1", "removed"},
					{"t", "c1", "modified"},
				},
			},
		},
	},
	{
		Name: "column drop and recreate with different type that can be coerced (int -> string) - commit history",
		SetUpScript: []string{
			"create table t (pk int primary key, c int);",
			"call dolt_add('.')",
			"insert into t values (1, 2), (3, 4);",
			"set @Commit1 = '';",
			"CALL DOLT_COMMIT_HASH_OUT(@Commit1, '-am', 'creating table t');",

			"alter table t drop column c;",
			"set @Commit2 = '';",
			"CALL DOLT_COMMIT_HASH_OUT(@Commit2, '-am', 'dropping column c');",

			"alter table t add column c varchar(20);",
			"insert into t values (100, '101');",
			"set @Commit3 = '';",
			"CALL DOLT_COMMIT_HASH_OUT(@Commit3, '-am', 're-adding column c');",
		},
		Assertions: []queries.ScriptTestAssertion{
			{
				Query:    "SELECT COUNT(*) FROM DOLT_COLUMN_DIFF;",
				Expected: []sql.Row{{5}},
			},
			{
				Query: "SELECT table_name, column_name, diff_type FROM DOLT_COLUMN_DIFF WHERE commit_hash=@Commit1;",
				Expected: []sql.Row{
					{"t", "pk", "added"},
					{"t", "c", "added"},
				},
			},
			{
				Query: "SELECT table_name, column_name, diff_type FROM DOLT_COLUMN_DIFF WHERE commit_hash=@Commit2;",
				Expected: []sql.Row{
					{"t", "c", "removed"},
				},
			},
			{
				Query: "SELECT table_name, column_name, diff_type FROM DOLT_COLUMN_DIFF WHERE commit_hash=@Commit3;",
				Expected: []sql.Row{
					{"t", "pk", "modified"},
					{"t", "c", "added"},
				},
			},
		},
	},
	{
		Name: "column drop and recreate with different type that can be coerced (int -> string) - working set",
		SetUpScript: []string{
			"create table t (pk int primary key, c int);",
			"insert into t values (1, 2), (3, 4);",
			"call dolt_add('.')",

			"alter table t drop column c;",
			"alter table t add column c varchar(20);",
			"insert into t values (100, '101');",
		},
		Assertions: []queries.ScriptTestAssertion{
			{
				Query:    "SELECT COUNT(*) FROM DOLT_COLUMN_DIFF;",
				Expected: []sql.Row{{5}},
			},
			{
				Query: "SELECT table_name, column_name, diff_type FROM DOLT_COLUMN_DIFF WHERE commit_hash='STAGED';",
				Expected: []sql.Row{
					{"t", "pk", "added"},
					{"t", "c", "added"},
				},
			},
			{
				Query: "SELECT table_name, column_name, diff_type FROM DOLT_COLUMN_DIFF WHERE commit_hash='WORKING';",
				Expected: []sql.Row{
					{"t", "pk", "modified"},
					{"t", "c", "removed"},
					{"t", "c", "added"},
				},
			},
		},
	},
	{
		Name: "column drop and recreate with different type that can NOT be coerced (string -> int) - commit history",
		SetUpScript: []string{
			"create table t (pk int primary key, c varchar(20));",
			"call dolt_add('.')",
			"insert into t values (1, 'two'), (3, 'four');",
			"set @Commit1 = '';",
			"CALL DOLT_COMMIT_HASH_OUT(@Commit1, '-am', 'creating table t');",

			"alter table t drop column c;",
			"set @Commit2 = '';",
			"CALL DOLT_COMMIT_HASH_OUT(@Commit2, '-am', 'dropping column c');",

			"alter table t add column c int;",
			"insert into t values (100, 101);",
			"set @Commit3 = '';",
			"CALL DOLT_COMMIT_HASH_OUT(@Commit3, '-am', 're-adding column c');",
		},
		Assertions: []queries.ScriptTestAssertion{
			{
				Query:    "SELECT COUNT(*) FROM DOLT_COLUMN_DIFF;",
				Expected: []sql.Row{{5}},
			},
			{
				Query: "SELECT table_name, column_name, diff_type FROM DOLT_COLUMN_DIFF WHERE commit_hash=@Commit1;",
				Expected: []sql.Row{
					{"t", "pk", "added"},
					{"t", "c", "added"},
				},
			},
			{
				Query: "SELECT table_name, column_name, diff_type FROM DOLT_COLUMN_DIFF WHERE commit_hash=@Commit2;",
				Expected: []sql.Row{
					{"t", "c", "removed"},
				},
			},
			{
				Query: "SELECT table_name, column_name, diff_type FROM DOLT_COLUMN_DIFF WHERE commit_hash=@Commit3;",
				Expected: []sql.Row{
					{"t", "pk", "modified"},
					{"t", "c", "added"},
				},
			},
		},
	},
	{
		Name: "column drop and recreate with different type that can NOT be coerced (string -> int) - working set",
		SetUpScript: []string{
			"create table t (pk int primary key, c varchar(20));",
			"insert into t values (1, 'two'), (3, 'four');",
			"call dolt_add('.')",

			"alter table t drop column c;",
			"alter table t add column c int;",
			"insert into t values (100, 101);",
		},
		Assertions: []queries.ScriptTestAssertion{
			{
				Query:    "SELECT COUNT(*) FROM DOLT_COLUMN_DIFF;",
				Expected: []sql.Row{{5}},
			},
			{
				Query: "SELECT table_name, column_name, diff_type FROM DOLT_COLUMN_DIFF WHERE commit_hash='STAGED';",
				Expected: []sql.Row{
					{"t", "pk", "added"},
					{"t", "c", "added"},
				},
			},
			{
				Query: "SELECT table_name, column_name, diff_type FROM DOLT_COLUMN_DIFF WHERE commit_hash='WORKING';",
				Expected: []sql.Row{
					{"t", "pk", "modified"},
					{"t", "c", "removed"},
					{"t", "c", "added"},
				},
			},
		},
	},
	{
		Name: "multiple column renames - commit history",
		SetUpScript: []string{
			"create table t (pk int primary key, c1 int);",
			"call dolt_add('.')",
			"insert into t values (1, 2);",
			"set @Commit1 = '';",
			"CALL DOLT_COMMIT_HASH_OUT(@Commit1, '-am', 'creating table t');",

			"alter table t rename column c1 to c2;",
			"insert into t values (3, 4);",
			"set @Commit2 = '';",
			"CALL DOLT_COMMIT_HASH_OUT(@Commit2, '-am', 'renaming c1 to c2');",

			"alter table t drop column c2;",
			"set @Commit3 = '';",
			"CALL DOLT_COMMIT_HASH_OUT(@Commit3, '-am', 'dropping column c2');",

			"alter table t add column c2 int;",
			"insert into t values (100, '101');",
			"set @Commit4 = '';",
			"CALL DOLT_COMMIT_HASH_OUT(@Commit4, '-am', 'recreating column c2');",
		},
		Assertions: []queries.ScriptTestAssertion{
			{
				Query:    "SELECT COUNT(*) FROM DOLT_COLUMN_DIFF;",
				Expected: []sql.Row{{7}},
			},
			{
				Query: "SELECT table_name, column_name, diff_type FROM DOLT_COLUMN_DIFF WHERE commit_hash=@Commit1;",
				Expected: []sql.Row{
					{"t", "pk", "added"},
					{"t", "c1", "added"},
				},
			},
			{
				Query: "SELECT table_name, column_name, diff_type FROM DOLT_COLUMN_DIFF WHERE commit_hash=@Commit2;",
				Expected: []sql.Row{
					{"t", "pk", "modified"},
					{"t", "c2", "modified"},
				},
			},
			{
				Query: "SELECT table_name, column_name, diff_type FROM DOLT_COLUMN_DIFF WHERE commit_hash=@Commit3;",
				Expected: []sql.Row{
					{"t", "c2", "removed"},
				},
			},
			{
				Query: "SELECT table_name, column_name, diff_type FROM DOLT_COLUMN_DIFF WHERE commit_hash=@Commit4;",
				Expected: []sql.Row{
					{"t", "pk", "modified"},
					{"t", "c2", "added"},
				},
			},
		},
	},
	{
		Name: "multiple column renames - working set",
		SetUpScript: []string{
			"create table t (pk int primary key, c1 int);",
			"insert into t values (1, 2);",
			"call dolt_add('.')",

			"alter table t rename column c1 to c2;",
			"insert into t values (3, 4);",

			"alter table t drop column c2;",
			"alter table t add column c2 int;",
			"insert into t values (100, '101');",
		},
		Assertions: []queries.ScriptTestAssertion{
			{
				Query:    "SELECT COUNT(*) FROM DOLT_COLUMN_DIFF;",
				Expected: []sql.Row{{5}},
			},
			{
				Query: "SELECT table_name, column_name, diff_type FROM DOLT_COLUMN_DIFF WHERE commit_hash='STAGED';",
				Expected: []sql.Row{
					{"t", "pk", "added"},
					{"t", "c1", "added"},
				},
			},
			{
				Query: "SELECT table_name, column_name, diff_type FROM DOLT_COLUMN_DIFF WHERE commit_hash='WORKING';",
				Expected: []sql.Row{
					{"t", "pk", "modified"},
					{"t", "c1", "removed"},
					{"t", "c2", "added"},
				},
			},
		},
	},
	{
		Name: "primary key change - commit history",
		SetUpScript: []string{
			"create table t (pk int primary key, c1 int);",
			"call dolt_add('.')",
			"insert into t values (1, 2), (3, 4);",
			"set @Commit1 = '';",
			"CALL DOLT_COMMIT_HASH_OUT(@Commit1, '-am', 'creating table t');",

			"alter table t drop primary key;",
			"insert into t values (5, 6);",
			"set @Commit2 = '';",
			"CALL DOLT_COMMIT_HASH_OUT(@Commit2, '-am', 'dropping primary key');",

			"alter table t add primary key (c1);",
			"set @Commit3 = '';",
			"CALL DOLT_COMMIT_HASH_OUT(@Commit3, '-am', 'adding primary key');",

			"insert into t values (7, 8);",
			"set @Commit4 = '';",
			"CALL DOLT_COMMIT_HASH_OUT(@Commit4, '-am', 'adding more data');",
		},
		Assertions: []queries.ScriptTestAssertion{
			{
				Query:    "SELECT COUNT(*) FROM DOLT_COLUMN_DIFF;",
				Expected: []sql.Row{{8}},
			},
			{
				Query: "SELECT table_name, column_name, diff_type FROM DOLT_COLUMN_DIFF WHERE commit_hash=@Commit1;",
				Expected: []sql.Row{
					{"t", "pk", "added"},
					{"t", "c1", "added"},
				},
			},
			{
				Query: "SELECT table_name, column_name, diff_type FROM DOLT_COLUMN_DIFF WHERE commit_hash=@Commit2;",
				Expected: []sql.Row{
					{"t", "pk", "modified"},
					{"t", "c1", "modified"},
				},
			},
			{
				Query: "SELECT table_name, column_name, diff_type FROM DOLT_COLUMN_DIFF WHERE commit_hash=@Commit3;",
				Expected: []sql.Row{
					{"t", "pk", "modified"},
					{"t", "c1", "modified"},
				},
			},
			{
				Query: "SELECT table_name, column_name, diff_type FROM DOLT_COLUMN_DIFF WHERE commit_hash=@Commit4;",
				Expected: []sql.Row{
					{"t", "pk", "modified"},
					{"t", "c1", "modified"},
				},
			},
		},
	},
	{
		Name: "primary key change - working set",
		SetUpScript: []string{
			"create table t (pk int primary key, c1 int);",
			"insert into t values (1, 2), (3, 4);",
			"call dolt_add('.')",

			"alter table t drop primary key;",
			"alter table t add primary key (c1);",
			"insert into t values (7, 8);",
		},
		Assertions: []queries.ScriptTestAssertion{
			{
				Query:    "SELECT COUNT(*) FROM DOLT_COLUMN_DIFF;",
				Expected: []sql.Row{{4}},
			},
			{
				Query: "SELECT table_name, column_name, diff_type FROM DOLT_COLUMN_DIFF WHERE commit_hash='STAGED';",
				Expected: []sql.Row{
					{"t", "pk", "added"},
					{"t", "c1", "added"},
				},
			},
			{
				Query: "SELECT table_name, column_name, diff_type FROM DOLT_COLUMN_DIFF WHERE commit_hash='WORKING';",
				Expected: []sql.Row{
					{"t", "pk", "modified"},
					{"t", "c1", "modified"},
				},
			},
		},
	},
	{
		Name: "json column change",
		SetUpScript: []string{
			"create table t (pk int primary key, j json);",
			`insert into t values (1, '{"test": 123}');`,
			"call dolt_add('.')",
			"call dolt_commit('-m', 'commit1');",

			`update t set j = '{"nottest": 321}'`,
			"call dolt_add('.')",
			"call dolt_commit('-m', 'commit2');",
		},
		Assertions: []queries.ScriptTestAssertion{
			{
				Query: "select column_name, diff_type from dolt_column_diff;",
				Expected: []sql.Row{
					{"j", "modified"},
					{"pk", "added"},
					{"j", "added"},
				},
			},
		},
	},
}

var CommitDiffSystemTableScriptTests = []queries.ScriptTest{
	{
		Name: "error handling",
		SetUpScript: []string{
			"create table t (pk int primary key, c1 int, c2 int);",
			"call dolt_add('.')",
			"insert into t values (1, 2, 3), (4, 5, 6);",
			"set @Commit1 = '';",
			"CALL DOLT_COMMIT_HASH_OUT(@Commit1, '-am', 'creating table t');",
		},
		Assertions: []queries.ScriptTestAssertion{
			{
				Query:          "SELECT * FROM DOLT_COMMIT_DIFF_t;",
				ExpectedErrStr: "error querying table dolt_commit_diff_t: dolt_commit_diff_* tables must be filtered to a single 'to_commit'",
			},
			{
				Query:          "SELECT * FROM DOLT_COMMIT_DIFF_t where to_commit=@Commit1;",
				ExpectedErrStr: dtables.ErrInvalidCommitDiffTableArgs.Error(),
			},
			{
				Query:          "SELECT * FROM DOLT_COMMIT_DIFF_t where from_commit=@Commit1;",
				ExpectedErrStr: "error querying table dolt_commit_diff_t: dolt_commit_diff_* tables must be filtered to a single 'to_commit'",
			},
		},
	},
	{
		Name: "base case: insert, update, delete",
		SetUpScript: []string{
			"set @Commit0 = HASHOF('HEAD');",
			"create table t (pk int primary key, c1 int, c2 int);",
			"call dolt_add('.')",
			"insert into t values (1, 2, 3), (4, 5, 6);",
			"set @Commit1 = '';",
			"CALL DOLT_COMMIT_HASH_OUT(@Commit1, '-am', 'creating table t');",

			"update t set c2=0 where pk=1",
			"set @Commit2 = '';",
			"CALL DOLT_COMMIT_HASH_OUT(@Commit2, '-am', 'modifying row');",

			"update t set c2=-1 where pk=1",
			"set @Commit3 = '';",
			"CALL DOLT_COMMIT_HASH_OUT(@Commit3, '-am', 'modifying row');",

			"update t set c2=-2 where pk=1",
			"set @Commit4 = '';",
			"CALL DOLT_COMMIT_HASH_OUT(@Commit4, '-am', 'modifying row');",

			"delete from t where pk=1",
			"set @Commit5 = '';",
			"CALL DOLT_COMMIT_HASH_OUT(@Commit5, '-am', 'modifying row');",
		},
		Assertions: []queries.ScriptTestAssertion{
			{
				Query: "SELECT to_pk, to_c1, to_c2, from_pk, from_c1, from_c2, diff_type FROM DOLT_COMMIT_DIFF_t WHERE TO_COMMIT=@Commit1 and FROM_COMMIT=@Commit0;",
				Expected: []sql.Row{
					{1, 2, 3, nil, nil, nil, "added"},
					{4, 5, 6, nil, nil, nil, "added"},
				},
			},
			{
				Query: "SELECT to_pk, to_c1, to_c2, from_pk, from_c1, from_c2, diff_type FROM DOLT_COMMIT_DIFF_t WHERE TO_COMMIT=@Commit2 and FROM_COMMIT=@Commit1 ORDER BY to_pk;",
				Expected: []sql.Row{
					{1, 2, 0, 1, 2, 3, "modified"},
				},
			},
			{
				Query: "SELECT to_pk, to_c1, to_c2, from_pk, from_c1, from_c2, diff_type FROM DOLT_COMMIT_DIFF_T WHERE TO_COMMIT=@Commit4 and FROM_COMMIT=@Commit1 ORDER BY to_pk;",
				Expected: []sql.Row{
					{1, 2, -2, 1, 2, 3, "modified"},
				},
			},
			{
				Query: "SELECT to_pk, to_c1, to_c2, from_pk, from_c1, from_c2, diff_type FROM DOLT_commit_DIFF_t WHERE TO_COMMIT=@Commit5 and FROM_COMMIT=@Commit4 ORDER BY to_pk;",
				Expected: []sql.Row{
					{nil, nil, nil, 1, 2, -2, "removed"},
				},
			},
			{
				Query: "SELECT to_pk, to_c1, to_c2, from_pk, from_c1, from_c2, diff_type FROM DOLT_COMMIT_DIFF_t WHERE TO_COMMIT=@Commit5 and FROM_COMMIT=@Commit0 ORDER BY to_pk;",
				Expected: []sql.Row{
					{4, 5, 6, nil, nil, nil, "added"},
				},
			},
		},
	},
	{
		// When a column is dropped we should see the column's value set to null in that commit
		Name: "schema modification: column drop",
		SetUpScript: []string{
			"set @Commit0 = HASHOF('HEAD');",
			"create table t (pk int primary key, c1 int, c2 int);",
			"call dolt_add('.')",
			"insert into t values (1, 2, 3), (4, 5, 6);",
			"set @Commit1 = '';",
			"CALL DOLT_COMMIT_HASH_OUT(@Commit1, '-am', 'creating table t');",

			"alter table t drop column c1;",
			"set @Commit2 = '';",
			"CALL DOLT_COMMIT_HASH_OUT(@Commit2, '-am', 'dropping column c');",
		},
		Assertions: []queries.ScriptTestAssertion{
			{
				Query: "SELECT to_pk, to_c2, from_pk, from_c2 FROM DOLT_COMMIT_DIFF_t WHERE TO_COMMIT=@Commit1 and FROM_COMMIT=@Commit0 ORDER BY to_pk;",
				Expected: []sql.Row{
					{1, 3, nil, nil},
					{4, 6, nil, nil},
				},
			},
			{
				Query: "SELECT to_pk, to_c2, from_pk, from_c2 FROM DOLT_COMMIT_DIFF_t WHERE TO_COMMIT=@Commit2 and FROM_COMMIT=@Commit1 ORDER BY to_pk;",
				Expected: []sql.Row{
					{1, 3, 1, 3},
					{4, 6, 4, 6},
				},
			},
		},
	},
	{
		// When a column is dropped and recreated with the same type, we expect it to be included in dolt_diff output
		Name: "schema modification: column drop, recreate with same type",
		SetUpScript: []string{
			"set @Commit0 = HASHOF('HEAD');",
			"create table t (pk int primary key, c int);",
			"call dolt_add('.')",
			"insert into t values (1, 2), (3, 4);",
			"set @Commit1 = '';",
			"CALL DOLT_COMMIT_HASH_OUT(@Commit1, '-am', 'creating table t');",

			"alter table t drop column c;",
			"set @Commit2 = '';",
			"CALL DOLT_COMMIT_HASH_OUT(@Commit2, '-am', 'dropping column c');",

			"alter table t add column c int;",
			"insert into t values (100, 101);",
			"set @Commit3 = '';",
			"CALL DOLT_COMMIT_HASH_OUT(@Commit3, '-am', 'inserting into t');",
		},
		Assertions: []queries.ScriptTestAssertion{
			{
				Query: "SELECT to_pk, to_c, from_pk, from_c, diff_type FROM DOLT_COMMIT_DIFF_t WHERE TO_COMMIT=@Commit1 and FROM_COMMIT=@Commit0 ORDER BY to_pk;",
				Expected: []sql.Row{
					{1, 2, nil, nil, "added"},
					{3, 4, nil, nil, "added"},
				},
			},
			{
				Query: "SELECT to_pk, from_pk, from_c, diff_type FROM DOLT_COMMIT_DIFF_t WHERE TO_COMMIT=@Commit2 and FROM_COMMIT=@Commit1 ORDER BY to_pk;",
				Expected: []sql.Row{
					{1, 1, 2, "modified"},
					{3, 3, 4, "modified"},
				},
			},
			{
				Query: "SELECT to_pk, to_c, from_pk, from_c, diff_type FROM DOLT_COMMIT_DIFF_t WHERE TO_COMMIT=@Commit3 and FROM_COMMIT=@Commit2 ORDER BY to_pk;",
				Expected: []sql.Row{
					{100, 101, nil, nil, "added"},
				},
			},
		},
	},
	{
		// When a column is dropped and another column with the same type is renamed to that name, we expect it to be included in dolt_diff output
		Name: "schema modification: column drop, rename column with same type to same name",
		SetUpScript: []string{
			"set @Commit0 = HASHOF('HEAD');",
			"create table t (pk int primary key, c1 int, c2 int);",
			"call dolt_add('.')",
			"insert into t values (1, 2, 3), (4, 5, 6);",
			"set @Commit1 = '';",
			"CALL DOLT_COMMIT_HASH_OUT(@Commit1, '-am', 'creating table t');",

			"alter table t drop column c1;",
			"set @Commit2 = '';",
			"CALL DOLT_COMMIT_HASH_OUT(@Commit2, '-am', 'dropping column c1');",

			"alter table t rename column c2 to c1;",
			"insert into t values (100, 101);",
			"set @Commit3 = '';",
			"CALL DOLT_COMMIT_HASH_OUT(@Commit3, '-am', 'inserting into t');",
		},
		Assertions: []queries.ScriptTestAssertion{
			{
				Query: "SELECT to_pk, to_c1, from_pk, from_c1, diff_type FROM DOLT_COMMIT_DIFF_t WHERE TO_COMMIT=@Commit1 and FROM_COMMIT=@Commit0 ORDER BY to_pk;",
				Expected: []sql.Row{
					{1, 2, nil, nil, "added"},
					{4, 5, nil, nil, "added"},
				},
			},
			{
				Query: "SELECT to_pk, to_c1, from_pk, from_c1, diff_type FROM DOLT_COMMIT_DIFF_t WHERE TO_COMMIT=@Commit2 and FROM_COMMIT=@Commit1 ORDER BY to_pk;",
				Expected: []sql.Row{
					{1, nil, 1, 2, "modified"},
					{4, nil, 4, 5, "modified"},
				},
			},
			{
				Query: "SELECT to_pk, to_c1, from_pk, from_c1, diff_type FROM DOLT_COMMIT_DIFF_t WHERE TO_COMMIT=@Commit3 and FROM_COMMIT=@Commit2 ORDER BY to_pk;",
				Expected: []sql.Row{
					// TODO: Missing rows here see TestDiffSystemTable tests
					{100, 101, nil, nil, "added"},
				},
			},
		},
	},
	{
		Name: "working and staged commits",
		SetUpScript: []string{
			"create table t (pk int primary key, c1 int, c2 int);",
			"call dolt_commit('-Am', 'created table');",
			"set @Commit0 = HASHOF('HEAD');",
			"insert into t values (1, 2, 3);",
			"call dolt_add('.');",
			"insert into t values (4, 5, 6);",
		},
		Assertions: []queries.ScriptTestAssertion{
			{
				Query: "SELECT to_pk, to_c1, to_c2, from_pk, from_c1, from_c2, diff_type FROM DOLT_COMMIT_DIFF_t WHERE TO_COMMIT='WORKING' and FROM_COMMIT=@Commit0;",
				Expected: []sql.Row{
					{1, 2, 3, nil, nil, nil, "added"},
					{4, 5, 6, nil, nil, nil, "added"},
				},
			},
			{
				Query: "SELECT to_pk, to_c1, to_c2, from_pk, from_c1, from_c2, diff_type FROM DOLT_COMMIT_DIFF_t WHERE TO_COMMIT='STAGED' and FROM_COMMIT=@Commit0;",
				Expected: []sql.Row{
					{1, 2, 3, nil, nil, nil, "added"},
				},
			},
			{
				Query: "SELECT to_pk, to_c1, to_c2, from_pk, from_c1, from_c2, diff_type FROM DOLT_COMMIT_DIFF_t WHERE TO_COMMIT='WORKING' and FROM_COMMIT='STAGED';",
				Expected: []sql.Row{
					{4, 5, 6, nil, nil, nil, "added"},
				},
			},
			{
				Query: "SELECT to_pk, to_c1, to_c2, from_pk, from_c1, from_c2, diff_type FROM DOLT_COMMIT_DIFF_t WHERE TO_COMMIT='STAGED' and FROM_COMMIT='WORKING';",
				Expected: []sql.Row{
					{nil, nil, nil, 4, 5, 6, "removed"},
				},
			},
		},
	},

	{
		// When a column is dropped and recreated with a different type, we expect only the new column
		// to be included in dolt_commit_diff output, with previous values coerced (with any warnings reported) to the new type
		Name: "schema modification: column drop, recreate with different type that can be coerced (int -> string)",
		SetUpScript: []string{
			"set @Commit0 = HASHOF('HEAD');",
			"create table t (pk int primary key, c int);",
			"call dolt_add('.')",
			"insert into t values (1, 2), (3, 4);",
			"set @Commit1 = '';",
			"CALL DOLT_COMMIT_HASH_OUT(@Commit1, '-am', 'creating table t');",

			"alter table t drop column c;",
			"set @Commit2 = '';",
			"CALL DOLT_COMMIT_HASH_OUT(@Commit2, '-am', 'dropping column c');",

			"alter table t add column c varchar(20);",
			"insert into t values (100, '101');",
			"set @Commit3 = '';",
			"CALL DOLT_COMMIT_HASH_OUT(@Commit3, '-am', 're-adding column c');",
		},
		Assertions: []queries.ScriptTestAssertion{
			{
				Query: "SELECT to_pk, to_c, from_pk, from_c, diff_type FROM DOLT_COMMIT_DIFF_t WHERE TO_COMMIT=@Commit1 and FROM_COMMIT=@Commit0 ORDER BY to_pk;",
				Expected: []sql.Row{
					{1, "2", nil, nil, "added"},
					{3, "4", nil, nil, "added"},
				},
			},
			{
				Query: "SELECT to_pk, to_c, from_pk, from_c, diff_type FROM DOLT_COMMIT_DIFF_t WHERE TO_COMMIT=@Commit2 and FROM_COMMIT=@Commit1 ORDER BY to_pk;",
				Expected: []sql.Row{
					{1, nil, 1, "2", "modified"},
					{3, nil, 3, "4", "modified"},
				},
			},
			{
				Query: "SELECT to_pk, to_c, from_pk, from_c, diff_type FROM DOLT_COMMIT_DIFF_t WHERE TO_COMMIT=@Commit3 and FROM_COMMIT=@Commit2 ORDER BY to_pk;",
				Expected: []sql.Row{
					{100, "101", nil, nil, "added"},
				},
			},
		},
	},
	{
		Name: "schema modification: column drop, recreate with different type that can't be coerced (string -> int)",
		SetUpScript: []string{
			"set @Commit0 = HASHOF('HEAD');",
			"create table t (pk int primary key, c varchar(20));",
			"call dolt_add('.')",
			"insert into t values (1, 'two'), (3, 'four');",
			"set @Commit1 = '';",
			"CALL DOLT_COMMIT_HASH_OUT(@Commit1, '-am', 'creating table t');",

			"alter table t drop column c;",
			"set @Commit2 = '';",
			"CALL DOLT_COMMIT_HASH_OUT(@Commit2, '-am', 'dropping column c');",

			"alter table t add column c int;",
			"insert into t values (100, 101);",
			"set @Commit3 = '';",
			"CALL DOLT_COMMIT_HASH_OUT(@Commit3, '-am', 're-adding column c');",
		},
		Assertions: []queries.ScriptTestAssertion{
			{
				Query: "SELECT to_pk, to_c, from_pk, from_c, diff_type FROM DOLT_COMMIT_DIFF_t WHERE TO_COMMIT=@Commit1 and FROM_COMMIT=@Commit0 ORDER BY to_pk;",
				Expected: []sql.Row{
					{1, nil, nil, nil, "added"},
					{3, nil, nil, nil, "added"},
				},
			},
			{
				Query: "SELECT to_pk, to_c, from_pk, from_c, diff_type FROM DOLT_COMMIT_DIFF_t WHERE TO_COMMIT=@Commit2 and FROM_COMMIT=@Commit1 ORDER BY to_pk;",
				Expected: []sql.Row{
					{1, nil, 1, nil, "modified"},
					{3, nil, 3, nil, "modified"},
				},
			},
			{
				Query: "SELECT to_pk, to_c, from_pk, from_c, diff_type FROM DOLT_COMMIT_DIFF_t WHERE TO_COMMIT=@Commit3 and FROM_COMMIT=@Commit2 ORDER BY to_pk;",
				Expected: []sql.Row{
					{100, 101, nil, nil, "added"},
				},
			},
			{
				Query:                           "select * from dolt_commit_diff_t where to_commit=@Commit3 and from_commit=@Commit1;",
				ExpectedWarning:                 1105,
				ExpectedWarningsCount:           2,
				ExpectedWarningMessageSubstring: "unable to coerce value from field",
				SkipResultsCheck:                true,
			},
		},
	},
	{
		Name: "schema modification: primary key change",
		SetUpScript: []string{
			"create table t (pk int primary key, c1 int);",
			"call dolt_add('.')",
			"insert into t values (1, 2), (3, 4);",
			"set @Commit1 = '';",
			"CALL DOLT_COMMIT_HASH_OUT(@Commit1, '-am', 'creating table t');",

			"alter table t drop primary key;",
			"insert into t values (5, 6);",
			"set @Commit2 = '';",
			"CALL DOLT_COMMIT_HASH_OUT(@Commit2, '-am', 'dropping primary key');",

			"alter table t add primary key (c1);",
			"set @Commit3 = '';",
			"CALL DOLT_COMMIT_HASH_OUT(@Commit3, '-am', 'adding primary key');",

			"insert into t values (7, 8);",
			"set @Commit4 = '';",
			"CALL DOLT_COMMIT_HASH_OUT(@Commit4, '-am', 'adding more data');",
		},
		Assertions: []queries.ScriptTestAssertion{
			{
				Query:                           "select * from dolt_commit_diff_t where from_commit=@Commit1 and to_commit=@Commit4;",
				ExpectedWarning:                 1105,
				ExpectedWarningsCount:           1,
				ExpectedWarningMessageSubstring: "cannot render full diff between commits",
				SkipResultsCheck:                true,
			},
			{
				Query:    "SELECT to_pk, to_c1, from_pk, from_c1, diff_type FROM DOLT_commit_DIFF_t where from_commit=@Commit3 and to_commit=@Commit4;",
				Expected: []sql.Row{{7, 8, nil, nil, "added"}},
			},
		},
	},
	{
		Name: "added and dropped table",
		SetUpScript: []string{
			"create table t (pk int primary key, c1 int);",
			"call dolt_add('.')",
			"insert into t values (1, 2), (3, 4);",
			"set @Commit1 = '';",
			"CALL DOLT_COMMIT_HASH_OUT(@Commit1, '-am', 'creating table t');",

			"drop table t",
			"set @Commit2 = '';",
			"CALL DOLT_COMMIT_HASH_OUT(@Commit2, '-am', 'dropping table');",

			"create table unrelated (a int primary key);",
			"set @Commit3 = '';",
			"CALL DOLT_COMMIT_HASH_OUT(@Commit3, '-Am', 'created unrelated table');",

			"create table t (pk int primary key, c1 int);",
			"call dolt_add('.')",
			"insert into t values (1, 2);",
			"set @Commit4 = '';",
			"CALL DOLT_COMMIT_HASH_OUT(@Commit4, '-Am', 'recreating table t');",
		},
		Assertions: []queries.ScriptTestAssertion{
			{
				Query:                           "select * from dolt_commit_diff_t where from_commit=@Commit2 and to_commit=@Commit3;",
				ExpectedWarning:                 1105,
				ExpectedWarningsCount:           1,
				ExpectedWarningMessageSubstring: "cannot render full diff between commits",
				Expected:                        []sql.Row{},
			},
			{
				Query:                           "select * from dolt_commit_diff_t where from_commit=@Commit3 and to_commit=@Commit3;",
				ExpectedWarning:                 1105,
				ExpectedWarningsCount:           1,
				ExpectedWarningMessageSubstring: "cannot render full diff between commits",
				Expected:                        []sql.Row{},
			},
			{
				Query:    "SELECT to_pk, to_c1, from_pk, from_c1, diff_type FROM DOLT_commit_DIFF_t where from_commit=@Commit3 and to_commit=@Commit4;",
				Expected: []sql.Row{{1, 2, nil, nil, "added"}},
			},
			{
				Query:    "SELECT to_pk, to_c1, from_pk, from_c1, diff_type FROM DOLT_commit_DIFF_t where from_commit=@Commit1 and to_commit=@Commit4;",
				Expected: []sql.Row{{nil, nil, 3, 4, "removed"}},
			},
		},
	},
}

var SchemaDiffTableFunctionScriptTests = []queries.ScriptTest{
	{
		Name: "basic schema changes",
		SetUpScript: []string{
			"create table employees (pk int primary key, name varchar(50));",
			"create table vacations (pk int primary key, name varchar(50));",
			"call dolt_add('.');",
			"set @Commit0 = '';",
			"call dolt_commit_hash_out(@Commit0, '-am', 'commit 0');",

			"call dolt_checkout('-b', 'branch1');",
			"create table inventory (pk int primary key, name varchar(50), quantity int);",
			"drop table employees;",
			"rename table vacations to trips;",
			"call dolt_add('.');",
			"set @Commit1 = '';",
			"call dolt_commit_hash_out(@Commit1, '-am', 'commit 1');",
			"call dolt_tag('tag1');",

			"call dolt_checkout('-b', 'branch2');",
			"alter table inventory drop column quantity, add column color varchar(10);",
			"call dolt_add('.');",
			"set @Commit2 = '';",
			"call dolt_commit_hash_out(@Commit2, '-m', 'commit 2');",
			"call dolt_tag('tag2');",

			"call dolt_checkout('-b', 'branch3');",
			"insert into inventory values (1, 2, 3);",
			"call dolt_add('.');",
			"set @Commit3 = '';",
			"call dolt_commit_hash_out(@Commit3, '-m', 'commit 3');",
			"call dolt_tag('tag3');",
		},
		Assertions: []queries.ScriptTestAssertion{
			// Error cases
			{
				Query:          "select * from dolt_schema_diff();",
				ExpectedErrStr: "function 'dolt_schema_diff' expected 1 to 3 arguments, 0 received",
			},
			{
				Query:          "select * from dolt_schema_diff('HEAD');",
				ExpectedErrStr: "Invalid argument to dolt_schema_diff: There are less than 2 arguments present, and the first does not contain '..'",
			},
			{
				Query:          "select * from dolt_schema_diff(@Commit1);",
				ExpectedErrStr: "Invalid argument to dolt_schema_diff: There are less than 2 arguments present, and the first does not contain '..'",
			},
			{
				Query:          "select * from dolt_schema_diff('branc1');",
				ExpectedErrStr: "Invalid argument to dolt_schema_diff: There are less than 2 arguments present, and the first does not contain '..'",
			},
			{
				Query:          "select * from dolt_schema_diff('tag1');",
				ExpectedErrStr: "Invalid argument to dolt_schema_diff: There are less than 2 arguments present, and the first does not contain '..'",
			},
			{
				Query:          "select * from dolt_schema_diff('HEAD', '');",
				ExpectedErrStr: "expected strings for from and to revisions, got: HEAD, ",
			},
			{
				Query:          "select * from dolt_schema_diff('tag1', '');",
				ExpectedErrStr: "expected strings for from and to revisions, got: tag1, ",
			},
			{
				Query:          "select * from dolt_schema_diff('HEAD', 'inventory');",
				ExpectedErrStr: "branch not found: inventory",
			},
			{
				Query:          "select * from dolt_schema_diff('inventory');",
				ExpectedErrStr: "Invalid argument to dolt_schema_diff: There are less than 2 arguments present, and the first does not contain '..'",
			},
			{
				Query:          "select * from dolt_schema_diff('tag3', 'tag4');",
				ExpectedErrStr: "branch not found: tag4",
			},
			{
				Query:          "select * from dolt_schema_diff('tag3', 'tag4', 'inventory');",
				ExpectedErrStr: "branch not found: tag4",
			},
			// Empty diffs due to same refs
			{
				Query:    "select * from dolt_schema_diff('HEAD', 'HEAD');",
				Expected: []sql.Row{},
			},
			{
				Query:    "select * from dolt_schema_diff(@Commit1, @Commit1);",
				Expected: []sql.Row{},
			},
			{
				Query:    "select * from dolt_schema_diff('branch1', 'branch1');",
				Expected: []sql.Row{},
			},
			{
				Query:    "select * from dolt_schema_diff('tag1', 'tag1');",
				Expected: []sql.Row{},
			},
			// Empty diffs due to fake table
			{
				Query:    "select * from dolt_schema_diff(@Commit1, @Commit2, 'fake-table');",
				Expected: []sql.Row{},
			},
			{
				Query:    "select * from dolt_schema_diff('tag1', 'tag2', 'fake-table');",
				Expected: []sql.Row{},
			},
			{
				Query:    "select * from dolt_schema_diff('branch1', 'branch2', 'fake-table');",
				Expected: []sql.Row{},
			},
			// Empty diffs due to no changes between different commits
			{
				Query:    "select * from dolt_schema_diff(@Commit2, @Commit3);",
				Expected: []sql.Row{},
			},
			{
				Query:    "select * from dolt_schema_diff(@Commit2, @Commit3, 'inventory');",
				Expected: []sql.Row{},
			},
			{
				Query:    "select * from dolt_schema_diff('tag2', 'tag3');",
				Expected: []sql.Row{},
			},
			{
				Query:    "select * from dolt_schema_diff('tag2', 'tag3', 'inventory');",
				Expected: []sql.Row{},
			},
			{
				Query:    "select * from dolt_schema_diff('branch2', 'branch3');",
				Expected: []sql.Row{},
			},
			{
				Query:    "select * from dolt_schema_diff('branch2', 'branch3', 'inventory');",
				Expected: []sql.Row{},
			},
			// Compare diffs where between from and to where: tables are added, tables are dropped, tables are renamed
			{
				Query: "select * from dolt_schema_diff(@Commit0, @Commit1);",
				Expected: []sql.Row{
					{"employees", "", "CREATE TABLE `employees` (\n  `pk` int NOT NULL,\n  `name` varchar(50),\n  PRIMARY KEY (`pk`)\n) ENGINE=InnoDB DEFAULT CHARSET=utf8mb4 COLLATE=utf8mb4_0900_bin;", ""},
					{"", "inventory", "", "CREATE TABLE `inventory` (\n  `pk` int NOT NULL,\n  `name` varchar(50),\n  `quantity` int,\n  PRIMARY KEY (`pk`)\n) ENGINE=InnoDB DEFAULT CHARSET=utf8mb4 COLLATE=utf8mb4_0900_bin;"},
					{"vacations", "trips", "CREATE TABLE `vacations` (\n  `pk` int NOT NULL,\n  `name` varchar(50),\n  PRIMARY KEY (`pk`)\n) ENGINE=InnoDB DEFAULT CHARSET=utf8mb4 COLLATE=utf8mb4_0900_bin;", "CREATE TABLE `trips` (\n  `pk` int NOT NULL,\n  `name` varchar(50),\n  PRIMARY KEY (`pk`)\n) ENGINE=InnoDB DEFAULT CHARSET=utf8mb4 COLLATE=utf8mb4_0900_bin;"},
				},
			},
			{
				Query: "select * from dolt_schema_diff(@Commit1, @Commit0);",
				Expected: []sql.Row{
					{"inventory", "", "CREATE TABLE `inventory` (\n  `pk` int NOT NULL,\n  `name` varchar(50),\n  `quantity` int,\n  PRIMARY KEY (`pk`)\n) ENGINE=InnoDB DEFAULT CHARSET=utf8mb4 COLLATE=utf8mb4_0900_bin;", ""},
					{"", "employees", "", "CREATE TABLE `employees` (\n  `pk` int NOT NULL,\n  `name` varchar(50),\n  PRIMARY KEY (`pk`)\n) ENGINE=InnoDB DEFAULT CHARSET=utf8mb4 COLLATE=utf8mb4_0900_bin;"},
					{"trips", "vacations", "CREATE TABLE `trips` (\n  `pk` int NOT NULL,\n  `name` varchar(50),\n  PRIMARY KEY (`pk`)\n) ENGINE=InnoDB DEFAULT CHARSET=utf8mb4 COLLATE=utf8mb4_0900_bin;", "CREATE TABLE `vacations` (\n  `pk` int NOT NULL,\n  `name` varchar(50),\n  PRIMARY KEY (`pk`)\n) ENGINE=InnoDB DEFAULT CHARSET=utf8mb4 COLLATE=utf8mb4_0900_bin;"},
				},
			},
			// Compare diffs with explicit table names
			{
				Query: "select * from dolt_schema_diff(@Commit0, @Commit1, 'employees');",
				Expected: []sql.Row{
					{"employees", "", "CREATE TABLE `employees` (\n  `pk` int NOT NULL,\n  `name` varchar(50),\n  PRIMARY KEY (`pk`)\n) ENGINE=InnoDB DEFAULT CHARSET=utf8mb4 COLLATE=utf8mb4_0900_bin;", ""},
				},
			},
			{
				Query: "select * from dolt_schema_diff(@Commit1, @Commit0, 'employees');",
				Expected: []sql.Row{
					{"", "employees", "", "CREATE TABLE `employees` (\n  `pk` int NOT NULL,\n  `name` varchar(50),\n  PRIMARY KEY (`pk`)\n) ENGINE=InnoDB DEFAULT CHARSET=utf8mb4 COLLATE=utf8mb4_0900_bin;"},
				},
			},
			{
				Query: "select * from dolt_schema_diff(@Commit0, @Commit1, 'inventory');",
				Expected: []sql.Row{
					{"", "inventory", "", "CREATE TABLE `inventory` (\n  `pk` int NOT NULL,\n  `name` varchar(50),\n  `quantity` int,\n  PRIMARY KEY (`pk`)\n) ENGINE=InnoDB DEFAULT CHARSET=utf8mb4 COLLATE=utf8mb4_0900_bin;"},
				},
			},
			{
				Query: "select * from dolt_schema_diff(@Commit1, @Commit0, 'inventory');",
				Expected: []sql.Row{
					{"inventory", "", "CREATE TABLE `inventory` (\n  `pk` int NOT NULL,\n  `name` varchar(50),\n  `quantity` int,\n  PRIMARY KEY (`pk`)\n) ENGINE=InnoDB DEFAULT CHARSET=utf8mb4 COLLATE=utf8mb4_0900_bin;", ""},
				},
			},
			{
				Query: "select * from dolt_schema_diff(@Commit0, @Commit1, 'trips');",
				Expected: []sql.Row{
					{"vacations", "trips", "CREATE TABLE `vacations` (\n  `pk` int NOT NULL,\n  `name` varchar(50),\n  PRIMARY KEY (`pk`)\n) ENGINE=InnoDB DEFAULT CHARSET=utf8mb4 COLLATE=utf8mb4_0900_bin;", "CREATE TABLE `trips` (\n  `pk` int NOT NULL,\n  `name` varchar(50),\n  PRIMARY KEY (`pk`)\n) ENGINE=InnoDB DEFAULT CHARSET=utf8mb4 COLLATE=utf8mb4_0900_bin;"},
				},
			},
			{
				Query: "select * from dolt_schema_diff(@Commit1, @Commit0, 'trips');",
				Expected: []sql.Row{
					{"trips", "vacations", "CREATE TABLE `trips` (\n  `pk` int NOT NULL,\n  `name` varchar(50),\n  PRIMARY KEY (`pk`)\n) ENGINE=InnoDB DEFAULT CHARSET=utf8mb4 COLLATE=utf8mb4_0900_bin;", "CREATE TABLE `vacations` (\n  `pk` int NOT NULL,\n  `name` varchar(50),\n  PRIMARY KEY (`pk`)\n) ENGINE=InnoDB DEFAULT CHARSET=utf8mb4 COLLATE=utf8mb4_0900_bin;"},
				},
			},
			{
				Query: "select * from dolt_schema_diff(@Commit0, @Commit1, 'vacations');",
				Expected: []sql.Row{
					{"vacations", "trips", "CREATE TABLE `vacations` (\n  `pk` int NOT NULL,\n  `name` varchar(50),\n  PRIMARY KEY (`pk`)\n) ENGINE=InnoDB DEFAULT CHARSET=utf8mb4 COLLATE=utf8mb4_0900_bin;", "CREATE TABLE `trips` (\n  `pk` int NOT NULL,\n  `name` varchar(50),\n  PRIMARY KEY (`pk`)\n) ENGINE=InnoDB DEFAULT CHARSET=utf8mb4 COLLATE=utf8mb4_0900_bin;"},
				},
			},
			{
				Query: "select * from dolt_schema_diff(@Commit1, @Commit0, 'vacations');",
				Expected: []sql.Row{
					{"trips", "vacations", "CREATE TABLE `trips` (\n  `pk` int NOT NULL,\n  `name` varchar(50),\n  PRIMARY KEY (`pk`)\n) ENGINE=InnoDB DEFAULT CHARSET=utf8mb4 COLLATE=utf8mb4_0900_bin;", "CREATE TABLE `vacations` (\n  `pk` int NOT NULL,\n  `name` varchar(50),\n  PRIMARY KEY (`pk`)\n) ENGINE=InnoDB DEFAULT CHARSET=utf8mb4 COLLATE=utf8mb4_0900_bin;"},
				},
			},
			// Compare two different commits, get expected results
			{
				Query: "select * from dolt_schema_diff(@Commit1, @Commit2);",
				Expected: []sql.Row{
					{
						"inventory",
						"inventory",
						"CREATE TABLE `inventory` (\n  `pk` int NOT NULL,\n  `name` varchar(50),\n  `quantity` int,\n  PRIMARY KEY (`pk`)\n) ENGINE=InnoDB DEFAULT CHARSET=utf8mb4 COLLATE=utf8mb4_0900_bin;",
						"CREATE TABLE `inventory` (\n  `pk` int NOT NULL,\n  `name` varchar(50),\n  `color` varchar(10),\n  PRIMARY KEY (`pk`)\n) ENGINE=InnoDB DEFAULT CHARSET=utf8mb4 COLLATE=utf8mb4_0900_bin;",
					},
				},
			},
			{
				Query: "select * from dolt_schema_diff(@Commit1, @Commit2, 'inventory');",
				Expected: []sql.Row{
					{
						"inventory",
						"inventory",
						"CREATE TABLE `inventory` (\n  `pk` int NOT NULL,\n  `name` varchar(50),\n  `quantity` int,\n  PRIMARY KEY (`pk`)\n) ENGINE=InnoDB DEFAULT CHARSET=utf8mb4 COLLATE=utf8mb4_0900_bin;",
						"CREATE TABLE `inventory` (\n  `pk` int NOT NULL,\n  `name` varchar(50),\n  `color` varchar(10),\n  PRIMARY KEY (`pk`)\n) ENGINE=InnoDB DEFAULT CHARSET=utf8mb4 COLLATE=utf8mb4_0900_bin;",
					},
				},
			},
			{
				Query: "select * from dolt_schema_diff('branch1', 'branch2');",
				Expected: []sql.Row{
					{
						"inventory",
						"inventory",
						"CREATE TABLE `inventory` (\n  `pk` int NOT NULL,\n  `name` varchar(50),\n  `quantity` int,\n  PRIMARY KEY (`pk`)\n) ENGINE=InnoDB DEFAULT CHARSET=utf8mb4 COLLATE=utf8mb4_0900_bin;",
						"CREATE TABLE `inventory` (\n  `pk` int NOT NULL,\n  `name` varchar(50),\n  `color` varchar(10),\n  PRIMARY KEY (`pk`)\n) ENGINE=InnoDB DEFAULT CHARSET=utf8mb4 COLLATE=utf8mb4_0900_bin;",
					},
				},
			},
			{
				Query: "select * from dolt_schema_diff('branch1..branch2');",
				Expected: []sql.Row{
					{
						"inventory",
						"inventory",
						"CREATE TABLE `inventory` (\n  `pk` int NOT NULL,\n  `name` varchar(50),\n  `quantity` int,\n  PRIMARY KEY (`pk`)\n) ENGINE=InnoDB DEFAULT CHARSET=utf8mb4 COLLATE=utf8mb4_0900_bin;",
						"CREATE TABLE `inventory` (\n  `pk` int NOT NULL,\n  `name` varchar(50),\n  `color` varchar(10),\n  PRIMARY KEY (`pk`)\n) ENGINE=InnoDB DEFAULT CHARSET=utf8mb4 COLLATE=utf8mb4_0900_bin;",
					},
				},
			},
			{
				Query: "select * from dolt_schema_diff('branch1...branch2');",
				Expected: []sql.Row{
					{
						"inventory",
						"inventory",
						"CREATE TABLE `inventory` (\n  `pk` int NOT NULL,\n  `name` varchar(50),\n  `quantity` int,\n  PRIMARY KEY (`pk`)\n) ENGINE=InnoDB DEFAULT CHARSET=utf8mb4 COLLATE=utf8mb4_0900_bin;",
						"CREATE TABLE `inventory` (\n  `pk` int NOT NULL,\n  `name` varchar(50),\n  `color` varchar(10),\n  PRIMARY KEY (`pk`)\n) ENGINE=InnoDB DEFAULT CHARSET=utf8mb4 COLLATE=utf8mb4_0900_bin;",
					},
				},
			},
			{
				Query: "select * from dolt_schema_diff('branch1', 'branch2', 'inventory');",
				Expected: []sql.Row{
					{
						"inventory",
						"inventory",
						"CREATE TABLE `inventory` (\n  `pk` int NOT NULL,\n  `name` varchar(50),\n  `quantity` int,\n  PRIMARY KEY (`pk`)\n) ENGINE=InnoDB DEFAULT CHARSET=utf8mb4 COLLATE=utf8mb4_0900_bin;",
						"CREATE TABLE `inventory` (\n  `pk` int NOT NULL,\n  `name` varchar(50),\n  `color` varchar(10),\n  PRIMARY KEY (`pk`)\n) ENGINE=InnoDB DEFAULT CHARSET=utf8mb4 COLLATE=utf8mb4_0900_bin;",
					},
				},
			},
			{
				Query: "select * from dolt_schema_diff('tag1', 'tag2');",
				Expected: []sql.Row{
					{
						"inventory",
						"inventory",
						"CREATE TABLE `inventory` (\n  `pk` int NOT NULL,\n  `name` varchar(50),\n  `quantity` int,\n  PRIMARY KEY (`pk`)\n) ENGINE=InnoDB DEFAULT CHARSET=utf8mb4 COLLATE=utf8mb4_0900_bin;",
						"CREATE TABLE `inventory` (\n  `pk` int NOT NULL,\n  `name` varchar(50),\n  `color` varchar(10),\n  PRIMARY KEY (`pk`)\n) ENGINE=InnoDB DEFAULT CHARSET=utf8mb4 COLLATE=utf8mb4_0900_bin;",
					},
				},
			},
			{
				Query: "select * from dolt_schema_diff('tag1..tag2');",
				Expected: []sql.Row{
					{
						"inventory",
						"inventory",
						"CREATE TABLE `inventory` (\n  `pk` int NOT NULL,\n  `name` varchar(50),\n  `quantity` int,\n  PRIMARY KEY (`pk`)\n) ENGINE=InnoDB DEFAULT CHARSET=utf8mb4 COLLATE=utf8mb4_0900_bin;",
						"CREATE TABLE `inventory` (\n  `pk` int NOT NULL,\n  `name` varchar(50),\n  `color` varchar(10),\n  PRIMARY KEY (`pk`)\n) ENGINE=InnoDB DEFAULT CHARSET=utf8mb4 COLLATE=utf8mb4_0900_bin;",
					},
				},
			},
			{
				Query: "select * from dolt_schema_diff('tag1...tag2');",
				Expected: []sql.Row{
					{
						"inventory",
						"inventory",
						"CREATE TABLE `inventory` (\n  `pk` int NOT NULL,\n  `name` varchar(50),\n  `quantity` int,\n  PRIMARY KEY (`pk`)\n) ENGINE=InnoDB DEFAULT CHARSET=utf8mb4 COLLATE=utf8mb4_0900_bin;",
						"CREATE TABLE `inventory` (\n  `pk` int NOT NULL,\n  `name` varchar(50),\n  `color` varchar(10),\n  PRIMARY KEY (`pk`)\n) ENGINE=InnoDB DEFAULT CHARSET=utf8mb4 COLLATE=utf8mb4_0900_bin;",
					},
				},
			},
			{
				Query: "select * from dolt_schema_diff('tag1', 'tag2', 'inventory');",
				Expected: []sql.Row{
					{
						"inventory",
						"inventory",
						"CREATE TABLE `inventory` (\n  `pk` int NOT NULL,\n  `name` varchar(50),\n  `quantity` int,\n  PRIMARY KEY (`pk`)\n) ENGINE=InnoDB DEFAULT CHARSET=utf8mb4 COLLATE=utf8mb4_0900_bin;",
						"CREATE TABLE `inventory` (\n  `pk` int NOT NULL,\n  `name` varchar(50),\n  `color` varchar(10),\n  PRIMARY KEY (`pk`)\n) ENGINE=InnoDB DEFAULT CHARSET=utf8mb4 COLLATE=utf8mb4_0900_bin;",
					},
				},
			},
			// Swap the order of the refs, get opposite diff
			{
				Query: "select * from dolt_schema_diff(@Commit2, @Commit1);",
				Expected: []sql.Row{
					{
						"inventory",
						"inventory",
						"CREATE TABLE `inventory` (\n  `pk` int NOT NULL,\n  `name` varchar(50),\n  `color` varchar(10),\n  PRIMARY KEY (`pk`)\n) ENGINE=InnoDB DEFAULT CHARSET=utf8mb4 COLLATE=utf8mb4_0900_bin;",
						"CREATE TABLE `inventory` (\n  `pk` int NOT NULL,\n  `name` varchar(50),\n  `quantity` int,\n  PRIMARY KEY (`pk`)\n) ENGINE=InnoDB DEFAULT CHARSET=utf8mb4 COLLATE=utf8mb4_0900_bin;",
					},
				},
			},
			{
				Query: "select * from dolt_schema_diff(@Commit2, @Commit1, 'inventory');",
				Expected: []sql.Row{
					{
						"inventory",
						"inventory",
						"CREATE TABLE `inventory` (\n  `pk` int NOT NULL,\n  `name` varchar(50),\n  `color` varchar(10),\n  PRIMARY KEY (`pk`)\n) ENGINE=InnoDB DEFAULT CHARSET=utf8mb4 COLLATE=utf8mb4_0900_bin;",
						"CREATE TABLE `inventory` (\n  `pk` int NOT NULL,\n  `name` varchar(50),\n  `quantity` int,\n  PRIMARY KEY (`pk`)\n) ENGINE=InnoDB DEFAULT CHARSET=utf8mb4 COLLATE=utf8mb4_0900_bin;",
					},
				},
			},
			{
				Query: "select * from dolt_schema_diff('branch2', 'branch1');",
				Expected: []sql.Row{
					{
						"inventory",
						"inventory",
						"CREATE TABLE `inventory` (\n  `pk` int NOT NULL,\n  `name` varchar(50),\n  `color` varchar(10),\n  PRIMARY KEY (`pk`)\n) ENGINE=InnoDB DEFAULT CHARSET=utf8mb4 COLLATE=utf8mb4_0900_bin;",
						"CREATE TABLE `inventory` (\n  `pk` int NOT NULL,\n  `name` varchar(50),\n  `quantity` int,\n  PRIMARY KEY (`pk`)\n) ENGINE=InnoDB DEFAULT CHARSET=utf8mb4 COLLATE=utf8mb4_0900_bin;",
					},
				},
			},
			{
				Query: "select * from dolt_schema_diff('branch2', 'branch1', 'inventory');",
				Expected: []sql.Row{
					{
						"inventory",
						"inventory",
						"CREATE TABLE `inventory` (\n  `pk` int NOT NULL,\n  `name` varchar(50),\n  `color` varchar(10),\n  PRIMARY KEY (`pk`)\n) ENGINE=InnoDB DEFAULT CHARSET=utf8mb4 COLLATE=utf8mb4_0900_bin;",
						"CREATE TABLE `inventory` (\n  `pk` int NOT NULL,\n  `name` varchar(50),\n  `quantity` int,\n  PRIMARY KEY (`pk`)\n) ENGINE=InnoDB DEFAULT CHARSET=utf8mb4 COLLATE=utf8mb4_0900_bin;",
					},
				},
			},
			{
				Query: "select * from dolt_schema_diff('tag2', 'tag1');",
				Expected: []sql.Row{
					{
						"inventory",
						"inventory",
						"CREATE TABLE `inventory` (\n  `pk` int NOT NULL,\n  `name` varchar(50),\n  `color` varchar(10),\n  PRIMARY KEY (`pk`)\n) ENGINE=InnoDB DEFAULT CHARSET=utf8mb4 COLLATE=utf8mb4_0900_bin;",
						"CREATE TABLE `inventory` (\n  `pk` int NOT NULL,\n  `name` varchar(50),\n  `quantity` int,\n  PRIMARY KEY (`pk`)\n) ENGINE=InnoDB DEFAULT CHARSET=utf8mb4 COLLATE=utf8mb4_0900_bin;",
					},
				},
			},
			{
				Query: "select * from dolt_schema_diff('tag2', 'tag1', 'inventory');",
				Expected: []sql.Row{
					{
						"inventory",
						"inventory",
						"CREATE TABLE `inventory` (\n  `pk` int NOT NULL,\n  `name` varchar(50),\n  `color` varchar(10),\n  PRIMARY KEY (`pk`)\n) ENGINE=InnoDB DEFAULT CHARSET=utf8mb4 COLLATE=utf8mb4_0900_bin;",
						"CREATE TABLE `inventory` (\n  `pk` int NOT NULL,\n  `name` varchar(50),\n  `quantity` int,\n  PRIMARY KEY (`pk`)\n) ENGINE=InnoDB DEFAULT CHARSET=utf8mb4 COLLATE=utf8mb4_0900_bin;",
					},
				},
			},
		},
	},
	{
		Name: "prepared table functions",
		SetUpScript: []string{
			"create table t1 (a int primary key)",
			"insert into t1 values (0), (1)",
			"call dolt_add('.');",
			"set @Commit0 = '';",
			"call dolt_commit_hash_out(@Commit0, '-am', 'commit 0');",
			//
			"alter table t1 add column b int default 1",
			"call dolt_add('.');",
			"set @Commit1 = '';",
			"call dolt_commit_hash_out(@Commit1, '-am', 'commit 1');",
			//
			"create table t2 (a int primary key)",
			"insert into t2 values (0), (1)",
			"insert into t1 values (2,2), (3,2)",
			"call dolt_add('.');",
			"set @Commit2 = '';",
			"call dolt_commit_hash_out(@Commit2, '-am', 'commit 2');",
			//
			"prepare sch_diff from 'select count(*) from dolt_schema_diff(?,?,?)'",
			"prepare diff_stat from 'select count(*) from dolt_diff_stat(?,?,?)'",
			"prepare diff_sum from 'select count(*) from dolt_diff_summary(?,?,?)'",
			//"prepare table_diff from 'select * from dolt_diff(?,?,?)'",
			"prepare patch from 'select count(*) from dolt_schema_diff(?,?,?)'",
		},
		Assertions: []queries.ScriptTestAssertion{
			{
				Query: "set @t1_name = 't1';",
			},
			{
				Query:    "execute sch_diff using @Commit0, @Commit1, @t1_name",
				Expected: []sql.Row{{1}},
			},
			{
				Query:    "execute diff_stat using @Commit1, @Commit2, @t1_name",
				Expected: []sql.Row{{1}},
			},
			{
				Query:    "execute diff_sum using @Commit1, @Commit2, @t1_name",
				Expected: []sql.Row{{1}},
			},
			//{
			//	Query:    "execute table_diff using @Commit2, @Commit2, @t1_name",
			//	Expected: []sql.Row{},
			//},
			{
				Query:    "execute patch using @Commit0, @Commit1, @t1_name",
				Expected: []sql.Row{{1}},
			},
		},
	},
}

var DoltDatabaseCollationScriptTests = []queries.ScriptTest{
	{
		Name:        "can't use __DATABASE__ prefix in table names",
		SetUpScript: []string{},
		Assertions: []queries.ScriptTestAssertion{
			{
				Query:          "create table __DATABASE__t(i int);",
				ExpectedErrStr: "Invalid table name __DATABASE__t. Table names beginning with `__DATABASE__` are reserved for internal use",
			},
		},
	},
	{
		Name:        "db collation change with dolt_add('.')",
		SetUpScript: []string{},
		Assertions: []queries.ScriptTestAssertion{
			{
				Query:    "select * from dolt_status",
				Expected: []sql.Row{},
			},
			{
				Query:    "select commit_hash, table_name, data_change, schema_change from dolt_diff",
				Expected: []sql.Row{},
			},

			{
				Query: "alter database mydb collate utf8mb4_spanish_ci",
				Expected: []sql.Row{
					{gmstypes.NewOkResult(1)},
				},
			},
			{
				Query: "select * from dolt_status",
				Expected: []sql.Row{
					{"__DATABASE__mydb", false, "modified"},
				},
			},
			{
				Query: "select commit_hash, table_name, data_change, schema_change from dolt_diff",
				Expected: []sql.Row{
					{"WORKING", "__DATABASE__mydb", false, true},
				},
			},

			{
				Query: "call dolt_add('.')",
				Expected: []sql.Row{
					{0},
				},
			},
			{
				Query: "select * from dolt_status",
				Expected: []sql.Row{
					{"__DATABASE__mydb", true, "modified"},
				},
			},
			{
				Query: "select commit_hash, table_name, data_change, schema_change from dolt_diff",
				Expected: []sql.Row{
					{"STAGED", "__DATABASE__mydb", false, true},
				},
			},
			{
				Query: "select message from dolt_log",
				Expected: []sql.Row{
					{"checkpoint enginetest database mydb"},
					{"Initialize data repository"},
				},
			},

			{
				Query:            "call dolt_commit('-m', 'db collation changed')",
				SkipResultsCheck: true,
			},
			{
				Query:    "select * from dolt_status",
				Expected: []sql.Row{},
			},
			{
				Query: "select table_name, data_change, schema_change from dolt_diff",
				Expected: []sql.Row{
					{"__DATABASE__mydb", false, true},
				},
			},
			{
				Query: "select message from dolt_log",
				Expected: []sql.Row{
					{"db collation changed"},
					{"checkpoint enginetest database mydb"},
					{"Initialize data repository"},
				},
			},
		},
	},
	{
		Name:        "db collation change with dolt_add('__DATABASE__mydb')",
		SetUpScript: []string{},
		Assertions: []queries.ScriptTestAssertion{
			{
				Query:    "select * from dolt_status",
				Expected: []sql.Row{},
			},
			{
				Query:    "select commit_hash, table_name, data_change, schema_change from dolt_diff",
				Expected: []sql.Row{},
			},

			{
				Query: "alter database mydb collate utf8mb4_spanish_ci",
				Expected: []sql.Row{
					{gmstypes.NewOkResult(1)},
				},
			},
			{
				Query: "select * from dolt_status",
				Expected: []sql.Row{
					{"__DATABASE__mydb", false, "modified"},
				},
			},
			{
				Query: "select commit_hash, table_name, data_change, schema_change from dolt_diff",
				Expected: []sql.Row{
					{"WORKING", "__DATABASE__mydb", false, true},
				},
			},

			{
				Query: "call dolt_add('__DATABASE__mydb')",
				Expected: []sql.Row{
					{0},
				},
			},
			{
				Query: "select * from dolt_status",
				Expected: []sql.Row{
					{"__DATABASE__mydb", true, "modified"},
				},
			},
			{
				Query: "select commit_hash, table_name, data_change, schema_change from dolt_diff",
				Expected: []sql.Row{
					{"STAGED", "__DATABASE__mydb", false, true},
				},
			},
			{
				Query: "select message from dolt_log",
				Expected: []sql.Row{
					{"checkpoint enginetest database mydb"},
					{"Initialize data repository"},
				},
			},

			{
				Query:            "call dolt_commit('-m', 'db collation changed')",
				SkipResultsCheck: true,
			},
			{
				Query:    "select * from dolt_status",
				Expected: []sql.Row{},
			},
			{
				Query: "select table_name, data_change, schema_change from dolt_diff",
				Expected: []sql.Row{
					{"__DATABASE__mydb", false, true},
				},
			},
			{
				Query: "select message from dolt_log",
				Expected: []sql.Row{
					{"db collation changed"},
					{"checkpoint enginetest database mydb"},
					{"Initialize data repository"},
				},
			},
		},
	},
	{
		Name:        "db collation change with dolt_commit('-Am', '')",
		SetUpScript: []string{},
		Assertions: []queries.ScriptTestAssertion{
			{
				Query:    "select * from dolt_status",
				Expected: []sql.Row{},
			},
			{
				Query:    "select commit_hash, table_name, data_change, schema_change from dolt_diff",
				Expected: []sql.Row{},
			},

			{
				Query: "alter database mydb collate utf8mb4_spanish_ci",
				Expected: []sql.Row{
					{gmstypes.NewOkResult(1)},
				},
			},
			{
				Query: "select * from dolt_status",
				Expected: []sql.Row{
					{"__DATABASE__mydb", false, "modified"},
				},
			},
			{
				Query: "select commit_hash, table_name, data_change, schema_change from dolt_diff",
				Expected: []sql.Row{
					{"WORKING", "__DATABASE__mydb", false, true},
				},
			},
			{
				Query: "select message from dolt_log",
				Expected: []sql.Row{
					{"checkpoint enginetest database mydb"},
					{"Initialize data repository"},
				},
			},

			{
				Query:            "call dolt_commit('-Am', 'db collation changed')",
				SkipResultsCheck: true,
			},
			{
				Query:    "select * from dolt_status",
				Expected: []sql.Row{},
			},
			{
				Query: "select table_name, data_change, schema_change from dolt_diff",
				Expected: []sql.Row{
					{"__DATABASE__mydb", false, true},
				},
			},
			{
				Query: "select message from dolt_log",
				Expected: []sql.Row{
					{"db collation changed"},
					{"checkpoint enginetest database mydb"},
					{"Initialize data repository"},
				},
			},
		},
	},
	{
		Name: "db collation hard reset",
		SetUpScript: []string{
			"alter database mydb collate utf8mb4_spanish_ci",
		},
		Assertions: []queries.ScriptTestAssertion{
			{
				Query: "select * from dolt_status;",
				Expected: []sql.Row{
					{"__DATABASE__mydb", false, "modified"},
				},
			},
			{
				Query: "call dolt_reset('--hard');",
				Expected: []sql.Row{
					{0},
				},
			},
			{
				Query:    "select * from dolt_status;",
				Expected: []sql.Row{},
			},
		},
	},
	{
		Name: "db collation with branch",
		SetUpScript: []string{
			"call dolt_checkout('-b', 'other');",
			"alter database mydb collate utf8mb4_spanish_ci;",
			"call dolt_commit('-Am', 'db collation');",
		},
		Assertions: []queries.ScriptTestAssertion{
			{
				Query: "show create database mydb;",
				Expected: []sql.Row{
					{"mydb", "CREATE DATABASE `mydb` /*!40100 DEFAULT CHARACTER SET utf8mb4 COLLATE utf8mb4_spanish_ci */"},
				},
			},
			{
				Query:            "call dolt_checkout('main');",
				SkipResultsCheck: true,
			},
			{
				Query: "show create database mydb;",
				Expected: []sql.Row{
					{"mydb", "CREATE DATABASE `mydb` /*!40100 DEFAULT CHARACTER SET utf8mb4 COLLATE utf8mb4_0900_bin */"},
				},
			},
		},
	},
	{
		Name: "db collation with ff merge",
		SetUpScript: []string{
			"call dolt_checkout('-b', 'other');",
			"alter database mydb collate utf8mb4_spanish_ci;",
			"call dolt_commit('-Am', 'db collation');",
			"call dolt_checkout('main');",
		},
		Assertions: []queries.ScriptTestAssertion{
			{
				Query: "show create database mydb;",
				Expected: []sql.Row{
					{"mydb", "CREATE DATABASE `mydb` /*!40100 DEFAULT CHARACTER SET utf8mb4 COLLATE utf8mb4_0900_bin */"},
				},
			},
			{
				Query:            "call dolt_merge('other');",
				SkipResultsCheck: true,
			},
			{
				Query: "show create database mydb;",
				Expected: []sql.Row{
					{"mydb", "CREATE DATABASE `mydb` /*!40100 DEFAULT CHARACTER SET utf8mb4 COLLATE utf8mb4_spanish_ci */"},
				},
			},
		},
	},
	{
		Name: "db collation merge conflict",
		SetUpScript: []string{
			"call dolt_branch('other');",
			"alter database mydb collate utf8mb4_spanish_ci;",
			"call dolt_commit('-Am', 'main collation');",
			"call dolt_checkout('other');",
			"alter database mydb collate utf8mb4_danish_ci;",
			"call dolt_commit('-Am', 'main collation');",
		},
		Assertions: []queries.ScriptTestAssertion{
			{
				Query:          "call dolt_merge('main');",
				ExpectedErrStr: "database collation conflict, please resolve manually. ours: utf8mb4_danish_ci, theirs: utf8mb4_spanish_ci",
			},
		},
	},
}

type systabScript struct {
	name    string
	setup   []string
	queries []systabQuery
}

type systabQuery struct {
	query string
	exp   []sql.Row
	skip  bool
}

var systabSetup = []string{
	"create table xy (x int primary key, y varchar(20));",
	"insert into xy values (0, 'row 0'), (1, 'row 1'), (2, 'row 2'), (3, 'row 3'), (4, 'row 4');",
	"call dolt_add('.');",
	"call dolt_commit('-m', 'commit 0');",
	"update xy set y = y+1 where x < 10",
	"insert into xy values (20, 'row 20'), (21, 'row 21'), (22, 'row 22'), (23, 'row 23'), (24, 'row 24');",
	"call dolt_add('.');",
	"call dolt_commit('-m', 'commit 1');",
	"update xy set y = y+1 where x > 10 and x < 30",
	"insert into xy values (40, 'row 40'), (41, 'row 41'), (42, 'row 42'), (43, 'row 43'), (44, 'row 44');",
	"call dolt_add('.');",
	"call dolt_commit('-m', 'commit 2');",
	"update xy set y = y+1 where x > 30 and x < 50",
	"insert into xy values (60, 'row 60'), (61, 'row 61'), (62, 'row 62'), (63, 'row 63'), (64, 'row 64');",
	"call dolt_add('.');",
	"call dolt_commit('-m', 'commit 3');",
	"update xy set y = y+1 where x > 50 and x < 70",
	"insert into xy values (80, 'row 80'), (81, 'row 81'), (82, 'row 82'), (83, 'row 83'), (84, 'row 84');",
	"call dolt_add('.');",
	"call dolt_commit('-m', 'commit 4');",
}

var SystemTableIndexTests = []systabScript{
	{
		name: "systab benchmarks",
		setup: append(systabSetup,
			"set @commit = (select commit_hash from dolt_log where message = 'commit 2');",
		),
		queries: []systabQuery{
			{
				query: "select from_x, to_x from dolt_diff_xy where to_commit = @commit;",
				exp:   []sql.Row{{20, 20}, {21, 21}, {22, 22}, {23, 23}, {24, 24}, {nil, 40}, {nil, 41}, {nil, 42}, {nil, 43}, {nil, 44}},
			},
			{
				query: "select from_x, to_x from dolt_diff_xy where from_commit = @commit;",
				exp:   []sql.Row{{40, 40}, {41, 41}, {42, 42}, {43, 43}, {44, 44}, {nil, 60}, {nil, 61}, {nil, 62}, {nil, 63}, {nil, 64}},
			},
			{
				query: "select count(*) from dolt_diff where commit_hash = @commit;",
				exp:   []sql.Row{{1}},
			},
			{
				query: "select count(*) from dolt_history_xy where commit_hash = @commit;",
				exp:   []sql.Row{{15}},
			},
			{
				query: "select count(*) from dolt_log where commit_hash = @commit;",
				exp:   []sql.Row{{1}},
			},
			{
				query: "select count(*) from dolt_commits where commit_hash = @commit;",
				exp:   []sql.Row{{1}},
			},
			{
				query: "select count(*) from dolt_commit_ancestors where commit_hash = @commit;",
				exp:   []sql.Row{{1}},
			},
			{
				query: "select count(*) from dolt_diff_xy join dolt_log on commit_hash = to_commit",
				exp:   []sql.Row{{45}},
			},
			{
				query: "select count(*) from dolt_diff_xy join dolt_log on commit_hash = from_commit",
				exp:   []sql.Row{{45}},
			},
			{
				query: "select count(*) from dolt_blame_xy",
				exp:   []sql.Row{{25}},
			},
			{
				query: `SELECT count(*)
           FROM dolt_commits as cm
           JOIN dolt_commit_ancestors as an
           ON cm.commit_hash = an.parent_hash
           ORDER BY cm.date, cm.message asc`,
				exp: []sql.Row{{5}},
			},
		},
	},
	{
		name: "required index lookup in join",
		setup: append(systabSetup,
			"set @tag_head = hashof('main^');",
			"call dolt_tag('t1', concat(@tag_head, '^'));",
		),
		queries: []systabQuery{
			{
				query: `
select /*+ HASH_JOIN(t,cd) */ distinct t.tag_name
from dolt_tags t
left join dolt_commit_diff_xy cd
    on cd.to_commit = t.tag_name and
       cd.from_commit = concat(t.tag_name, '^')`,
				exp: []sql.Row{{"t1"}},
			},
		},
	},
	{
		name: "commit indexing edge cases",
		setup: append(systabSetup,
			"call dolt_checkout('-b', 'feat');",
			"call dolt_commit('--allow-empty', '-m', 'feat commit 1');",
			"call dolt_commit('--allow-empty', '-m', 'feat commit 2');",
			"call dolt_checkout('main');",
			"update xy set y = y+1 where x > 70 and x < 90;",
			"set @commit = (select commit_hash from dolt_log where message = 'commit 1');",
			"set @root_commit = (select commit_hash from dolt_log where message = 'Initialize data repository');",
			"set @feat_head = hashof('feat');",
			"set @feat_head1 = hashof('feat~');",
		),
		queries: []systabQuery{
			{
				query: "select from_x, to_x from dolt_diff_xy where to_commit = 'WORKING';",
				exp:   []sql.Row{{80, 80}, {81, 81}, {82, 82}, {83, 83}, {84, 84}},
			},
			{
				query: "select * from dolt_diff_xy where from_commit = @feat_head1;",
				exp:   []sql.Row{},
			},
			{
				query: "select * from dolt_diff_xy where from_commit = 'WORKING';",
				exp:   []sql.Row{},
			},
			{
				query: "select count(*) from dolt_diff where commit_hash = 'WORKING';",
				exp:   []sql.Row{{1}},
			},
			{
				query: "select count(*) from dolt_history_xy where commit_hash = 'WORKING';",
				exp:   []sql.Row{{0}},
			},
			{
				query: "select count(*) from dolt_commit_ancestors where commit_hash = 'WORKING';",
				exp:   []sql.Row{{0}},
			},
			{
				query: "select sum(to_x) from dolt_diff_xy where to_commit in (@commit, 'WORKING');",
				exp:   []sql.Row{{530.0}},
			},
			{
				// TODO from_commit optimization
				query: "select sum(to_x) from dolt_diff_xy where from_commit in (@commit, 'WORKING');",
				exp:   []sql.Row{{320.0}},
			},
			{
				query: "select count(*) from dolt_diff where commit_hash in (@commit, 'WORKING');",
				exp:   []sql.Row{{2}},
			},
			{
				query: "select sum(x) from dolt_history_xy where commit_hash in (@commit, 'WORKING');",
				exp:   []sql.Row{{120.0}},
			},
			{
				// init commit has nil ancestor
				query: "select count(*) from dolt_commit_ancestors where commit_hash in (@commit, @root_commit);",
				exp:   []sql.Row{{2}},
			},
			{
				query: "select count(*) from dolt_log where commit_hash in (@commit, @root_commit);",
				exp:   []sql.Row{{2}},
			},
			{
				// log table cannot access commits is feature branch
				query: "select count(*) from dolt_log where commit_hash = @feat_head;",
				exp:   []sql.Row{{0}},
			},
			{
				// commit table can access all commits
				query: "select count(*) from dolt_commits where commit_hash = @feat_head;",
				exp:   []sql.Row{{1}},
			},
			{
				query: "select count(*) from dolt_commits where commit_hash in (@commit, @root_commit);",
				exp:   []sql.Row{{2}},
			},
			// unknown
			{
				query: "select from_x, to_x from dolt_diff_xy where to_commit = 'unknown';",
				exp:   []sql.Row{},
			},
			{
				query: "select * from dolt_diff_xy where from_commit = 'unknown';",
				exp:   []sql.Row{},
			},
			{
				query: "select * from dolt_diff where commit_hash = 'unknown';",
				exp:   []sql.Row{},
			},
			{
				query: "select * from dolt_history_xy where commit_hash = 'unknown';",
				exp:   []sql.Row{},
			},
			{
				query: "select * from dolt_commit_ancestors where commit_hash = 'unknown';",
				exp:   []sql.Row{},
			},
		},
	},
	{
		name: "empty log table",
		setup: []string{
			"create table xy (x int primary key, y int)",
		},
		queries: []systabQuery{
			{
				query: "select count(*) from dolt_log as dc join dolt_commit_ancestors as dca on dc.commit_hash = dca.commit_hash;",
				exp:   []sql.Row{{1}},
			},
		},
	},
	{
		name: "from_commit at multiple heights, choose highest",
		setup: []string{
			"create table x (x int primary key)",
			"call dolt_add('.');",
			"call dolt_commit_hash_out(@m1h1, '-am', 'main 1');",
			"insert into x values (1),(2);",
			"call dolt_commit_hash_out(@m2h2, '-am', 'main 2');",
			"call dolt_checkout('-b', 'other');",
			"call dolt_reset('--hard', @m1h1);",
			"insert into x values (3),(4);",
			"call dolt_commit_hash_out(@o1h2, '-am', 'other 1');",
			"insert into x values (5),(6);",
			"call dolt_commit_hash_out(@o2h3, '-am', 'other 2');",
			"call dolt_merge('main');",
			"set @o3h4 = hashof('head~');",
			"call dolt_checkout('main');",
			"insert into x values (7),(8);",
			"call dolt_commit_hash_out(@m32h3, '-am', 'main 3');",
			"call dolt_merge('other');",
			"set @m4h5 = hashof('head~');",
		},
		queries: []systabQuery{
			{
				query: "select count(*) from dolt_diff_x where from_commit = @m2h2",
				exp:   []sql.Row{{4}},
			},
		},
	},
}

var QueryDiffTableScriptTests = []queries.ScriptTest{
	{
		Name: "basic query diff tests",
		SetUpScript: []string{
			"create table t (i int primary key, j int);",
			"insert into t values (1, 1), (2, 2), (3, 3);",
			"create table tt (i int primary key, j int);",
			"insert into tt values (10, 10), (20, 20), (30, 30);",
			"call dolt_add('.');",
			"call dolt_commit('-m', 'first');",
			"call dolt_branch('other');",
			"update t set j = 10 where i = 2;",
			"delete from t where i = 3;",
			"insert into t values (4, 4);",
			"call dolt_add('.');",
			"call dolt_commit('-m', 'second');",
		},
		Assertions: []queries.ScriptTestAssertion{
			{
				Query:          "select * from dolt_query_diff();",
				ExpectedErrStr: "function 'dolt_query_diff' expected 2 arguments, 0 received",
			},
			{
				Query:          "select * from dolt_query_diff('selectsyntaxerror', 'selectsyntaxerror');",
				ExpectedErrStr: "syntax error at position 18 near 'selectsyntaxerror'",
			},
			{
				Query:          "select * from dolt_query_diff('', '');",
				ExpectedErrStr: "query must be a SELECT statement",
			},
			{
				Query:          "select * from dolt_query_diff('create table tt (i int)', 'create table ttt (j int)');",
				ExpectedErrStr: "query must be a SELECT statement",
			},
			{
				Query:          "select * from dolt_query_diff('select * from missingtable', '');",
				ExpectedErrStr: "table not found: missingtable",
			},
			{
				Query: "select * from dolt_query_diff('select * from t as of other', 'select * from t as of head');",
				Expected: []sql.Row{
					{2, 2, 2, 10, "modified"},
					{3, 3, nil, nil, "deleted"},
					{nil, nil, 4, 4, "added"},
				},
			},
			{
				Query: "select * from dolt_query_diff('select * from t as of head', 'select * from t as of other');",
				Expected: []sql.Row{
					{2, 10, 2, 2, "modified"},
					{nil, nil, 3, 3, "added"},
					{4, 4, nil, nil, "deleted"},
				},
			},
			{
				Query: "select * from dolt_query_diff('select * from t as of other where i = 2', 'select * from t as of head where i = 2');",
				Expected: []sql.Row{
					{2, 2, 2, 10, "modified"},
				},
			},
			{
				Query: "select * from dolt_query_diff('select * from t as of other where i < 2', 'select * from t as of head where i > 2');",
				Expected: []sql.Row{
					{1, 1, nil, nil, "deleted"},
					{nil, nil, 4, 4, "added"},
				},
			},
			{
				Query: "select * from dolt_query_diff('select * from t', 'select * from tt');",
				Expected: []sql.Row{
					{1, 1, nil, nil, "deleted"},
					{2, 10, nil, nil, "deleted"},
					{4, 4, nil, nil, "deleted"},
					{nil, nil, 10, 10, "added"},
					{nil, nil, 20, 20, "added"},
					{nil, nil, 30, 30, "added"},
				},
			},
		},
	},
}<|MERGE_RESOLUTION|>--- conflicted
+++ resolved
@@ -1473,13 +1473,9 @@
 			},
 			{
 				Query:    "insert into t values (4), (5), (6);",
-<<<<<<< HEAD
 				Expected: []sql.Row{
 					{gmstypes.NewOkResult(3)},
 				},
-=======
-				Expected: []sql.Row{},
->>>>>>> a441dbb2
 			},
 			{
 				Query:            "call dolt_commit('-Am', 'inserted into table again');",
