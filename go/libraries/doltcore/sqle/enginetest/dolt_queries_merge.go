--- conflicted
+++ resolved
@@ -4441,12 +4441,6 @@
 		},
 		Assertions: []queries.ScriptTestAssertion{
 			{
-<<<<<<< HEAD
-				Query:       "call dolt_merge('right');",
-				ExpectedErr: merge.ErrSchemaConflict,
-			},
-			// TODO: Check dolt_schema_conflicts table for the conflict metadata once that sys table exists
-=======
 				Query:    "call dolt_merge('right');",
 				Expected: []sql.Row{{0, 1}},
 			},
@@ -4458,7 +4452,6 @@
 					"CREATE TABLE `t` (\n  `pk` int NOT NULL,\n  `col1` int,\n  `col2` varchar(100),\n  PRIMARY KEY (`pk`),\n  KEY `idx1` (`col2`)\n) ENGINE=InnoDB DEFAULT CHARSET=utf8mb4 COLLATE=utf8mb4_0900_bin;",
 				}},
 			},
->>>>>>> 5ba39bec
 		},
 	},
 
