--- conflicted
+++ resolved
@@ -15,14 +15,10 @@
 package kvexec
 
 import (
-<<<<<<< HEAD
-	"fmt"
-	"github.com/dolthub/dolt/go/store/prolly"
-	"github.com/dolthub/dolt/go/store/val"
-=======
+	"errors"
+	"github.com/dolthub/dolt/go/libraries/doltcore/schema"
 	"io"
 
->>>>>>> 4fa6227c
 	"github.com/dolthub/go-mysql-server/sql"
 	"github.com/dolthub/go-mysql-server/sql/expression"
 
@@ -32,28 +28,269 @@
 
 func newMergeKvIter(
 	leftIter, rightIter prolly.MapIter,
-	leftMap prolly.Map,
 	joiner *prollyToSqlJoiner,
-	leftFilter, rightFilter, joinFilter sql.Expression,
+	comparer func(val.Tuple, val.Tuple, val.Tuple, val.Tuple) int,
+	leftNorm, rightNorm coveringNormalizer,
+	leftFilter, rightFilter sql.Expression,
+	joinFilters []sql.Expression,
 	isLeftJoin bool,
 	excludeNulls bool,
 ) (*mergeJoinKvIter, error) {
-	filters := expression.SplitConjunction(joinFilter)
-	cmp, ok := filters[0].(expression.Comparer)
+	//
+	//cmp, ok := filters[0].(expression.Comparer)
+	//if !ok {
+	//	if equality, ok := filters[0].(expression.Equality); ok {
+	//		var err error
+	//		cmp, err = equality.ToComparer()
+	//		if err != nil {
+	//			return nil, nil
+	//		}
+	//	} else {
+	//		return nil, nil
+	//	}
+	//}
+	//
+	//if len(filters) == 0 {
+	//	return nil, sql.ErrNoJoinFilters.New()
+	//}
+	//
+	//var lIdx, rIdx int
+	//if l, ok := cmp.Left().(*expression.GetField); ok {
+	//	if r, ok := cmp.Right().(*expression.GetField); ok {
+	//		// get indices of get fields
+	//		lIdx = l.Index()
+	//		rIdx = r.Index()
+	//	}
+	//}
+	//
+	//if lIdx == rIdx {
+	//	return nil, fmt.Errorf("unsupported merge comparison")
+	//}
+	//if lIdx != 0 || rIdx != joiner.kvSplits[0] {
+	//	return nil, fmt.Errorf("unsupported merge comparison")
+	//}
+
+	if leftFilter != nil {
+		joinFilters = append(joinFilters, leftFilter)
+	}
+	if rightFilter != nil {
+		joinFilters = append(joinFilters, rightFilter)
+	}
+
+	return &mergeJoinKvIter{
+		leftIter:     leftIter,
+		rightIter:    rightIter,
+		joiner:       joiner,
+		cmp:          comparer,
+		leftNorm:     leftNorm,
+		rightNorm:    rightNorm,
+		joinFilters:  joinFilters,
+		isLeftJoin:   isLeftJoin,
+		excludeNulls: excludeNulls,
+	}, nil
+}
+
+type mergeJoinKvIter struct {
+	leftIter prolly.MapIter
+	leftKey  val.Tuple
+	leftVal  val.Tuple
+
+	rightIter prolly.MapIter
+	rightKey  val.Tuple
+	rightVal  val.Tuple
+
+	// todo convert comparer to be []byte-amenable callback
+	cmp func(val.Tuple, val.Tuple, val.Tuple, val.Tuple) int
+
+	leftNorm  coveringNormalizer
+	rightNorm coveringNormalizer
+
+	nextRightKey val.Tuple
+	nextRightVal val.Tuple
+
+	lookaheadBuf [][]byte
+	matchPos     int
+
+	// projections
+	joiner *prollyToSqlJoiner
+
+	// todo: we want to build KV-side static expression implementations
+	// so that we can execute filters more efficiently
+	joinFilters []sql.Expression
+
+	// LEFT_JOIN impl details
+	excludeNulls bool
+	isLeftJoin   bool
+	returnedARow bool
+}
+
+var _ sql.RowIter = (*mergeJoinKvIter)(nil)
+
+func (l *mergeJoinKvIter) Close(_ *sql.Context) error {
+	return nil
+}
+
+func (l *mergeJoinKvIter) Next(ctx *sql.Context) (sql.Row, error) {
+	var err error
+	if l.leftKey == nil {
+		l.leftKey, l.leftVal, err = l.leftIter.Next(ctx)
+		if err != nil {
+			return nil, err
+		}
+		l.rightKey, l.rightVal, err = l.rightIter.Next(ctx)
+		if err != nil {
+			return nil, err
+		}
+	}
+
+	if len(l.lookaheadBuf) > 0 || l.matchPos > 0 {
+		goto match
+	}
+
+incr:
+	// increment state
+	switch l.cmp(l.leftKey, l.leftVal, l.rightKey, l.rightVal) {
+	case -1:
+		l.leftKey, l.leftVal, err = l.leftIter.Next(ctx)
+		if err != nil {
+			return nil, err
+		}
+	case 0:
+		goto matchBuf
+	case +1:
+		if l.nextRightKey != nil {
+			l.rightKey, l.rightVal = l.nextRightKey, l.nextRightVal
+			l.nextRightKey = nil
+		} else {
+			l.rightKey, l.rightVal, err = l.rightIter.Next(ctx)
+			if err != nil {
+				return nil, err
+			}
+		}
+	}
+	if l.leftKey == nil || l.rightKey == nil {
+		return nil, io.EOF
+	}
+	goto incr
+
+matchBuf:
+	// fill lookahead buffer with keys from right side
+	l.nextRightKey, l.nextRightVal, err = l.rightIter.Next(ctx)
+	if err != nil {
+		if errors.Is(err, io.EOF) {
+			// this is OK, but need to skip nil key comparison
+			goto match
+		}
+		return nil, err
+	}
+	if l.cmp(l.leftKey, l.leftVal, l.nextRightKey, l.nextRightVal) == 0 {
+		l.lookaheadBuf = append(l.lookaheadBuf, l.nextRightKey, l.nextRightVal)
+		goto matchBuf
+	}
+
+match:
+	// match state
+	// lookaheadBuf and rightKey
+	var candidate sql.Row
+	var rightKeyNil bool
+	if l.matchPos < len(l.lookaheadBuf) {
+		candidate, err = l.buildCandidate(ctx, l.leftKey, l.leftVal, l.lookaheadBuf[l.matchPos], l.lookaheadBuf[l.matchPos+1])
+		rightKeyNil = l.lookaheadBuf[l.matchPos] == nil
+		l.matchPos += 2
+	} else if l.matchPos == len(l.lookaheadBuf) {
+		candidate, err = l.buildCandidate(ctx, l.leftKey, l.leftVal, l.rightKey, l.rightVal)
+		rightKeyNil = l.rightKey == nil
+		l.matchPos++
+	} else {
+		// reset
+		l.matchPos = 0
+		// compare the current to the next left key
+		nextLeftKey, nextLeftVal, err := l.leftIter.Next(ctx)
+		if err != nil {
+			return nil, err
+		}
+		cmp := l.cmp(nextLeftKey, nextLeftVal, l.leftKey, l.leftVal)
+		l.leftKey, l.leftVal = nextLeftKey, nextLeftVal
+		if cmp == 0 {
+			// simple case -- the left keys are equivalent, maintain
+			// the right-side lookahead buffer
+			goto match
+		}
+		// if the left key is new invalidate lookahead buffer and
+		// advance the right side
+		l.lookaheadBuf = l.lookaheadBuf[:0]
+		if l.nextRightKey != nil {
+			l.rightKey, l.rightVal = l.nextRightKey, l.nextRightVal
+			l.nextRightKey = nil
+		} else {
+			l.rightKey, l.rightVal, err = l.rightIter.Next(ctx)
+			if err != nil {
+				return nil, err
+			}
+		}
+		goto incr
+
+	}
+	if err != nil {
+		return nil, err
+	}
+
+	// check filters
+	for _, f := range l.joinFilters {
+		res, err := sql.EvaluateCondition(ctx, f, candidate)
+		if err != nil {
+			return nil, err
+		}
+		if res == nil && l.excludeNulls {
+			// override default left join behavior
+			goto match
+		} else if !sql.IsTrue(res) && !rightKeyNil {
+			goto match
+		}
+	}
+	return candidate, nil
+}
+
+func (l *mergeJoinKvIter) buildCandidate(ctx *sql.Context, leftKey, leftVal, rightKey, rightVal val.Tuple) (sql.Row, error) {
+	var err error
+	if l.leftNorm != nil {
+		leftKey, leftVal, err = l.leftNorm(leftKey)
+		if err != nil {
+			return nil, err
+		}
+	}
+	if l.rightNorm != nil {
+		rightKey, rightVal, err = l.rightNorm(rightKey)
+		if err != nil {
+			return nil, err
+		}
+	}
+	return l.joiner.buildRow(ctx, leftKey, leftVal, rightKey, rightVal)
+}
+
+var defCmp = val.DefaultTupleComparator{}
+
+func mergeComparer(
+	filter sql.Expression,
+	leftSch, rightSch schema.Schema,
+	projections []uint64,
+	lKeyDesc, lValDesc, rKeyDesc, rValDesc val.TupleDesc,
+) (ret func(leftKey, leftVal, rightKey, rightVal val.Tuple) int, ok bool) {
+	// first filter expression needs to be evaluated
+	// can accept a subset of types -- (cmp GF GF)
+	// need to map expression id to key or value position
+
+	cmp, ok := filter.(expression.Comparer)
 	if !ok {
-		if equality, ok := filters[0].(expression.Equality); ok {
+		if equality, ok := filter.(expression.Equality); ok {
 			var err error
 			cmp, err = equality.ToComparer()
 			if err != nil {
-				return nil, nil
+				return nil, false
 			}
 		} else {
-			return nil, nil
-		}
-	}
-
-	if len(filters) == 0 {
-		return nil, sql.ErrNoJoinFilters.New()
+			return nil, false
+		}
 	}
 
 	var lIdx, rIdx int
@@ -66,157 +303,63 @@
 	}
 
 	if lIdx == rIdx {
-		return nil, fmt.Errorf("unsupported merge comparison")
-	}
-
-	return &mergeJoinKvIter{
-		leftIter:     leftIter,
-		rightIter:    rightIter,
-		joiner:       joiner,
-		cmpDesc:      leftMap.KeyDesc().PrefixDesc(1),
-		leftFilter:   leftFilter,
-		rightFilter:  rightFilter,
-		joinFilters:  filters[1:],
-		isLeftJoin:   isLeftJoin,
-		excludeNulls: excludeNulls,
-	}, nil
-}
-
-type mergeJoinKvIter struct {
-	leftIter prolly.MapIter
-	leftKey  val.Tuple
-	leftVal  val.Tuple
-
-	rightIter prolly.MapIter
-	rightKey  val.Tuple
-	rightVal  val.Tuple
-
-	// todo convert comparer to be []byte-amenable callback
-	cmpDesc val.TupleDesc
-
-	nextKey val.Tuple
-	nextVal val.Tuple
-
-	lookaheadBuf [][]byte
-	matchPos     int
-
-	// projections
-	joiner *prollyToSqlJoiner
-
-	// todo: we want to build KV-side static expression implementations
-	// so that we can execute filters more efficiently
-	leftFilter  sql.Expression
-	rightFilter sql.Expression
-	joinFilters []sql.Expression
-
-	// LEFT_JOIN impl details
-	excludeNulls bool
-	isLeftJoin   bool
-	returnedARow bool
-}
-
-var _ sql.RowIter = (*mergeJoinKvIter)(nil)
-
-func (l *mergeJoinKvIter) Close(_ *sql.Context) error {
-	return nil
-}
-
-func (l *mergeJoinKvIter) Next(ctx *sql.Context) (sql.Row, error) {
-	var err error
-	if l.leftKey == nil {
-		l.leftKey, l.leftVal, err = l.leftIter.Next(ctx)
-		if err != nil {
-			return nil, err
-		}
-		l.rightKey, l.rightVal, err = l.rightIter.Next(ctx)
-		if err != nil {
-			return nil, err
-		}
-	}
-
-	if len(l.lookaheadBuf) > 0 {
-		goto match
-	}
-
-incr:
-	// increment state
-	switch l.cmpDesc.Compare(l.leftKey, l.rightKey) {
-	case -1:
-		l.leftKey, l.leftVal, err = l.leftIter.Next(ctx)
-		if err != nil {
-			return nil, err
-		}
-	case 0:
-		goto matchBuf
-	case +1:
-		if l.nextKey != nil {
-			l.rightKey, l.rightVal = l.nextKey, l.nextVal
-			l.nextKey = nil
-		} else {
-			l.rightKey, l.rightVal, err = l.rightIter.Next(ctx)
-			if err != nil {
-				return nil, err
-			}
-		}
-	}
-	if l.leftKey == nil || l.rightKey == nil {
-		return nil, io.EOF
-	}
-	goto incr
-
-matchBuf:
-	// fill lookahead buffer with keys from right side
-	l.nextKey, l.nextVal, err = l.rightIter.Next(ctx)
-	if err != nil {
-		// TODO: EOF here?
-		return nil, err
-	}
-	if l.cmpDesc.Compare(l.leftKey, l.nextKey) == 0 {
-		l.lookaheadBuf = append(l.lookaheadBuf, l.nextKey, l.nextVal)
-		goto matchBuf
-	}
-
-match:
-	// match state
-	// lookaheadBuf and rightKey
-	var candidate sql.Row
-	var rightKeyNil bool
-	if l.matchPos < len(l.lookaheadBuf) {
-		candidate, err = l.joiner.buildRow(ctx, l.leftKey, l.leftVal, l.lookaheadBuf[l.matchPos], l.lookaheadBuf[l.matchPos+1])
-		rightKeyNil = l.lookaheadBuf[l.matchPos] == nil
-		l.matchPos += 2
-	} else if l.matchPos == len(l.lookaheadBuf) {
-		candidate, err = l.joiner.buildRow(ctx, l.leftKey, l.leftVal, l.rightKey, l.rightVal)
-		rightKeyNil = l.rightKey == nil
-		l.matchPos++
+		return nil, false
+	}
+
+	// |projections| and idx are in terms of output projections,
+	// but we need tuple and position in terms of secondary index.
+	// Use tags for the mapping.
+	lKeyIdx, lKeyOk := leftSch.GetPKCols().StoredIndexByTag(projections[lIdx])
+	lValIdx, lValOk := leftSch.GetNonPKCols().StoredIndexByTag(projections[lIdx])
+	rKeyIdx, rKeyOk := rightSch.GetPKCols().StoredIndexByTag(projections[rIdx])
+	rValIdx, rValOk := rightSch.GetNonPKCols().StoredIndexByTag(projections[rIdx])
+
+	var lTyp val.Type
+	var rTyp val.Type
+	if lKeyOk && rKeyOk {
+		lTyp = lKeyDesc.Types[lKeyIdx]
+		rTyp = rKeyDesc.Types[rKeyIdx]
+		ret = func(leftKey, _, rightKey, _ val.Tuple) int {
+			return defCmp.CompareValues(0, leftKey.GetField(lKeyIdx), rightKey.GetField(rKeyIdx), lTyp)
+		}
+	} else if lKeyOk && rValOk {
+		lTyp = lKeyDesc.Types[lKeyIdx]
+		rTyp = rValDesc.Types[rValIdx]
+		ret = func(leftKey, _, _, rightVal val.Tuple) int {
+			return defCmp.CompareValues(0, leftKey.GetField(lKeyIdx), rightVal.GetField(rValIdx), lTyp)
+		}
+	} else if lValOk && rKeyOk {
+		lTyp = lValDesc.Types[lValIdx]
+		rTyp = rKeyDesc.Types[rKeyIdx]
+		ret = func(_, leftVal, rightKey, _ val.Tuple) int {
+			return defCmp.CompareValues(0, leftVal.GetField(lValIdx), rightKey.GetField(rKeyIdx), lTyp)
+		}
+	} else if lValOk && rValOk {
+		lTyp = lValDesc.Types[lValIdx]
+		rTyp = rValDesc.Types[rValIdx]
+		ret = func(_, leftVal, _, rightVal val.Tuple) int {
+			return defCmp.CompareValues(0, leftVal.GetField(lValIdx), rightVal.GetField(rValIdx), lTyp)
+		}
 	} else {
-		// reset
-		l.leftKey, l.leftVal, err = l.leftIter.Next(ctx)
-		if err != nil {
-			return nil, err
-		}
-		if l.cmpDesc.Compare(l.leftKey, l.rightKey) != 0 {
-			l.lookaheadBuf = l.lookaheadBuf[:0]
-			l.matchPos = 0
-			goto incr
-		}
-	}
-	if err != nil {
-		return nil, err
-	}
-
-	// check filters
-	for _, f := range l.joinFilters {
-		res, err := sql.EvaluateCondition(ctx, f, candidate)
-		if err != nil {
-			return nil, err
-		}
-		if res == nil && l.excludeNulls {
-			// override default left join behavior
-			goto match
-		} else if !sql.IsTrue(res) && !rightKeyNil {
-			goto match
-		}
-	}
-	return candidate, nil
+		return nil, false
+	}
+
+	if lTyp.Enc != rTyp.Enc {
+		return nil, false
+	}
+
+	return ret, true
+}
+
+func schemaIsCovering(sch schema.Schema, projections []uint64) bool {
+	cols := sch.GetAllCols()
+	if len(projections) > cols.Size() {
+		return false
+	}
+	for _, colTag := range projections {
+		if _, ok := cols.TagToIdx[colTag]; !ok {
+			return false
+		}
+	}
+	return true
 }