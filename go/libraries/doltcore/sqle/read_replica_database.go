--- conflicted
+++ resolved
@@ -288,26 +288,9 @@
 						return nil, err
 					}
 
-<<<<<<< HEAD
-			// either ff or create local tracking branch
-			{
-				_, branchExists, err := rrd.ddb.HasBranch(fetchCtx, branch.GetPath())
-				switch {
-				case err != nil:
-				case branchExists:
-					if behavior == pullBehavior_forcePull {
-						commitHash, herr := srcDBCommit.HashOf()
-						if herr != nil {
-							return nil, err
-						}
-						err = rrd.ddb.SetHead(fetchCtx, branch, commitHash)
-					} else {
-						err = rrd.ddb.FastForward(fetchCtx, branch, srcDBCommit)
-=======
 					err = rrd.ddb.NewTagAtCommit(ctx, tagRef, tag.Commit, tag.Meta)
 					if err != nil {
 						return nil, err
->>>>>>> 2934262a
 					}
 				default:
 					ctx.GetLogger().Warnf("skipping replication for unhandled remote ref %s", remoteRef.Ref.String())
