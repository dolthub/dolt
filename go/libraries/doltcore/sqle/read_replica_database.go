// Copyright 2021 Dolthub, Inc.
//
// Licensed under the Apache License, Version 2.0 (the "License");
// you may not use this file except in compliance with the License.
// You may obtain a copy of the License at
//
//     http://www.apache.org/licenses/LICENSE-2.0
//
// Unless required by applicable law or agreed to in writing, software
// distributed under the License is distributed on an "AS IS" BASIS,
// WITHOUT WARRANTIES OR CONDITIONS OF ANY KIND, either express or implied.
// See the License for the specific language governing permissions and
// limitations under the License.

package sqle

import (
	"context"
	"errors"
<<<<<<< HEAD
	"fmt"
	"strings"
=======
>>>>>>> 502ba812

	"github.com/dolthub/go-mysql-server/sql"

	"github.com/dolthub/dolt/go/libraries/doltcore/doltdb"
	"github.com/dolthub/dolt/go/libraries/doltcore/env"
	"github.com/dolthub/dolt/go/libraries/doltcore/env/actions"
	"github.com/dolthub/dolt/go/libraries/doltcore/ref"
	"github.com/dolthub/dolt/go/store/types"
)

type ReadReplicaDatabase struct {
	Database
	headRef        ref.DoltRef
	remoteTrackRef ref.DoltRef
	remote         env.Remote
	srcDB          *doltdb.DoltDB
	localBranches  map[string]ref.DoltRef
	tmpDir         string
}

var _ SqlDatabase = ReadReplicaDatabase{}
var _ sql.VersionedDatabase = ReadReplicaDatabase{}
var _ sql.TableDropper = ReadReplicaDatabase{}
var _ sql.TableCreator = ReadReplicaDatabase{}
var _ sql.TemporaryTableCreator = ReadReplicaDatabase{}
var _ sql.TableRenamer = ReadReplicaDatabase{}
var _ sql.TriggerDatabase = &ReadReplicaDatabase{}
var _ sql.StoredProcedureDatabase = ReadReplicaDatabase{}
var _ sql.TransactionDatabase = ReadReplicaDatabase{}

var ErrFailedToLoadReplicaDB = errors.New("failed to load replica database")
var ErrInvalidReplicateHeadSetting = errors.New("invalid replicate head setting")

var EmptyReadReplica = ReadReplicaDatabase{}

<<<<<<< HEAD
func NewReadReplicaDatabase(ctx context.Context, db Database, remoteName string, rsr env.RepoStateReader, tmpDir string) (ReadReplicaDatabase, error) {
=======
var ErrFailedToCastToReplicaDb = errors.New("failed to cast to ReadReplicaDatabase")
var ErrCannotCreateReplicaRevisionDbForCommit = errors.New("cannot create replica revision db for commit")

func NewReadReplicaDatabase(ctx context.Context, db Database, remoteName string, rsr env.RepoStateReader, tmpDir string, meta *doltdb.WorkingSetMeta) (ReadReplicaDatabase, error) {
>>>>>>> 502ba812
	remotes, err := rsr.GetRemotes()
	if err != nil {
		return EmptyReadReplica, err
	}

	remote, ok := remotes[remoteName]
	if !ok {
		return EmptyReadReplica, fmt.Errorf("%w: '%s'", env.ErrRemoteNotFound, remoteName)
	}

	srcDB, err := remote.GetRemoteDB(ctx, types.Format_Default)
	if err != nil {
		return EmptyReadReplica, err
	}

	headRef := rsr.CWBHeadRef()
	rtRef, err := remoteTrackingRef(db.rsr, headRef, remoteName)
	if err != nil {
		return EmptyReadReplica, err
	}

	branches, err := db.ddb.GetBranches(ctx)
	localBranches := make(map[string]ref.DoltRef, len(branches))
	for _, br := range branches {
		localBranches[br.String()] = br
	}

	return ReadReplicaDatabase{
		Database:       db,
		headRef:        headRef,
		remoteTrackRef: rtRef,
		remote:         remote,
		tmpDir:         tmpDir,
		srcDB:          srcDB,
		localBranches:  localBranches,
	}, nil
}

func (rrd ReadReplicaDatabase) StartTransaction(ctx *sql.Context, tCharacteristic sql.TransactionCharacteristic) (sql.Transaction, error) {
<<<<<<< HEAD
	if rrd.srcDB != nil {
		err := rrd.pullFromReplica(ctx)
		if err != nil {
			err = fmt.Errorf("replication failed: %w", err)
			if !SkipReplicationWarnings() {
				return nil, err
			}
			ctx.GetLogger().Warn(err.Error())
		}
	} else {
		ctx.GetLogger().Warn("replication failed; dolt_replication_remote value is misconfigured")
=======
	err := rrd.PullFromReplica(ctx)
	if err != nil {
		return nil, err
>>>>>>> 502ba812
	}
	return rrd.Database.StartTransaction(ctx, tCharacteristic)
}

<<<<<<< HEAD
func (rrd ReadReplicaDatabase) pullFromReplica(ctx *sql.Context) error {
	_, headsArg, ok := sql.SystemVariables.GetGlobal(ReplicateHeadsKey)
	if !ok {
		return sql.ErrUnknownSystemVariable.New(ReplicateHeadsKey)
	}

	_, allHeads, ok := sql.SystemVariables.GetGlobal(ReplicateAllHeadsKey)
	if !ok {
		return sql.ErrUnknownSystemVariable.New(ReplicateAllHeadsKey)
	}

	switch {
	case headsArg != "" && allHeads == int8(1):
		return fmt.Errorf("%w; cannot set both 'dolt_replicate_heads' and 'dolt_replicate_all_heads'", ErrInvalidReplicateHeadSetting)
	case headsArg != "":
		heads, ok := headsArg.(string)
		if !ok {
			return sql.ErrInvalidSystemVariableValue.New(heads)
		}
		branches := parseBranches(heads)
		err := pullBranches(ctx, rrd, branches)
		if err != nil {
			return err
		}
	case allHeads == int8(1):
		err := rrd.srcDB.Rebase(ctx)
		if err != nil {
			return err
		}

		refs, err := rrd.srcDB.GetBranches(ctx)
		if err != nil {
			return err
		}

		allBranches := make([]string, 0, len(refs))
		for _, r := range refs {
			allBranches = append(allBranches, r.GetPath())
		}

		err = pullBranches(ctx, rrd, allBranches)
		if err != nil {
			return err
		}
	default:
		return fmt.Errorf("%w: dolt_replicate_heads not set", ErrInvalidReplicateHeadSetting)
	}
	return nil
}

func pullBranches(ctx *sql.Context, rrd ReadReplicaDatabase, branches []string) error {
=======
func (rrd ReadReplicaDatabase) SetHeadRef(head ref.DoltRef) (ReadReplicaDatabase, error) {
	rtRef, err := remoteTrackingRef(rrd.rsr, head, rrd.remote.Name)
	if err != nil {
		return rrd, err
	}
	rrd.remoteTrackRef = rtRef
	rrd.headRef = head
	return rrd, nil
}

func (rrd ReadReplicaDatabase) PullFromReplica(ctx context.Context) error {
	if _, val, ok := sql.SystemVariables.GetGlobal(doltdb.ReplicateHeadsStrategy); ok {
		switch val {
		case doltdb.ReplicateHeads_MANY:
			err := fetchBranches(ctx, rrd)
			if err != nil {
				return err
			}
			return fetchHead(ctx, rrd)
		case doltdb.ReplicateHeads_ONE:
			return fetchHead(ctx, rrd)
		default:
			return fetchHead(ctx, rrd)
		}
	} else {
		return sql.ErrUnknownSystemVariable.New(doltdb.ReplicateHeadsStrategy)
	}
}

func remoteTrackingRef(rsr env.RepoStateReader, headRef ref.DoltRef, remote string) (ref.DoltRef, error) {
	refSpecs, err := env.GetRefSpecs(rsr, remote)
	if err != nil {
		return nil, err
	}

	var remoteTrackRef ref.DoltRef
	var foundRef bool
	for _, refSpec := range refSpecs {
		trackRef := refSpec.DestRef(headRef)
		if trackRef != nil {
			remoteTrackRef = trackRef
			foundRef = true
			break
		}
	}
	if !foundRef {
		return nil, env.ErrInvalidRefSpecRemote
	}
	return remoteTrackRef, nil
}

func fetchHead(ctx context.Context, rrd ReadReplicaDatabase) error {
	ddb := rrd.Database.DbData().Ddb
>>>>>>> 502ba812
	err := rrd.srcDB.Rebase(ctx)
	if err != nil {
		return err
	}

	refSpecs, err := env.ParseRSFromArgs(rrd.remote.Name, branches)
	if err != nil {
		return err
	}

	for i, refSpec := range refSpecs {
		branch := ref.NewBranchRef(branches[i])
		rtRef := refSpec.DestRef(branch)
		err := pullRef(ctx, rrd, branch, rtRef)
		if err != nil {
			return err
		}
	}

	err = actions.FetchFollowTags(ctx, rrd.rsw.TempTableFilesDir(), rrd.srcDB, rrd.ddb, actions.NoopRunProgFuncs, actions.NoopStopProgFuncs)
	if err != nil {
		return err
	}

	return nil
}

func pullRef(ctx *sql.Context, rrd ReadReplicaDatabase, headRef, rtRef ref.DoltRef) error {
	srcDBCommit, err := actions.FetchRemoteBranch(ctx, rrd.tmpDir, rrd.remote, rrd.srcDB, rrd.ddb, headRef, nil, actions.NoopRunProgFuncs, actions.NoopStopProgFuncs)
	if err != nil {
		return err
	}

	err = rrd.ddb.FastForward(ctx, rtRef, srcDBCommit)
	if err != nil {
		return err
	}

	err = rrd.ddb.FastForward(ctx, rrd.headRef, srcDBCommit)
	if err != nil {
		return err
	}

	wsRef, err := ref.WorkingSetRefForHead(rrd.headRef)
	if err != nil {
		return err
	}

	ws, err := rrd.ddb.ResolveWorkingSet(ctx, wsRef)
	if err != nil {
		return err
	}

	commitRoot, err := srcDBCommit.GetRootValue()
	if err != nil {
		return err
	}

	ws = ws.WithWorkingRoot(commitRoot).WithStagedRoot(commitRoot)
	h, err := ws.HashOf()
	if err != nil {
		return err
	}

	rrd.ddb.UpdateWorkingSet(ctx, ws.Ref(), ws, h, doltdb.TodoWorkingSetMeta())

	return nil
}

<<<<<<< HEAD
func parseBranches(arg string) []string {
	heads := strings.Split(arg, ",")
	branches := make([]string, 0, len(heads))
	for _, head := range heads {
		branches = append(branches, head)
	}
	return branches
=======
func fetchBranches(ctx context.Context, rrd ReadReplicaDatabase) error {
	err := rrd.srcDB.Rebase(ctx)
	if err != nil {
		return err
	}

	refs, err := rrd.srcDB.GetBranches(ctx)
	if err != nil {
		return err
	}

	args := make([]string, 0, len(refs))
	for _, r := range refs {
		args = append(args, r.GetPath())
	}
	refSpecs, err := env.ParseRSFromArgs(rrd.remote.Name, args)

	updateMode := ref.FastForwardOnly
	err = actions.FetchRefSpecs(ctx, rrd.DbData(), refSpecs, rrd.remote, updateMode, actions.NoopRunProgFuncs, actions.NoopStopProgFuncs)
	if err != nil {
		return err
	}

	return nil
>>>>>>> 502ba812
}<|MERGE_RESOLUTION|>--- conflicted
+++ resolved
@@ -17,11 +17,8 @@
 import (
 	"context"
 	"errors"
-<<<<<<< HEAD
 	"fmt"
 	"strings"
-=======
->>>>>>> 502ba812
 
 	"github.com/dolthub/go-mysql-server/sql"
 
@@ -34,11 +31,11 @@
 
 type ReadReplicaDatabase struct {
 	Database
-	headRef        ref.DoltRef
 	remoteTrackRef ref.DoltRef
 	remote         env.Remote
 	srcDB          *doltdb.DoltDB
 	localBranches  map[string]ref.DoltRef
+	headRef        ref.DoltRef
 	tmpDir         string
 }
 
@@ -54,17 +51,12 @@
 
 var ErrFailedToLoadReplicaDB = errors.New("failed to load replica database")
 var ErrInvalidReplicateHeadSetting = errors.New("invalid replicate head setting")
-
-var EmptyReadReplica = ReadReplicaDatabase{}
-
-<<<<<<< HEAD
-func NewReadReplicaDatabase(ctx context.Context, db Database, remoteName string, rsr env.RepoStateReader, tmpDir string) (ReadReplicaDatabase, error) {
-=======
 var ErrFailedToCastToReplicaDb = errors.New("failed to cast to ReadReplicaDatabase")
 var ErrCannotCreateReplicaRevisionDbForCommit = errors.New("cannot create replica revision db for commit")
 
-func NewReadReplicaDatabase(ctx context.Context, db Database, remoteName string, rsr env.RepoStateReader, tmpDir string, meta *doltdb.WorkingSetMeta) (ReadReplicaDatabase, error) {
->>>>>>> 502ba812
+var EmptyReadReplica = ReadReplicaDatabase{}
+
+func NewReadReplicaDatabase(ctx context.Context, db Database, remoteName string, rsr env.RepoStateReader, tmpDir string) (ReadReplicaDatabase, error) {
 	remotes, err := rsr.GetRemotes()
 	if err != nil {
 		return EmptyReadReplica, err
@@ -76,12 +68,6 @@
 	}
 
 	srcDB, err := remote.GetRemoteDB(ctx, types.Format_Default)
-	if err != nil {
-		return EmptyReadReplica, err
-	}
-
-	headRef := rsr.CWBHeadRef()
-	rtRef, err := remoteTrackingRef(db.rsr, headRef, remoteName)
 	if err != nil {
 		return EmptyReadReplica, err
 	}
@@ -93,20 +79,18 @@
 	}
 
 	return ReadReplicaDatabase{
-		Database:       db,
-		headRef:        headRef,
-		remoteTrackRef: rtRef,
-		remote:         remote,
-		tmpDir:         tmpDir,
-		srcDB:          srcDB,
-		localBranches:  localBranches,
+		Database:      db,
+		remote:        remote,
+		tmpDir:        tmpDir,
+		srcDB:         srcDB,
+		localBranches: localBranches,
+		headRef:       rsr.CWBHeadRef(),
 	}, nil
 }
 
 func (rrd ReadReplicaDatabase) StartTransaction(ctx *sql.Context, tCharacteristic sql.TransactionCharacteristic) (sql.Transaction, error) {
-<<<<<<< HEAD
 	if rrd.srcDB != nil {
-		err := rrd.pullFromReplica(ctx)
+		err := rrd.PullFromReplica(ctx)
 		if err != nil {
 			err = fmt.Errorf("replication failed: %w", err)
 			if !SkipReplicationWarnings() {
@@ -116,17 +100,11 @@
 		}
 	} else {
 		ctx.GetLogger().Warn("replication failed; dolt_replication_remote value is misconfigured")
-=======
-	err := rrd.PullFromReplica(ctx)
-	if err != nil {
-		return nil, err
->>>>>>> 502ba812
 	}
 	return rrd.Database.StartTransaction(ctx, tCharacteristic)
 }
 
-<<<<<<< HEAD
-func (rrd ReadReplicaDatabase) pullFromReplica(ctx *sql.Context) error {
+func (rrd ReadReplicaDatabase) PullFromReplica(ctx context.Context) error {
 	_, headsArg, ok := sql.SystemVariables.GetGlobal(ReplicateHeadsKey)
 	if !ok {
 		return sql.ErrUnknownSystemVariable.New(ReplicateHeadsKey)
@@ -176,62 +154,17 @@
 	return nil
 }
 
-func pullBranches(ctx *sql.Context, rrd ReadReplicaDatabase, branches []string) error {
-=======
 func (rrd ReadReplicaDatabase) SetHeadRef(head ref.DoltRef) (ReadReplicaDatabase, error) {
-	rtRef, err := remoteTrackingRef(rrd.rsr, head, rrd.remote.Name)
-	if err != nil {
-		return rrd, err
-	}
-	rrd.remoteTrackRef = rtRef
+	//rtRef, err := remoteTrackingRef(rrd.rsr, head, rrd.remote.Name)
+	//if err != nil {
+	//	return rrd, err
+	//}
+	//rrd.remoteTrackRef = rtRef
 	rrd.headRef = head
 	return rrd, nil
 }
 
-func (rrd ReadReplicaDatabase) PullFromReplica(ctx context.Context) error {
-	if _, val, ok := sql.SystemVariables.GetGlobal(doltdb.ReplicateHeadsStrategy); ok {
-		switch val {
-		case doltdb.ReplicateHeads_MANY:
-			err := fetchBranches(ctx, rrd)
-			if err != nil {
-				return err
-			}
-			return fetchHead(ctx, rrd)
-		case doltdb.ReplicateHeads_ONE:
-			return fetchHead(ctx, rrd)
-		default:
-			return fetchHead(ctx, rrd)
-		}
-	} else {
-		return sql.ErrUnknownSystemVariable.New(doltdb.ReplicateHeadsStrategy)
-	}
-}
-
-func remoteTrackingRef(rsr env.RepoStateReader, headRef ref.DoltRef, remote string) (ref.DoltRef, error) {
-	refSpecs, err := env.GetRefSpecs(rsr, remote)
-	if err != nil {
-		return nil, err
-	}
-
-	var remoteTrackRef ref.DoltRef
-	var foundRef bool
-	for _, refSpec := range refSpecs {
-		trackRef := refSpec.DestRef(headRef)
-		if trackRef != nil {
-			remoteTrackRef = trackRef
-			foundRef = true
-			break
-		}
-	}
-	if !foundRef {
-		return nil, env.ErrInvalidRefSpecRemote
-	}
-	return remoteTrackRef, nil
-}
-
-func fetchHead(ctx context.Context, rrd ReadReplicaDatabase) error {
-	ddb := rrd.Database.DbData().Ddb
->>>>>>> 502ba812
+func pullBranches(ctx context.Context, rrd ReadReplicaDatabase, branches []string) error {
 	err := rrd.srcDB.Rebase(ctx)
 	if err != nil {
 		return err
@@ -245,7 +178,7 @@
 	for i, refSpec := range refSpecs {
 		branch := ref.NewBranchRef(branches[i])
 		rtRef := refSpec.DestRef(branch)
-		err := pullRef(ctx, rrd, branch, rtRef)
+		err := fetchRef(ctx, rrd, branch, rtRef)
 		if err != nil {
 			return err
 		}
@@ -259,7 +192,7 @@
 	return nil
 }
 
-func pullRef(ctx *sql.Context, rrd ReadReplicaDatabase, headRef, rtRef ref.DoltRef) error {
+func fetchRef(ctx context.Context, rrd ReadReplicaDatabase, headRef, rtRef ref.DoltRef) error {
 	srcDBCommit, err := actions.FetchRemoteBranch(ctx, rrd.tmpDir, rrd.remote, rrd.srcDB, rrd.ddb, headRef, nil, actions.NoopRunProgFuncs, actions.NoopStopProgFuncs)
 	if err != nil {
 		return err
@@ -270,38 +203,39 @@
 		return err
 	}
 
-	err = rrd.ddb.FastForward(ctx, rrd.headRef, srcDBCommit)
-	if err != nil {
-		return err
-	}
-
-	wsRef, err := ref.WorkingSetRefForHead(rrd.headRef)
-	if err != nil {
-		return err
-	}
-
-	ws, err := rrd.ddb.ResolveWorkingSet(ctx, wsRef)
-	if err != nil {
-		return err
-	}
-
-	commitRoot, err := srcDBCommit.GetRootValue()
-	if err != nil {
-		return err
-	}
-
-	ws = ws.WithWorkingRoot(commitRoot).WithStagedRoot(commitRoot)
-	h, err := ws.HashOf()
-	if err != nil {
-		return err
-	}
-
-	rrd.ddb.UpdateWorkingSet(ctx, ws.Ref(), ws, h, doltdb.TodoWorkingSetMeta())
+	err = rrd.ddb.FastForward(ctx, headRef, srcDBCommit)
+	if err != nil {
+		return err
+	}
+
+	if headRef == rrd.headRef {
+		wsRef, err := ref.WorkingSetRefForHead(headRef)
+		if err != nil {
+			return err
+		}
+
+		ws, err := rrd.ddb.ResolveWorkingSet(ctx, wsRef)
+		if err != nil {
+			return err
+		}
+
+		commitRoot, err := srcDBCommit.GetRootValue()
+		if err != nil {
+			return err
+		}
+
+		ws = ws.WithWorkingRoot(commitRoot).WithStagedRoot(commitRoot)
+		h, err := ws.HashOf()
+		if err != nil {
+			return err
+		}
+
+		rrd.ddb.UpdateWorkingSet(ctx, ws.Ref(), ws, h, doltdb.TodoWorkingSetMeta())
+	}
 
 	return nil
 }
 
-<<<<<<< HEAD
 func parseBranches(arg string) []string {
 	heads := strings.Split(arg, ",")
 	branches := make([]string, 0, len(heads))
@@ -309,30 +243,4 @@
 		branches = append(branches, head)
 	}
 	return branches
-=======
-func fetchBranches(ctx context.Context, rrd ReadReplicaDatabase) error {
-	err := rrd.srcDB.Rebase(ctx)
-	if err != nil {
-		return err
-	}
-
-	refs, err := rrd.srcDB.GetBranches(ctx)
-	if err != nil {
-		return err
-	}
-
-	args := make([]string, 0, len(refs))
-	for _, r := range refs {
-		args = append(args, r.GetPath())
-	}
-	refSpecs, err := env.ParseRSFromArgs(rrd.remote.Name, args)
-
-	updateMode := ref.FastForwardOnly
-	err = actions.FetchRefSpecs(ctx, rrd.DbData(), refSpecs, rrd.remote, updateMode, actions.NoopRunProgFuncs, actions.NoopStopProgFuncs)
-	if err != nil {
-		return err
-	}
-
-	return nil
->>>>>>> 502ba812
 }