// Copyright 2024 Dolthub, Inc.
//
// Licensed under the Apache License, Version 2.0 (the "License");
// you may not use this file except in compliance with the License.
// You may obtain a copy of the License at
//
//     http://www.apache.org/licenses/LICENSE-2.0
//
// Unless required by applicable law or agreed to in writing, software
// distributed under the License is distributed on an "AS IS" BASIS,
// WITHOUT WARRANTIES OR CONDITIONS OF ANY KIND, either express or implied.
// See the License for the specific language governing permissions and
// limitations under the License.

package rowexec

import (
	"context"
<<<<<<< HEAD
=======
	"fmt"
	"io"

>>>>>>> 1a7e001b
	"github.com/dolthub/go-mysql-server/sql"
	"github.com/dolthub/go-mysql-server/sql/expression"

	"github.com/dolthub/dolt/go/libraries/doltcore/schema"
	"github.com/dolthub/dolt/go/libraries/doltcore/sqle/index"
	"github.com/dolthub/dolt/go/store/pool"
	"github.com/dolthub/dolt/go/store/prolly"
	"github.com/dolthub/dolt/go/store/prolly/tree"
	"github.com/dolthub/dolt/go/store/val"
)

func rowIterTableLookupJoin(
	srcIter prolly.MapIter,
	dstIter index.SecondaryLookupIter,
	mapping *lookupMapping,
	srcSch schema.Schema,
	srcProj, dstProj []uint64,
	srcFilter, dstFilter, joinFilter sql.Expression,
	isLeftJoin bool,
	excludeNulls bool,
) (sql.RowIter, error) {
	split := len(srcProj)

	projections := append(srcProj, dstProj...)

	rowJoiner := newRowJoiner([]schema.Schema{srcSch, dstIter.Schema()}, []int{split}, projections, dstIter.NodeStore())

	return newLookupKvIter(srcIter, dstIter, mapping, rowJoiner, srcFilter, dstFilter, joinFilter, isLeftJoin, excludeNulls)
}

type lookupJoinKvIter struct {
	// srcIter is left relation
	srcIter prolly.MapIter
	srcKey  val.Tuple
	srcVal  val.Tuple

	dstIter index.SecondaryLookupIter
	dstKey  val.Tuple

	dstKb *val.TupleBuilder

	// keyTupleMapper inputs (srcKey, srcVal) to create a dstKey
	keyTupleMapper *lookupMapping

	// projections
	joiner *prollyToSqlJoiner

	// TODO convert sql.Expression to static prolly expressions
	// that can be pushed.
	srcFilter  sql.Expression
	dstFilter  sql.Expression
	joinFilter sql.Expression

	// override LEFT_JOIN behavior if null filter result
	excludeNulls bool
	isLeftJoin   bool
	returnedARow bool
}

func (l *lookupJoinKvIter) Close(_ *sql.Context) error {
	return nil
}

var _ sql.RowIter = (*lookupJoinKvIter)(nil)

func newLookupKvIter(
	srcIter prolly.MapIter,
	targetIter index.SecondaryLookupIter,
	mapping *lookupMapping,
	joiner *prollyToSqlJoiner,
	srcFilter, dstFilter, joinFilter sql.Expression,
	isLeftJoin bool,
	excludeNulls bool,
) (*lookupJoinKvIter, error) {
	if lit, ok := joinFilter.(*expression.Literal); ok {
		if lit.Value() == true {
			joinFilter = nil
		}
	}

	return &lookupJoinKvIter{
		srcIter:        srcIter,
		dstIter:        targetIter,
		joiner:         joiner,
		keyTupleMapper: mapping,
		srcFilter:      srcFilter,
		dstFilter:      dstFilter,
		joinFilter:     joinFilter,
		isLeftJoin:     isLeftJoin,
		excludeNulls:   excludeNulls,
	}, nil
}

// lookupMapping is responsible for generating keys for lookups into
// the destination iterator.
type lookupMapping struct {
	split      int
	srcMapping val.OrdinalMapping

	// litTuple are the statically provided literal expressions in the key expression
	litTuple    val.Tuple
	litMappings val.OrdinalMapping

	litKd    val.TupleDesc
	srcKd    val.TupleDesc
	srcVd    val.TupleDesc
	targetKb *val.TupleBuilder

	ns   tree.NodeStore
	pool pool.BuffPool
}

func newLookupKeyMapping(ctx context.Context, sourceSch schema.Schema, src prolly.Map, tgtKeyDesc val.TupleDesc, keyExprs []sql.Expression) *lookupMapping {
	keyless := schema.IsKeyless(sourceSch)
	var split int
	if keyless {
		// the only key is the hash of the values
		split = 1
	} else {
		split = sourceSch.GetPKCols().Size()
	}

	// schMappings tell us where to look for key fields. A field will either
	// be in the source key tuple (< split), source value tuple (>=split),
	// or in the literal tuple (-1).
	srcMapping := make(val.OrdinalMapping, len(keyExprs))
	var litMappings val.OrdinalMapping
	var litTypes []val.Type
	for i, e := range keyExprs {
		switch e := e.(type) {
		case *expression.GetField:
			// map the schema order index to the physical storage index
			//j := e.Index()
			col := sourceSch.GetAllCols().NameToCol[e.Name()]
			if col.IsPartOfPK {
				srcMapping[i] = sourceSch.GetPKCols().TagToIdx[col.Tag]
			} else if keyless {
				// Skip cardinality column
				srcMapping[i] = split + 1 + sourceSch.GetNonPKCols().TagToIdx[col.Tag]
			} else {
				srcMapping[i] = split + sourceSch.GetNonPKCols().TagToIdx[col.Tag]
			}
		case *expression.Literal:
			srcMapping[i] = -1
			litMappings = append(litMappings, i)
			litTypes = append(litTypes, tgtKeyDesc.Types[i])
		}
	}
	litDesc := val.NewTupleDescriptor(litTypes...)
	litTb := val.NewTupleBuilder(litDesc)
	for i, j := range litMappings {
		tree.PutField(ctx, src.NodeStore(), litTb, i, keyExprs[j].(*expression.Literal).Value())
	}

	var litTuple val.Tuple
	if litDesc.Count() > 0 {
		litTuple = litTb.Build(src.Pool())
	}

	return &lookupMapping{
		split:       split,
		srcMapping:  srcMapping,
		litTuple:    litTuple,
		litMappings: litMappings,
		litKd:       litDesc,
		srcKd:       src.KeyDesc(),
		srcVd:       src.ValDesc(),
		targetKb:    val.NewTupleBuilder(tgtKeyDesc),
		ns:          src.NodeStore(),
		pool:        src.Pool(),
	}
}

// valid returns whether the source and destination key types
// are type compatible
func (m *lookupMapping) valid() bool {
	var litIdx int
	for to := range m.srcMapping {
		from := m.srcMapping.MapOrdinal(to)
		var desc val.TupleDesc
		if from == -1 {
			desc = m.litKd
			// literal offsets increment sequentially
			from = litIdx
			litIdx++
		} else if from < m.split {
			desc = m.srcKd
		} else {
			// value tuple, adjust offset
			desc = m.srcVd
			from = from - m.split
		}
		if desc.Types[from].Enc != m.targetKb.Desc.Types[to].Enc {
			return false
		}
	}
	return true
}

func (m *lookupMapping) dstKeyTuple(ctx context.Context, srcKey, srcVal val.Tuple) (val.Tuple, error) {
	var litIdx int
	for to := range m.srcMapping {
		from := m.srcMapping.MapOrdinal(to)
		var tup val.Tuple
		var desc val.TupleDesc
		if from == -1 {
			tup = m.litTuple
			desc = m.litKd
			// literal offsets increment sequentially
			from = litIdx
			litIdx++
		} else if from < m.split {
			desc = m.srcKd
			tup = srcKey
		} else {
			// value tuple, adjust offset
			tup = srcVal
			desc = m.srcVd
			from = from - m.split
		}

		if desc.Types[from].Enc == m.targetKb.Desc.Types[to].Enc {
			m.targetKb.PutRaw(to, desc.GetField(from, tup))
		} else {
			// TODO how to do GMS consistent conversion?
			value, err := tree.GetField(ctx, desc, from, tup, m.ns)
			if err != nil {
				return nil, err
			}

			err = tree.PutField(ctx, m.ns, m.targetKb, to, value)
			if err != nil {
				return nil, err
			}
		}
	}

	idxKey := m.targetKb.BuildPermissive(m.pool)
	return idxKey, nil
}

func (l *lookupJoinKvIter) Next(ctx *sql.Context) (sql.Row, error) {
	for {
		var err error
		if l.dstKey == nil {
			l.returnedARow = false
			// get row from |src|
			l.srcKey, l.srcVal, err = l.srcIter.Next(ctx)
			if err != nil {
				return nil, err
			}
			if l.srcKey == nil {
				return nil, io.EOF
			}

			l.dstKey, err = l.keyTupleMapper.dstKeyTuple(ctx, l.srcKey, l.srcVal)
			if err != nil {
				return nil, err
			}

			if err := l.dstIter.New(ctx, l.dstKey); err != nil {
				return nil, err
			}
		}

		dstKey, dstVal, ok, err := l.dstIter.Next(ctx)
		if err != nil {
			return nil, err
		}

		if !ok {
			l.dstKey = nil
			if !(l.isLeftJoin && !l.returnedARow) {
				continue
			}
		}

		ret, err := l.joiner.buildRow(ctx, l.srcKey, l.srcVal, dstKey, dstVal)
		if err != nil {
			return nil, err
		}

		// side-specific filters are currently hoisted

		if l.srcFilter != nil {
			res, err := sql.EvaluateCondition(ctx, l.srcFilter, ret[:l.joiner.kvSplits[0]])
			if err != nil {
				return nil, err
			}

			if !sql.IsTrue(res) {
				continue
			}

		}
		if l.dstFilter != nil && l.dstKey != nil {
			res, err := sql.EvaluateCondition(ctx, l.dstFilter, ret[l.joiner.kvSplits[0]:])
			if err != nil {
				return nil, err
			}

			if !sql.IsTrue(res) {
				continue
			}
		}
		if l.joinFilter != nil {
			res, err := sql.EvaluateCondition(ctx, l.joinFilter, ret)
			if err != nil {
				return nil, err
			}
			if res == nil && l.excludeNulls {
				// override default left join behavior
				l.dstKey = nil
				continue
			} else if !sql.IsTrue(res) && l.dstKey != nil {
				continue
			}
		}
		l.returnedARow = true
		return ret, nil
	}
}<|MERGE_RESOLUTION|>--- conflicted
+++ resolved
@@ -16,12 +16,8 @@
 
 import (
 	"context"
-<<<<<<< HEAD
-=======
-	"fmt"
 	"io"
 
->>>>>>> 1a7e001b
 	"github.com/dolthub/go-mysql-server/sql"
 	"github.com/dolthub/go-mysql-server/sql/expression"
 
