--- conflicted
+++ resolved
@@ -1511,11 +1511,7 @@
 	require.NoError(t, err)
 	_, err = ExecuteSql(dEnv, root, "INSERT INTO child_unq VALUES ('6', 5)")
 	if assert.Error(t, err) {
-<<<<<<< HEAD
-		assert.Contains(t, err.Error(), "duplicate unique key")
-=======
 		assert.True(t, sql.ErrUniqueKeyViolation.Is(err))
->>>>>>> 8e2ed97c
 	}
 	root, err = ExecuteSql(dEnv, root, "INSERT INTO child_non_unq VALUES ('6', 5)")
 	require.NoError(t, err)
