--- conflicted
+++ resolved
@@ -263,11 +263,7 @@
 	return stat, true
 }
 
-<<<<<<< HEAD
 func (p *Provider) DropBranchDbStats(ctx *sql.Context, branch, db string, flush bool) error {
-=======
-func (p *Provider) DropDbBranchStats(ctx *sql.Context, branch, db string, flush bool) error {
->>>>>>> efd6e186
 	statDb, ok := p.getStatDb(db)
 	if !ok {
 		return nil
@@ -296,16 +292,6 @@
 	}
 
 	return nil
-}
-
-func (p *Provider) DropDbStats(ctx *sql.Context, db string, flush bool) error {
-	dSess := dsess.DSessFromSess(ctx.Session)
-	branch, err := dSess.GetBranch()
-	if err != nil {
-		return err
-	}
-
-	return p.DropDbBranchStats(ctx, branch, db, flush)
 }
 
 func (p *Provider) DropStats(ctx *sql.Context, qual sql.StatQualifier, _ []string) error {
@@ -425,7 +411,7 @@
 					stats = append(stats, tableStats...)
 				}
 
-				if err := p.DropDbBranchStats(ctx, branch, dbName, true); err != nil {
+				if err := p.DropBranchDbStats(ctx, branch, dbName, true); err != nil {
 					return err
 				}
 
@@ -479,7 +465,7 @@
 						defer p.UnlockTable(branch, dbName, t)
 					}
 
-					err := p.DropDbBranchStats(ctx, branch, dbName, true)
+					err := p.DropBranchDbStats(ctx, branch, dbName, true)
 					if err != nil {
 						return fmt.Errorf("failed to drop stats: %w", err)
 					}
