// Copyright 2020-2021 Dolthub, Inc.
//
// Licensed under the Apache License, Version 2.0 (the "License");
// you may not use this file except in compliance with the License.
// You may obtain a copy of the License at
//
//     http://www.apache.org/licenses/LICENSE-2.0
//
// Unless required by applicable law or agreed to in writing, software
// distributed under the License is distributed on an "AS IS" BASIS,
// WITHOUT WARRANTIES OR CONDITIONS OF ANY KIND, either express or implied.
// See the License for the specific language governing permissions and
// limitations under the License.

package editor

import (
	"context"
	"fmt"
	"io"
	"sync"

	"github.com/dolthub/dolt/go/libraries/doltcore/doltdb"
	"github.com/dolthub/dolt/go/libraries/doltcore/row"
	"github.com/dolthub/dolt/go/libraries/doltcore/schema"
	"github.com/dolthub/dolt/go/libraries/doltcore/table"
	"github.com/dolthub/dolt/go/libraries/doltcore/table/typed/noms"
	"github.com/dolthub/dolt/go/libraries/utils/async"
	"github.com/dolthub/dolt/go/store/hash"
	"github.com/dolthub/dolt/go/store/types"

	gsql "github.com/dolthub/go-mysql-server/sql"
)

// IndexEditor takes in changes to an index map and returns the updated map if changes have been made.
//
// This type is thread-safe, and may be used in a multi-threaded environment.
type IndexEditor struct {
	idxSch  schema.Schema
	tblSch  schema.Schema
	idx     schema.Index
	iea     *indexEditAccumulator
	aq      *async.ActionExecutor
	nbf     *types.NomsBinFormat
	idxData types.Map

	// This mutex blocks on each operation, so that map reads and updates are serialized
	writeMutex *sync.Mutex
	// This mutex ensures that Flush is only called once all current write operations have completed
	flushMutex *sync.RWMutex
}

// uniqueKeyErr is an error that is returned when a unique constraint has been violated. It contains the index key
// (which is the full row).
type uniqueKeyErr struct {
	TableTuple types.Tuple
	IndexTuple types.Tuple
	IndexName  string
}

var _ error = (*uniqueKeyErr)(nil)

// indexEditAccumulator is the index equivalent of the tableEditAccumulator. It tracks all edits done, and allows for
// value checking that uses both existing data and new data.
type indexEditAccumulator struct {
	// This is the indexEditAccumulator that is currently processing on the background thread. Once that thread has
	// finished, it updates rowData and sets this to nil.
	prevIea *indexEditAccumulator

	// This is the map equivalent of the previous indexEditAccumulator, represented by prevIea. While the background
	// thread is processing prevIea, this will be an empty map. Once the thread has finished, it will update this map
	// to be equivalent in content to prevIea, and will set prevIea to nil.
	rowData types.Map

	nbf     *types.NomsBinFormat
	ed      types.EditAccumulator
	opCount uint64

	// addedPartialKeys is a map of partial keys to a map of full keys that match the partial key
	addedPartialKeys map[hash.Hash]map[hash.Hash]types.Tuple
	addedKeys        map[hash.Hash]struct{}
	removedKeys      map[hash.Hash]struct{}
}

// hashedTuple is a tuple accompanied by its hash.
type hashedTuple struct {
	types.Tuple
	hash.Hash
}

// createInitialIndexEditAcc creates the initial indexEditAccumulator. All future ieas should use the method
// NewFromCurrent.
func createInitialIndexEditAcc(indexData types.Map) *indexEditAccumulator {
	return &indexEditAccumulator{
		prevIea:          nil,
		rowData:          indexData,
		nbf:              indexData.Format(),
		ed:               types.CreateEditAccForMapEdits(indexData.Format()),
		addedPartialKeys: make(map[hash.Hash]map[hash.Hash]types.Tuple),
		addedKeys:        make(map[hash.Hash]struct{}),
		removedKeys:      make(map[hash.Hash]struct{}),
	}
}

// NewFromCurrent returns a new indexEditAccumulator that references the current indexEditAccumulator.
func (iea *indexEditAccumulator) NewFromCurrent() *indexEditAccumulator {
	return &indexEditAccumulator{
		prevIea:          iea,
		rowData:          types.EmptyMap,
		nbf:              iea.nbf,
		ed:               types.CreateEditAccForMapEdits(iea.nbf),
		addedPartialKeys: make(map[hash.Hash]map[hash.Hash]types.Tuple),
		addedKeys:        make(map[hash.Hash]struct{}),
		removedKeys:      make(map[hash.Hash]struct{}),
	}
}

// Has returns whether the current indexEditAccumulator contains the given key. This assumes that the given hash is for
// the given key.
func (iea *indexEditAccumulator) Has(ctx context.Context, keyHash hash.Hash, key types.Value) (bool, error) {
	// No locks as all calls and modifications to iea are done from a lock that the caller handles
	if _, ok := iea.addedKeys[keyHash]; ok {
		return true, nil
	}
	if _, ok := iea.removedKeys[keyHash]; !ok {
		// When rowData is updated, prevIea is set to nil. Therefore, if prevIea is non-nil, we use it.
		if iea.prevIea != nil {
			valExists, err := iea.prevIea.Has(ctx, keyHash, key)
			if err != nil {
				return false, err
			}
			return valExists, nil
		} else {
			valExists, err := iea.rowData.Has(ctx, key)
			if err != nil {
				return false, err
			}
			return valExists, nil
		}
	}
	return false, nil
}

// HasPartial returns whether the current indexEditAccumulator contains the given partial key. This assumes that the
// given hash is for the given key.
func (iea *indexEditAccumulator) HasPartial(
	ctx context.Context,
	idxSch schema.Schema,
	partialKeyHash hash.Hash,
	partialKey types.Tuple,
) ([]hashedTuple, error) {
	if hasNulls, err := partialKey.Contains(types.NullValue); err != nil {
		return nil, err
	} else if hasNulls { // rows with NULL are considered distinct, and therefore we do not match on them
		return nil, nil
	}

	var matches []hashedTuple
	var err error
	if iea.prevIea != nil {
		matches, err = iea.prevIea.HasPartial(ctx, idxSch, partialKeyHash, partialKey)
		if err != nil {
			return nil, err
		}
	} else {
		var mapIter table.TableReadCloser = noms.NewNomsRangeReader(idxSch, iea.rowData,
			[]*noms.ReadRange{{Start: partialKey, Inclusive: true, Reverse: false, Check: func(tuple types.Tuple) (bool, error) {
				return tuple.StartsWith(partialKey), nil
			}}})
		defer mapIter.Close(ctx)
		var r row.Row
		for r, err = mapIter.ReadRow(ctx); err == nil; r, err = mapIter.ReadRow(ctx) {
			tplVal, err := r.NomsMapKey(idxSch).Value(ctx)
			if err != nil {
				return nil, err
			}
			tpl := tplVal.(types.Tuple)
			tplHash, err := tpl.Hash(tpl.Format())
			if err != nil {
				return nil, err
			}
			matches = append(matches, hashedTuple{tpl, tplHash})
		}
		if err != io.EOF {
			return nil, err
		}
	}

	for i := len(matches) - 1; i >= 0; i-- {
		// If we've removed a key that's present here, remove it from the slice
		if _, ok := iea.removedKeys[matches[i].Hash]; ok {
			matches[i] = matches[len(matches)-1]
			matches = matches[:len(matches)-1]
		}
	}
	for addedHash, addedTpl := range iea.addedPartialKeys[partialKeyHash] {
		matches = append(matches, hashedTuple{addedTpl, addedHash})
	}
	return matches, nil
}

// NewIndexEditor returns a new *IndexEditor.
func NewIndexEditor(ctx context.Context, index schema.Index, indexData types.Map, tableSch schema.Schema) *IndexEditor {
	ie := &IndexEditor{
		idxSch:     index.Schema(),
		tblSch:     tableSch,
		idx:        index,
		iea:        createInitialIndexEditAcc(indexData),
		nbf:        indexData.Format(),
		idxData:    indexData,
		writeMutex: &sync.Mutex{},
		flushMutex: &sync.RWMutex{},
	}
	ie.aq = async.NewActionExecutor(ctx, ie.flushEditAccumulator, 1, 1)
	return ie
}

// InsertRow adds the given row to the index. If the row already exists and the index is unique, then an error is returned.
// Otherwise, it is a no-op.
func (ie *IndexEditor) InsertRow(ctx context.Context, key, partialKey types.Tuple) error {
	defer ie.autoFlush()
	ie.flushMutex.RLock()
	defer ie.flushMutex.RUnlock()

	keyHash, err := key.Hash(key.Format())
	if err != nil {
		return err
	}
	partialKeyHash, err := partialKey.Hash(partialKey.Format())
	if err != nil {
		return err
	}

	ie.writeMutex.Lock()
	defer ie.writeMutex.Unlock()

<<<<<<< HEAD
	if indexEd.idx.IsUnique() {
		for _, numOfKeys := range indexEd.keyCount {
			if numOfKeys > 1 {
				indexEd.reset(indexEd.data)
				return gsql.ErrDuplicateEntry.New(indexEd.idx.Name()) // TODO: Get this to be caught earlier
=======
	if ie.idx.IsUnique() {
		if matches, err := ie.iea.HasPartial(ctx, ie.idxSch, partialKeyHash, partialKey); err != nil {
			return err
		} else if len(matches) > 0 {
			tableTuple, err := ie.indexTupleToTableTuple(matches[0].Tuple)
			if err != nil {
				return err
>>>>>>> 3009a8da
			}
			// For a UNIQUE key violation, there should only be 1 at max. We still do an "over 0" check for safety though.
			return &uniqueKeyErr{tableTuple, matches[0].Tuple, ie.idx.Name()}
		}
	} else {
		if rowExists, err := ie.iea.Has(ctx, keyHash, key); err != nil {
			return err
		} else if rowExists {
			return nil
		}
	}

	if _, ok := ie.iea.removedKeys[keyHash]; ok {
		delete(ie.iea.removedKeys, keyHash)
	} else {
		ie.iea.addedKeys[keyHash] = struct{}{}
		if matchingMap, ok := ie.iea.addedPartialKeys[partialKeyHash]; ok {
			matchingMap[keyHash] = key
		} else {
			ie.iea.addedPartialKeys[partialKeyHash] = map[hash.Hash]types.Tuple{keyHash: key}
		}
	}

	ie.iea.ed.AddEdit(key, types.EmptyTuple(key.Format()))
	ie.iea.opCount++
	return nil
}

// DeleteRow removes the given row from the index.
func (ie *IndexEditor) DeleteRow(ctx context.Context, key, partialKey types.Tuple) error {
	defer ie.autoFlush()
	ie.flushMutex.RLock()
	defer ie.flushMutex.RUnlock()

	keyHash, err := key.Hash(ie.nbf)
	if err != nil {
		return err
	}
	partialKeyHash, err := partialKey.Hash(partialKey.Format())
	if err != nil {
		return err
	}

	ie.writeMutex.Lock()
	defer ie.writeMutex.Unlock()

	if _, ok := ie.iea.addedKeys[keyHash]; ok {
		delete(ie.iea.addedKeys, keyHash)
		delete(ie.iea.addedPartialKeys[partialKeyHash], keyHash)
	} else {
		ie.iea.removedKeys[keyHash] = struct{}{}
	}

	ie.iea.ed.AddEdit(key, nil)
	ie.iea.opCount++
	return nil
}

// Map returns a map based on the edits given, if any. If Flush() was not called prior, it will be called here.
func (ie *IndexEditor) Map(ctx context.Context) (types.Map, error) {
	ie.flush()
	err := ie.aq.WaitForEmpty()
	if err != nil {
		return types.EmptyMap, err
	}
	return ie.idxData, nil
}

// Index returns this editor's index.
func (ie *IndexEditor) Index() schema.Index {
	return ie.idx
}

// Close ensures that all goroutines that may be open are properly disposed of. Attempting to call any other function
// on this editor after calling this function is undefined behavior.
func (ie *IndexEditor) Close() error {
	ie.iea.ed.Close()
	return nil
}

// flush finalizes all of the changes made so far.
func (ie *IndexEditor) flush() {
	ie.flushMutex.Lock()
	defer ie.flushMutex.Unlock()

	if ie.iea.opCount > 0 {
		newIea := ie.iea.NewFromCurrent()
		ie.aq.Execute(newIea)
		ie.iea = newIea
	}
}

// autoFlush is called at the end of every write call (after all locks have been released) and checks if we need to
// automatically flush the edits.
func (ie *IndexEditor) autoFlush() {
	ie.flushMutex.RLock()
	ie.writeMutex.Lock()
	runFlush := ie.iea.opCount >= tableEditorMaxOps
	ie.writeMutex.Unlock()
	ie.flushMutex.RUnlock()

	if runFlush {
		ie.flush()
	}
}

func (ie *IndexEditor) flushEditAccumulator(ctx context.Context, ieaInterface interface{}) error {
	// We don't call any locks at the function entrance since this is called from an ActionExecutor with a concurrency of 1
	futureIea := ieaInterface.(*indexEditAccumulator)
	iea := futureIea.prevIea
	defer iea.ed.Close()

	// If we encounter an error and return, then we need to remove this iea from the chain and update the next's rowData
	encounteredErr := true
	defer func() {
		if encounteredErr {
			// All iea modifications are guarded by writeMutex locks, so we have to acquire it
			ie.writeMutex.Lock()
			futureIea.prevIea = nil
			futureIea.rowData = iea.rowData
			ie.writeMutex.Unlock()
		}
	}()

	accEdits, err := iea.ed.FinishedEditing()
	if err != nil {
		return err
	}
	// We are guaranteed that rowData is valid, as we process ieas sequentially.
	updatedMap, _, err := types.ApplyEdits(ctx, accEdits, iea.rowData)
	if err != nil {
		return err
	}
	// No errors were encountered, so we set the bool to false. This should come after ALL calls that may error.
	encounteredErr = false

	ie.idxData = updatedMap
	// All iea modifications are guarded by writeMutex locks, so we have to acquire it here
	ie.writeMutex.Lock()
	futureIea.prevIea = nil
	futureIea.rowData = updatedMap
	ie.writeMutex.Unlock()
	// there used to be a memory leak in tea and this fixed it, so we're doing it to be safe with iea
	iea.ed = nil
	iea.addedPartialKeys = nil
	iea.addedKeys = nil
	iea.removedKeys = nil
	return nil
}

// indexTupleToTableTuple takes an index tuple and returns a tuple which matches the row on the table by its primary key.
func (ie *IndexEditor) indexTupleToTableTuple(indexKey types.Tuple) (types.Tuple, error) {
	pkTags := make(map[uint64]int)
	for i, tag := range ie.tblSch.GetPKCols().Tags {
		pkTags[tag] = i
	}
	tplItr, err := indexKey.Iterator()
	if err != nil {
		return types.Tuple{}, err
	}
	resVals := make([]types.Value, len(pkTags)*2)
	for {
		_, tag, err := tplItr.NextUint64()
		if err != nil {
			if err == io.EOF {
				break
			}
			return types.Tuple{}, err
		}
		idx, inPK := pkTags[tag]
		if inPK {
			_, valVal, err := tplItr.Next()
			if err != nil {
				return types.Tuple{}, err
			}
			resVals[idx*2] = types.Uint(tag)
			resVals[idx*2+1] = valVal
		} else {
			err := tplItr.Skip()
			if err != nil {
				return types.Tuple{}, err
			}
		}
	}
	return types.NewTuple(ie.nbf, resVals...)
}

// Error implements the error interface.
func (u *uniqueKeyErr) Error() string {
	keyStr, _ := formatKey(context.Background(), u.IndexTuple)
	return fmt.Sprintf("UNIQUE constraint violation on index '%s': %s", u.IndexName, keyStr)
}

func RebuildIndex(ctx context.Context, tbl *doltdb.Table, indexName string) (types.Map, error) {
	sch, err := tbl.GetSchema(ctx)
	if err != nil {
		return types.EmptyMap, err
	}

	tableRowData, err := tbl.GetRowData(ctx)
	if err != nil {
		return types.EmptyMap, err
	}

	index := sch.Indexes().GetByName(indexName)
	if index == nil {
		return types.EmptyMap, fmt.Errorf("index `%s` does not exist", indexName)
	}

	rebuiltIndexData, err := rebuildIndexRowData(ctx, tbl.ValueReadWriter(), sch, tableRowData, index)
	if err != nil {
		return types.EmptyMap, err
	}
	return rebuiltIndexData, nil
}

func RebuildAllIndexes(ctx context.Context, t *doltdb.Table) (*doltdb.Table, error) {
	sch, err := t.GetSchema(ctx)
	if err != nil {
		return nil, err
	}

	if sch.Indexes().Count() == 0 {
		return t, nil
	}

	tableRowData, err := t.GetRowData(ctx)
	if err != nil {
		return nil, err
	}

	indexesMap, err := t.GetIndexData(ctx)
	if err != nil {
		return nil, err
	}

	for _, index := range sch.Indexes().AllIndexes() {
		rebuiltIndexRowData, err := rebuildIndexRowData(ctx, t.ValueReadWriter(), sch, tableRowData, index)
		if err != nil {
			return nil, err
		}
		rebuiltIndexRowDataRef, err := doltdb.WriteValAndGetRef(ctx, t.ValueReadWriter(), rebuiltIndexRowData)
		if err != nil {
			return nil, err
		}
		indexesMap, err = indexesMap.Edit().Set(types.String(index.Name()), rebuiltIndexRowDataRef).Map(ctx)
		if err != nil {
			return nil, err
		}
	}

	return t.SetIndexData(ctx, indexesMap)
}

func rebuildIndexRowData(ctx context.Context, vrw types.ValueReadWriter, sch schema.Schema, tblRowData types.Map, index schema.Index) (types.Map, error) {
	emptyIndexMap, err := types.NewMap(ctx, vrw)
	if err != nil {
		return types.EmptyMap, err
	}
	indexEditor := NewIndexEditor(ctx, index, emptyIndexMap, sch)

	err = tblRowData.IterAll(ctx, func(key, value types.Value) error {
		dRow, err := row.FromNoms(sch, key.(types.Tuple), value.(types.Tuple))
		if err != nil {
			return err
		}
		fullKey, partialKey, err := row.ReduceToIndexKeys(index, dRow)
		if err != nil {
			return err
		}
		err = indexEditor.InsertRow(ctx, fullKey, partialKey)
		if err != nil {
			return err
		}
		return nil
	})
	if err != nil {
		return types.EmptyMap, err
	}

	rebuiltIndexMap, err := indexEditor.Map(ctx)
	if err != nil {
		return types.EmptyMap, err
	}
	return rebuiltIndexMap, nil
}<|MERGE_RESOLUTION|>--- conflicted
+++ resolved
@@ -29,7 +29,7 @@
 	"github.com/dolthub/dolt/go/store/hash"
 	"github.com/dolthub/dolt/go/store/types"
 
-	gsql "github.com/dolthub/go-mysql-server/sql"
+	//gsql "github.com/dolthub/go-mysql-server/sql"
 )
 
 // IndexEditor takes in changes to an index map and returns the updated map if changes have been made.
@@ -234,13 +234,6 @@
 	ie.writeMutex.Lock()
 	defer ie.writeMutex.Unlock()
 
-<<<<<<< HEAD
-	if indexEd.idx.IsUnique() {
-		for _, numOfKeys := range indexEd.keyCount {
-			if numOfKeys > 1 {
-				indexEd.reset(indexEd.data)
-				return gsql.ErrDuplicateEntry.New(indexEd.idx.Name()) // TODO: Get this to be caught earlier
-=======
 	if ie.idx.IsUnique() {
 		if matches, err := ie.iea.HasPartial(ctx, ie.idxSch, partialKeyHash, partialKey); err != nil {
 			return err
@@ -248,7 +241,6 @@
 			tableTuple, err := ie.indexTupleToTableTuple(matches[0].Tuple)
 			if err != nil {
 				return err
->>>>>>> 3009a8da
 			}
 			// For a UNIQUE key violation, there should only be 1 at max. We still do an "over 0" check for safety though.
 			return &uniqueKeyErr{tableTuple, matches[0].Tuple, ie.idx.Name()}
