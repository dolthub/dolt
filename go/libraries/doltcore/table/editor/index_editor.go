// Copyright 2020-2021 Dolthub, Inc.
//
// Licensed under the Apache License, Version 2.0 (the "License");
// you may not use this file except in compliance with the License.
// You may obtain a copy of the License at
//
//     http://www.apache.org/licenses/LICENSE-2.0
//
// Unless required by applicable law or agreed to in writing, software
// distributed under the License is distributed on an "AS IS" BASIS,
// WITHOUT WARRANTIES OR CONDITIONS OF ANY KIND, either express or implied.
// See the License for the specific language governing permissions and
// limitations under the License.

package editor

import (
	"context"
	"fmt"
	"io"
	"sync"

	"github.com/dolthub/dolt/go/libraries/doltcore/doltdb"
	"github.com/dolthub/dolt/go/libraries/doltcore/row"
	"github.com/dolthub/dolt/go/libraries/doltcore/schema"
	"github.com/dolthub/dolt/go/libraries/doltcore/table"
	"github.com/dolthub/dolt/go/libraries/doltcore/table/typed/noms"
	"github.com/dolthub/dolt/go/libraries/utils/async"
	"github.com/dolthub/dolt/go/store/hash"
	"github.com/dolthub/dolt/go/store/types"
	//gsql "github.com/dolthub/go-mysql-server/sql"
)

// NOTE: Regarding partial keys and full keys. For this example, let's say that our table has a primary key W, with
// non-pk columns X, Y, and Z. You then declare an index over X and Y (in that order). In the table map containing all of
// the rows for the table, each row is composed of two tuples: the first tuple is called the key, the second tuple is
// called the value. The key is the entire primary key, which in this case is Tuple<W> (tags are ignored for this
// example). The value is the remaining three columns: Tuple<X,Y,Z>. Therefore, a row in the table map is
// Row(Tuple<W>,Tuple<X,Y,Z>).
//
// The index map containing all of the rows for the index also follows this format of key and value tuples. However,
// indexes store all of the columns in the key, and have an empty value tuple. An index key contains the indexed columns
// in the order they were defined, along with any primary keys that were not defined in the index. Thus, our example key
// looks like Tuple<X,Y,W>. We refer to this key as the full key in the index context, as with the full key you can
// construct an index row, as it's simply adding an empty tuple to the value, i.e. Row(Tuple<X,Y,W>,Tuple<>). Also with
// a full key, you can find the table row that matches this index row, as the entire primary key (just W) is in the full
// key.
//
// In both the table and index maps, keys are sorted. This means that given X and Y values for the index, we can
// construct a tuple with just those values, Tuple<X,Y>, and find all of the rows in the table with those two values by
// the appended primary key(s). We refer to this prefix of the full key as a partial key. It's easy to think of partial
// keys as just the indexed columns (Tuple<X,Y>), and the full key as the partial key along with the referring primary
// key (Tuple<X,Y> + W = Tuple<X,Y,W>).

// IndexEditor takes in changes to an index map and returns the updated map if changes have been made.
//
// This type is thread-safe, and may be used in a multi-threaded environment.
type IndexEditor struct {
	idxSch  schema.Schema
	tblSch  schema.Schema
	idx     schema.Index
	iea     *indexEditAccumulator
	aq      *async.ActionExecutor
	nbf     *types.NomsBinFormat
	idxData types.Map

	// This mutex blocks on each operation, so that map reads and updates are serialized
	writeMutex *sync.Mutex
	// This mutex ensures that Flush is only called once all current write operations have completed
	flushMutex *sync.RWMutex
}

// uniqueKeyErr is an error that is returned when a unique constraint has been violated. It contains the index key
// (which is the full row).
type uniqueKeyErr struct {
	TableTuple types.Tuple
	IndexTuple types.Tuple
	IndexName  string
}

var _ error = (*uniqueKeyErr)(nil)

// indexEditAccumulator is the index equivalent of the tableEditAccumulator. It tracks all edits done, and allows for
// value checking that uses both existing data and new data.
type indexEditAccumulator struct {
	// This is the indexEditAccumulator that is currently processing on the background thread. Once that thread has
	// finished, it updates rowData and sets this to nil.
	prevIea *indexEditAccumulator

	// This is the map equivalent of the previous indexEditAccumulator, represented by prevIea. While the background
	// thread is processing prevIea, this will be an empty map. Once the thread has finished, it will update this map
	// to be equivalent in content to prevIea, and will set prevIea to nil.
	rowData types.Map

	nbf     *types.NomsBinFormat
	ed      types.EditAccumulator
	opCount uint64

	// addedPartialKeys is a map of partial keys to a map of full keys that match the partial key
	addedPartialKeys map[hash.Hash]map[hash.Hash]types.Tuple
	addedKeys        map[hash.Hash]struct{}
	removedKeys      map[hash.Hash]struct{}
}

// hashedTuple is a tuple accompanied by its hash.
type hashedTuple struct {
	types.Tuple
	hash.Hash
}

// createInitialIndexEditAcc creates the initial indexEditAccumulator. All future ieas should use the method
// NewFromCurrent.
func createInitialIndexEditAcc(indexData types.Map) *indexEditAccumulator {
	return &indexEditAccumulator{
		prevIea:          nil,
		rowData:          indexData,
		nbf:              indexData.Format(),
		ed:               types.CreateEditAccForMapEdits(indexData.Format()),
		addedPartialKeys: make(map[hash.Hash]map[hash.Hash]types.Tuple),
		addedKeys:        make(map[hash.Hash]struct{}),
		removedKeys:      make(map[hash.Hash]struct{}),
	}
}

// NewFromCurrent returns a new indexEditAccumulator that references the current indexEditAccumulator.
func (iea *indexEditAccumulator) NewFromCurrent() *indexEditAccumulator {
	return &indexEditAccumulator{
		prevIea:          iea,
		rowData:          types.EmptyMap,
		nbf:              iea.nbf,
		ed:               types.CreateEditAccForMapEdits(iea.nbf),
		addedPartialKeys: make(map[hash.Hash]map[hash.Hash]types.Tuple),
		addedKeys:        make(map[hash.Hash]struct{}),
		removedKeys:      make(map[hash.Hash]struct{}),
	}
}

// Has returns whether the current indexEditAccumulator contains the given key. This assumes that the given hash is for
// the given key.
func (iea *indexEditAccumulator) Has(ctx context.Context, keyHash hash.Hash, key types.Value) (bool, error) {
	// No locks as all calls and modifications to iea are done from a lock that the caller handles
	if _, ok := iea.addedKeys[keyHash]; ok {
		return true, nil
	}
	if _, ok := iea.removedKeys[keyHash]; !ok {
		// When rowData is updated, prevIea is set to nil. Therefore, if prevIea is non-nil, we use it.
		if iea.prevIea != nil {
			valExists, err := iea.prevIea.Has(ctx, keyHash, key)
			if err != nil {
				return false, err
			}
			return valExists, nil
		} else {
			valExists, err := iea.rowData.Has(ctx, key)
			if err != nil {
				return false, err
			}
			return valExists, nil
		}
	}
	return false, nil
}

// HasPartial returns whether the current indexEditAccumulator contains the given partial key. This assumes that the
// given hash is for the given key.
func (iea *indexEditAccumulator) HasPartial(
	ctx context.Context,
	idxSch schema.Schema,
	partialKeyHash hash.Hash,
	partialKey types.Tuple,
) ([]hashedTuple, error) {
	if hasNulls, err := partialKey.Contains(types.NullValue); err != nil {
		return nil, err
	} else if hasNulls { // rows with NULL are considered distinct, and therefore we do not match on them
		return nil, nil
	}

	var matches []hashedTuple
	var err error
	if iea.prevIea != nil {
		matches, err = iea.prevIea.HasPartial(ctx, idxSch, partialKeyHash, partialKey)
		if err != nil {
			return nil, err
<<<<<<< HEAD
		}
	} else {
		var mapIter table.TableReadCloser = noms.NewNomsRangeReader(idxSch, iea.rowData,
			[]*noms.ReadRange{{Start: partialKey, Inclusive: true, Reverse: false, Check: func(tuple types.Tuple) (bool, error) {
				return tuple.StartsWith(partialKey), nil
			}}})
		defer mapIter.Close(ctx)
		var r row.Row
		for r, err = mapIter.ReadRow(ctx); err == nil; r, err = mapIter.ReadRow(ctx) {
			tplVal, err := r.NomsMapKey(idxSch).Value(ctx)
			if err != nil {
				return nil, err
			}
			tpl := tplVal.(types.Tuple)
			tplHash, err := tpl.Hash(tpl.Format())
			if err != nil {
				return nil, err
			}
			matches = append(matches, hashedTuple{tpl, tplHash})
		}
		if err != io.EOF {
			return nil, err
=======
>>>>>>> 8e2ed97c
		}
	} else {
		var mapIter table.TableReadCloser = noms.NewNomsRangeReader(idxSch, iea.rowData,
			[]*noms.ReadRange{{Start: partialKey, Inclusive: true, Reverse: false, Check: func(tuple types.Tuple) (bool, error) {
				return tuple.StartsWith(partialKey), nil
			}}})
		defer mapIter.Close(ctx)
		var r row.Row
		for r, err = mapIter.ReadRow(ctx); err == nil; r, err = mapIter.ReadRow(ctx) {
			tplVal, err := r.NomsMapKey(idxSch).Value(ctx)
			if err != nil {
				return nil, err
			}
			tpl := tplVal.(types.Tuple)
			tplHash, err := tpl.Hash(tpl.Format())
			if err != nil {
				return nil, err
			}
			matches = append(matches, hashedTuple{tpl, tplHash})
		}
		if err != io.EOF {
			return nil, err
		}
	}

	for i := len(matches) - 1; i >= 0; i-- {
		// If we've removed a key that's present here, remove it from the slice
		if _, ok := iea.removedKeys[matches[i].Hash]; ok {
			matches[i] = matches[len(matches)-1]
			matches = matches[:len(matches)-1]
		}
	}
	for addedHash, addedTpl := range iea.addedPartialKeys[partialKeyHash] {
		matches = append(matches, hashedTuple{addedTpl, addedHash})
	}
<<<<<<< HEAD

	for i := len(matches) - 1; i >= 0; i-- {
		// If we've removed a key that's present here, remove it from the slice
		if _, ok := iea.removedKeys[matches[i].Hash]; ok {
			matches[i] = matches[len(matches)-1]
			matches = matches[:len(matches)-1]
		}
	}
	for addedHash, addedTpl := range iea.addedPartialKeys[partialKeyHash] {
		matches = append(matches, hashedTuple{addedTpl, addedHash})
	}
=======
>>>>>>> 8e2ed97c
	return matches, nil
}

// NewIndexEditor returns a new *IndexEditor.
func NewIndexEditor(ctx context.Context, index schema.Index, indexData types.Map, tableSch schema.Schema) *IndexEditor {
	ie := &IndexEditor{
		idxSch:     index.Schema(),
		tblSch:     tableSch,
		idx:        index,
		iea:        createInitialIndexEditAcc(indexData),
		nbf:        indexData.Format(),
		idxData:    indexData,
		writeMutex: &sync.Mutex{},
		flushMutex: &sync.RWMutex{},
	}
	ie.aq = async.NewActionExecutor(ctx, ie.flushEditAccumulator, 1, 1)
	return ie
}

// InsertRow adds the given row to the index. If the row already exists and the index is unique, then an error is returned.
// Otherwise, it is a no-op.
func (ie *IndexEditor) InsertRow(ctx context.Context, key, partialKey types.Tuple) error {
	defer ie.autoFlush()
	ie.flushMutex.RLock()
	defer ie.flushMutex.RUnlock()
<<<<<<< HEAD

	keyHash, err := key.Hash(key.Format())
	if err != nil {
		return err
	}
	partialKeyHash, err := partialKey.Hash(partialKey.Format())
	if err != nil {
		return err
	}

=======

	keyHash, err := key.Hash(key.Format())
	if err != nil {
		return err
	}
	partialKeyHash, err := partialKey.Hash(partialKey.Format())
	if err != nil {
		return err
	}

>>>>>>> 8e2ed97c
	ie.writeMutex.Lock()
	defer ie.writeMutex.Unlock()

	if ie.idx.IsUnique() {
		if matches, err := ie.iea.HasPartial(ctx, ie.idxSch, partialKeyHash, partialKey); err != nil {
			return err
		} else if len(matches) > 0 {
			tableTuple, err := ie.indexTupleToTableTuple(matches[0].Tuple)
			if err != nil {
				return err
			}
			// For a UNIQUE key violation, there should only be 1 at max. We still do an "over 0" check for safety though.
			return &uniqueKeyErr{tableTuple, matches[0].Tuple, ie.idx.Name()}
		}
	} else {
		if rowExists, err := ie.iea.Has(ctx, keyHash, key); err != nil {
			return err
		} else if rowExists {
			return nil
<<<<<<< HEAD
		}
	}

	if _, ok := ie.iea.removedKeys[keyHash]; ok {
		delete(ie.iea.removedKeys, keyHash)
	} else {
		ie.iea.addedKeys[keyHash] = struct{}{}
		if matchingMap, ok := ie.iea.addedPartialKeys[partialKeyHash]; ok {
			matchingMap[keyHash] = key
		} else {
			ie.iea.addedPartialKeys[partialKeyHash] = map[hash.Hash]types.Tuple{keyHash: key}
		}
	}

=======
		}
	}

	if _, ok := ie.iea.removedKeys[keyHash]; ok {
		delete(ie.iea.removedKeys, keyHash)
	} else {
		ie.iea.addedKeys[keyHash] = struct{}{}
		if matchingMap, ok := ie.iea.addedPartialKeys[partialKeyHash]; ok {
			matchingMap[keyHash] = key
		} else {
			ie.iea.addedPartialKeys[partialKeyHash] = map[hash.Hash]types.Tuple{keyHash: key}
		}
	}

>>>>>>> 8e2ed97c
	ie.iea.ed.AddEdit(key, types.EmptyTuple(key.Format()))
	ie.iea.opCount++
	return nil
}

// DeleteRow removes the given row from the index.
func (ie *IndexEditor) DeleteRow(ctx context.Context, key, partialKey types.Tuple) error {
	defer ie.autoFlush()
	ie.flushMutex.RLock()
	defer ie.flushMutex.RUnlock()

	keyHash, err := key.Hash(ie.nbf)
	if err != nil {
		return err
	}
	partialKeyHash, err := partialKey.Hash(partialKey.Format())
	if err != nil {
		return err
	}

	ie.writeMutex.Lock()
	defer ie.writeMutex.Unlock()

	if _, ok := ie.iea.addedKeys[keyHash]; ok {
		delete(ie.iea.addedKeys, keyHash)
		delete(ie.iea.addedPartialKeys[partialKeyHash], keyHash)
	} else {
		ie.iea.removedKeys[keyHash] = struct{}{}
	}

	ie.iea.ed.AddEdit(key, nil)
	ie.iea.opCount++
	return nil
}

// Map returns a map based on the edits given, if any. If Flush() was not called prior, it will be called here.
func (ie *IndexEditor) Map(ctx context.Context) (types.Map, error) {
	ie.flush()
	err := ie.aq.WaitForEmpty()
	if err != nil {
		return types.EmptyMap, err
	}
	return ie.idxData, nil
}

// Index returns this editor's index.
func (ie *IndexEditor) Index() schema.Index {
	return ie.idx
}

// Close ensures that all goroutines that may be open are properly disposed of. Attempting to call any other function
// on this editor after calling this function is undefined behavior.
func (ie *IndexEditor) Close() error {
	ie.iea.ed.Close()
	return nil
}

// flush finalizes all of the changes made so far.
func (ie *IndexEditor) flush() {
	ie.flushMutex.Lock()
	defer ie.flushMutex.Unlock()

	if ie.iea.opCount > 0 {
		newIea := ie.iea.NewFromCurrent()
		ie.aq.Execute(newIea)
		ie.iea = newIea
	}
}

// autoFlush is called at the end of every write call (after all locks have been released) and checks if we need to
// automatically flush the edits.
func (ie *IndexEditor) autoFlush() {
	ie.flushMutex.RLock()
	ie.writeMutex.Lock()
	runFlush := ie.iea.opCount >= tableEditorMaxOps
	ie.writeMutex.Unlock()
	ie.flushMutex.RUnlock()

	if runFlush {
		ie.flush()
	}
}

func (ie *IndexEditor) flushEditAccumulator(ctx context.Context, ieaInterface interface{}) error {
	// We don't call any locks at the function entrance since this is called from an ActionExecutor with a concurrency of 1
	futureIea := ieaInterface.(*indexEditAccumulator)
	iea := futureIea.prevIea
	defer iea.ed.Close()

	// If we encounter an error and return, then we need to remove this iea from the chain and update the next's rowData
	encounteredErr := true
	defer func() {
		if encounteredErr {
			// All iea modifications are guarded by writeMutex locks, so we have to acquire it
			ie.writeMutex.Lock()
			futureIea.prevIea = nil
			futureIea.rowData = iea.rowData
			ie.writeMutex.Unlock()
		}
	}()

	accEdits, err := iea.ed.FinishedEditing()
	if err != nil {
		return err
	}
	// We are guaranteed that rowData is valid, as we process ieas sequentially.
	updatedMap, _, err := types.ApplyEdits(ctx, accEdits, iea.rowData)
	if err != nil {
		return err
	}
	// No errors were encountered, so we set the bool to false. This should come after ALL calls that may error.
	encounteredErr = false

	ie.idxData = updatedMap
	// All iea modifications are guarded by writeMutex locks, so we have to acquire it here
	ie.writeMutex.Lock()
	futureIea.prevIea = nil
	futureIea.rowData = updatedMap
	ie.writeMutex.Unlock()
	// there used to be a memory leak in tea and this fixed it, so we're doing it to be safe with iea
	iea.ed = nil
	iea.addedPartialKeys = nil
	iea.addedKeys = nil
	iea.removedKeys = nil
	return nil
}

// indexTupleToTableTuple takes an index tuple and returns a tuple which matches the row on the table by its primary key.
func (ie *IndexEditor) indexTupleToTableTuple(indexKey types.Tuple) (types.Tuple, error) {
	pkTags := make(map[uint64]int)
	for i, tag := range ie.tblSch.GetPKCols().Tags {
		pkTags[tag] = i
	}
	tplItr, err := indexKey.Iterator()
	if err != nil {
		return types.Tuple{}, err
	}
	resVals := make([]types.Value, len(pkTags)*2)
	for {
		_, tag, err := tplItr.NextUint64()
		if err != nil {
			if err == io.EOF {
				break
			}
			return types.Tuple{}, err
		}
		idx, inPK := pkTags[tag]
		if inPK {
			_, valVal, err := tplItr.Next()
			if err != nil {
				return types.Tuple{}, err
			}
			resVals[idx*2] = types.Uint(tag)
			resVals[idx*2+1] = valVal
		} else {
			err := tplItr.Skip()
			if err != nil {
				return types.Tuple{}, err
			}
		}
	}
	return types.NewTuple(ie.nbf, resVals...)
}

// Error implements the error interface.
func (u *uniqueKeyErr) Error() string {
	keyStr, _ := formatKey(context.Background(), u.IndexTuple)
	return fmt.Sprintf("UNIQUE constraint violation on index '%s': %s", u.IndexName, keyStr)
}

func RebuildIndex(ctx context.Context, tbl *doltdb.Table, indexName string) (types.Map, error) {
	sch, err := tbl.GetSchema(ctx)
	if err != nil {
		return types.EmptyMap, err
	}

	tableRowData, err := tbl.GetRowData(ctx)
	if err != nil {
		return types.EmptyMap, err
	}

	index := sch.Indexes().GetByName(indexName)
	if index == nil {
		return types.EmptyMap, fmt.Errorf("index `%s` does not exist", indexName)
	}

	rebuiltIndexData, err := rebuildIndexRowData(ctx, tbl.ValueReadWriter(), sch, tableRowData, index)
	if err != nil {
		return types.EmptyMap, err
	}
	return rebuiltIndexData, nil
}

func RebuildAllIndexes(ctx context.Context, t *doltdb.Table) (*doltdb.Table, error) {
	sch, err := t.GetSchema(ctx)
	if err != nil {
		return nil, err
	}

	if sch.Indexes().Count() == 0 {
		return t, nil
	}

	tableRowData, err := t.GetRowData(ctx)
	if err != nil {
		return nil, err
	}

	indexesMap, err := t.GetIndexData(ctx)
	if err != nil {
		return nil, err
	}

	for _, index := range sch.Indexes().AllIndexes() {
		rebuiltIndexRowData, err := rebuildIndexRowData(ctx, t.ValueReadWriter(), sch, tableRowData, index)
		if err != nil {
			return nil, err
		}
		rebuiltIndexRowDataRef, err := doltdb.WriteValAndGetRef(ctx, t.ValueReadWriter(), rebuiltIndexRowData)
		if err != nil {
			return nil, err
		}
		indexesMap, err = indexesMap.Edit().Set(types.String(index.Name()), rebuiltIndexRowDataRef).Map(ctx)
		if err != nil {
			return nil, err
		}
	}

	return t.SetIndexData(ctx, indexesMap)
}

func rebuildIndexRowData(ctx context.Context, vrw types.ValueReadWriter, sch schema.Schema, tblRowData types.Map, index schema.Index) (types.Map, error) {
	emptyIndexMap, err := types.NewMap(ctx, vrw)
	if err != nil {
		return types.EmptyMap, err
	}
	indexEditor := NewIndexEditor(ctx, index, emptyIndexMap, sch)

	err = tblRowData.IterAll(ctx, func(key, value types.Value) error {
		dRow, err := row.FromNoms(sch, key.(types.Tuple), value.(types.Tuple))
		if err != nil {
			return err
		}
		fullKey, partialKey, err := row.ReduceToIndexKeys(index, dRow)
		if err != nil {
			return err
		}
		err = indexEditor.InsertRow(ctx, fullKey, partialKey)
		if err != nil {
			return err
		}
		return nil
	})
	if err != nil {
		return types.EmptyMap, err
	}

	rebuiltIndexMap, err := indexEditor.Map(ctx)
	if err != nil {
		return types.EmptyMap, err
	}
	return rebuiltIndexMap, nil
}<|MERGE_RESOLUTION|>--- conflicted
+++ resolved
@@ -181,7 +181,6 @@
 		matches, err = iea.prevIea.HasPartial(ctx, idxSch, partialKeyHash, partialKey)
 		if err != nil {
 			return nil, err
-<<<<<<< HEAD
 		}
 	} else {
 		var mapIter table.TableReadCloser = noms.NewNomsRangeReader(idxSch, iea.rowData,
@@ -204,30 +203,6 @@
 		}
 		if err != io.EOF {
 			return nil, err
-=======
->>>>>>> 8e2ed97c
-		}
-	} else {
-		var mapIter table.TableReadCloser = noms.NewNomsRangeReader(idxSch, iea.rowData,
-			[]*noms.ReadRange{{Start: partialKey, Inclusive: true, Reverse: false, Check: func(tuple types.Tuple) (bool, error) {
-				return tuple.StartsWith(partialKey), nil
-			}}})
-		defer mapIter.Close(ctx)
-		var r row.Row
-		for r, err = mapIter.ReadRow(ctx); err == nil; r, err = mapIter.ReadRow(ctx) {
-			tplVal, err := r.NomsMapKey(idxSch).Value(ctx)
-			if err != nil {
-				return nil, err
-			}
-			tpl := tplVal.(types.Tuple)
-			tplHash, err := tpl.Hash(tpl.Format())
-			if err != nil {
-				return nil, err
-			}
-			matches = append(matches, hashedTuple{tpl, tplHash})
-		}
-		if err != io.EOF {
-			return nil, err
 		}
 	}
 
@@ -241,20 +216,7 @@
 	for addedHash, addedTpl := range iea.addedPartialKeys[partialKeyHash] {
 		matches = append(matches, hashedTuple{addedTpl, addedHash})
 	}
-<<<<<<< HEAD
-
-	for i := len(matches) - 1; i >= 0; i-- {
-		// If we've removed a key that's present here, remove it from the slice
-		if _, ok := iea.removedKeys[matches[i].Hash]; ok {
-			matches[i] = matches[len(matches)-1]
-			matches = matches[:len(matches)-1]
-		}
-	}
-	for addedHash, addedTpl := range iea.addedPartialKeys[partialKeyHash] {
-		matches = append(matches, hashedTuple{addedTpl, addedHash})
-	}
-=======
->>>>>>> 8e2ed97c
+
 	return matches, nil
 }
 
@@ -280,7 +242,6 @@
 	defer ie.autoFlush()
 	ie.flushMutex.RLock()
 	defer ie.flushMutex.RUnlock()
-<<<<<<< HEAD
 
 	keyHash, err := key.Hash(key.Format())
 	if err != nil {
@@ -291,18 +252,6 @@
 		return err
 	}
 
-=======
-
-	keyHash, err := key.Hash(key.Format())
-	if err != nil {
-		return err
-	}
-	partialKeyHash, err := partialKey.Hash(partialKey.Format())
-	if err != nil {
-		return err
-	}
-
->>>>>>> 8e2ed97c
 	ie.writeMutex.Lock()
 	defer ie.writeMutex.Unlock()
 
@@ -322,7 +271,6 @@
 			return err
 		} else if rowExists {
 			return nil
-<<<<<<< HEAD
 		}
 	}
 
@@ -337,22 +285,6 @@
 		}
 	}
 
-=======
-		}
-	}
-
-	if _, ok := ie.iea.removedKeys[keyHash]; ok {
-		delete(ie.iea.removedKeys, keyHash)
-	} else {
-		ie.iea.addedKeys[keyHash] = struct{}{}
-		if matchingMap, ok := ie.iea.addedPartialKeys[partialKeyHash]; ok {
-			matchingMap[keyHash] = key
-		} else {
-			ie.iea.addedPartialKeys[partialKeyHash] = map[hash.Hash]types.Tuple{keyHash: key}
-		}
-	}
-
->>>>>>> 8e2ed97c
 	ie.iea.ed.AddEdit(key, types.EmptyTuple(key.Format()))
 	ie.iea.opCount++
 	return nil
