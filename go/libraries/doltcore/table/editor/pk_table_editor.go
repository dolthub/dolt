// Copyright 2020 Dolthub, Inc.
//
// Licensed under the Apache License, Version 2.0 (the "License");
// you may not use this file except in compliance with the License.
// You may obtain a copy of the License at
//
//     http://www.apache.org/licenses/LICENSE-2.0
//
// Unless required by applicable law or agreed to in writing, software
// distributed under the License is distributed on an "AS IS" BASIS,
// WITHOUT WARRANTIES OR CONDITIONS OF ANY KIND, either express or implied.
// See the License for the specific language governing permissions and
// limitations under the License.

package editor

import (
	"context"
	"errors"
	"fmt"
	"io"
	"os"
	"strconv"
	"strings"
	"sync"

	"github.com/dolthub/dolt/go/libraries/doltcore/doltdb"
	"github.com/dolthub/dolt/go/libraries/doltcore/row"
	"github.com/dolthub/dolt/go/libraries/doltcore/schema"
	"github.com/dolthub/dolt/go/libraries/doltcore/table/typed/noms"
	"github.com/dolthub/dolt/go/libraries/utils/async"
	"github.com/dolthub/dolt/go/store/hash"
	"github.com/dolthub/dolt/go/store/types"
)

var (
	tableEditorMaxOps uint64 = 256 * 1024
	ErrDuplicateKey          = errors.New("duplicate key error")
)

func init() {
	if maxOpsEnv := os.Getenv("DOLT_EDIT_TABLE_BUFFER_ROWS"); maxOpsEnv != "" {
		if v, err := strconv.ParseUint(maxOpsEnv, 10, 63); err == nil {
			tableEditorMaxOps = v
		}
	}
}

type PKDuplicateErrFunc func(keyString, indexName string, k, v types.Tuple, isPk bool) error

type TableEditor interface {
	InsertKeyVal(ctx context.Context, key, val types.Tuple, tagToVal map[uint64]types.Value, errFunc PKDuplicateErrFunc) error
	DeleteByKey(ctx context.Context, key types.Tuple, tagToVal map[uint64]types.Value) error

	InsertRow(ctx context.Context, r row.Row, errFunc PKDuplicateErrFunc) error
	UpdateRow(ctx context.Context, old, new row.Row, errFunc PKDuplicateErrFunc) error
	DeleteRow(ctx context.Context, r row.Row) error

	GetAutoIncrementValue() types.Value
	SetAutoIncrementValue(v types.Value) (err error)
	SetConstraintViolation(ctx context.Context, k types.LesserValuable, v types.Valuable) error

	Table(ctx context.Context) (*doltdb.Table, error)
	Schema() schema.Schema
	Name() string
	Format() *types.NomsBinFormat
	ValueReadWriter() types.ValueReadWriter

	StatementStarted(ctx context.Context)
	StatementFinished(ctx context.Context, errored bool) error

	Close() error
}

func NewTableEditor(ctx context.Context, t *doltdb.Table, tableSch schema.Schema, name string) (TableEditor, error) {
	if schema.IsKeyless(tableSch) {
		return newKeylessTableEditor(ctx, t, tableSch, name)
	}
	return newPkTableEditor(ctx, t, tableSch, name)
}

// pkTableEditor supports making multiple row edits (inserts, updates, deletes) to a table. It does error checking for key
// collision etc. in the Close() method, as well as during Insert / Update.
//
// This type is thread-safe, and may be used in a multi-threaded environment.
type pkTableEditor struct {
	t    *doltdb.Table
	tSch schema.Schema
	name string

	tea      *tableEditAccumulator
	savedTea *tableEditAccumulator
	aq       *async.ActionExecutor
	nbf      *types.NomsBinFormat
	indexEds []*IndexEditor
	cvEditor *types.MapEditor

	hasAutoInc bool
	autoIncCol schema.Column
	autoIncVal types.Value

	// This mutex blocks on each operation, so that map reads and updates are serialized
	writeMutex *sync.Mutex
	// This mutex ensures that Flush is only called once all current write operations have completed
	flushMutex *sync.RWMutex
}

type doltKVP struct {
	k types.LesserValuable
	v types.Valuable
}

var _ TableEditor = &pkTableEditor{}

type tableEditAccumulator struct {
	// This is the tableEditAccumulator that is currently processing on the background thread. Once that thread has
	// finished, it updates rowData and sets this to nil.
	prevTea *tableEditAccumulator

	// This is the map equivalent of the previous tableEditAccumulator, represented by prevTea. While the background
	// thread is processing prevTea, this will be an empty map. Once the thread has finished, it will update this map
	// to be equivalent in content to prevTea, and will set prevTea to nil.
	rowData types.Map

	nbf         *types.NomsBinFormat
	opCount     int64
	addedKeys   map[hash.Hash]*doltKVP
	removedKeys map[hash.Hash]types.LesserValuable
}

func newPkTableEditor(ctx context.Context, t *doltdb.Table, tableSch schema.Schema, name string) (*pkTableEditor, error) {
	te := &pkTableEditor{
		t:          t,
		tSch:       tableSch,
		name:       name,
		nbf:        t.Format(),
		indexEds:   make([]*IndexEditor, tableSch.Indexes().Count()),
		writeMutex: &sync.Mutex{},
		flushMutex: &sync.RWMutex{},
	}
	var err error
	rowData, err := t.GetRowData(ctx)
	if err != nil {
		return nil, err
	}
	te.tea = createInitialTableEditAcc(t.Format(), rowData)
	// Warning: changing this from a concurrency of 1 will introduce race conditions, thus much would need to be changed.
	// All of the logic is built upon the assumption that edit accumulators are processed sequentially.
	te.aq = async.NewActionExecutor(ctx, te.flushEditAccumulator, 1, 1)

	for i, index := range tableSch.Indexes().AllIndexes() {
		indexData, err := t.GetIndexRowData(ctx, index.Name())
		if err != nil {
			return nil, err
		}
		te.indexEds[i] = NewIndexEditor(ctx, index, indexData, tableSch)
	}

	err = tableSch.GetAllCols().Iter(func(tag uint64, col schema.Column) (stop bool, err error) {
		if col.AutoIncrement {
			te.autoIncVal, err = t.GetAutoIncrementValue(ctx)
			if err != nil {
				return true, err
			}
			te.hasAutoInc = true
			te.autoIncCol = col
			return true, err
		}
		return false, nil
	})
	if err != nil {
		return nil, err
	}

	return te, nil
}

// createInitialTableEditAcc creates the initial tableEditAccumulator. All future teas should use the method
// NewFromCurrent.
func createInitialTableEditAcc(nbf *types.NomsBinFormat, rowData types.Map) *tableEditAccumulator {
	return &tableEditAccumulator{
		prevTea:     nil,
		rowData:     rowData,
		nbf:         nbf,
		addedKeys:   make(map[hash.Hash]*doltKVP),
		removedKeys: make(map[hash.Hash]types.LesserValuable),
	}
}

// NewFromCurrent returns a new tableEditAccumulator that references the current tableEditAccumulator.
func (tea *tableEditAccumulator) NewFromCurrent() *tableEditAccumulator {
	return &tableEditAccumulator{
		prevTea:     tea,
		rowData:     types.EmptyMap,
		nbf:         tea.nbf,
		addedKeys:   make(map[hash.Hash]*doltKVP),
		removedKeys: make(map[hash.Hash]types.LesserValuable),
	}
}

// maybeGet returns a *doltKVP if the current tableEditAccumulator contains the given key, or it exists in the row data.
// This assumes that the given hash is for the given key.
func (tea *tableEditAccumulator) maybeGet(ctx context.Context, keyHash hash.Hash, key types.LesserValuable) (*doltKVP, bool, error) {
	// No locks as all calls and modifications to tea are done from a lock that the caller handles
	if kvp, ok := tea.addedKeys[keyHash]; ok {
		return kvp, true, nil
	}
	if _, ok := tea.removedKeys[keyHash]; !ok {
		// When rowData is updated, prevTea is set to nil. Therefore, if prevTea is non-nil, we use it.
		if tea.prevTea != nil {
			return tea.prevTea.maybeGet(ctx, keyHash, key)
		} else {
			keyVal, err := key.Value(ctx)
			if err != nil {
				return nil, false, err
			}

			keyTup := keyVal.(types.Tuple)
			v, ok, err := tea.rowData.MaybeGetTuple(ctx, keyTup)
			if err != nil {
				return nil, false, err
			}
			if !ok {
				return nil, false, nil
			}

			return &doltKVP{k: keyTup, v: v}, true, err
		}
	}
	return nil, false, nil
}

// ContainsIndexedKey returns whether the given key is contained within the index. The key is assumed to be in the
// format expected of the index, similar to searching on the index map itself.
func ContainsIndexedKey(ctx context.Context, te TableEditor, key types.Tuple, indexName string, idxSch schema.Schema) (bool, error) {
	// If we're working with a pkTableEditor, then we don't need to flush the table nor indexes.
	if pkTe, ok := te.(*pkTableEditor); ok {
		for _, indexEd := range pkTe.indexEds {
			if indexEd.idx.Name() == indexName {
				return indexEd.HasPartial(ctx, key)
			}
		}
		return false, fmt.Errorf("an index editor for `%s` could not be found", indexName)
	}

	tbl, err := te.Table(ctx)
	if err != nil {
		return false, err
	}

	idxMap, err := tbl.GetIndexRowData(ctx, indexName)
	if err != nil {
		return false, err
	}

	indexIter := noms.NewNomsRangeReader(idxSch, idxMap,
		[]*noms.ReadRange{{Start: key, Inclusive: true, Reverse: false, Check: func(tuple types.Tuple) (bool, error) {
			return tuple.StartsWith(key), nil
		}}},
	)

	_, err = indexIter.ReadRow(ctx)
	if err == nil { // row exists
		return true, nil
	} else if err != io.EOF {
		return false, err
	} else {
		return false, nil
	}
}

// GetIndexedRowKVPs returns all matching row keys and values for the given key on the index. The key is assumed to be in the format
// expected of the index, similar to searching on the index map itself.
func GetIndexedRowKVPs(ctx context.Context, te TableEditor, key types.Tuple, indexName string, idxSch schema.Schema) ([][2]types.Tuple, error) {
	tbl, err := te.Table(ctx)
	if err != nil {
		return nil, err
	}

	idxMap, err := tbl.GetIndexRowData(ctx, indexName)
	if err != nil {
		return nil, err
	}

	indexIter := noms.NewNomsRangeReader(idxSch, idxMap,
		[]*noms.ReadRange{{Start: key, Inclusive: true, Reverse: false, Check: func(tuple types.Tuple) (bool, error) {
			return tuple.StartsWith(key), nil
		}}},
	)

	rowData, err := tbl.GetRowData(ctx)
	if err != nil {
		return nil, err
	}

	var rowKVPS [][2]types.Tuple
	for {
		k, err := indexIter.ReadKey(ctx)

		if err == io.EOF {
			break
		} else if err != nil {
			return nil, err
		}

		indexRowTaggedValues, err := row.ParseTaggedValues(k)
		if err != nil {
			return nil, err
		}

		pkTuple := indexRowTaggedValues.NomsTupleForPKCols(te.Format(), te.Schema().GetPKCols())
		pkTupleVal, err := pkTuple.Value(ctx)
		if err != nil {
			return nil, err
		}

		fieldsVal, _, err := rowData.MaybeGet(ctx, pkTupleVal)
		if err != nil {
			return nil, err
		}

		if fieldsVal == nil {
			keyStr, err := formatKey(ctx, key)
			if err != nil {
				return nil, err
			}
			return nil, fmt.Errorf("index key `%s` does not have a corresponding entry in table", keyStr)
		}

		rowKVPS = append(rowKVPS, [2]types.Tuple{pkTupleVal.(types.Tuple), fieldsVal.(types.Tuple)})
	}

	return rowKVPS, nil

}

// GetIndexedRows returns all matching rows for the given key on the index. The key is assumed to be in the format
// expected of the index, similar to searching on the index map itself.
func GetIndexedRows(ctx context.Context, te TableEditor, key types.Tuple, indexName string, idxSch schema.Schema) ([]row.Row, error) {
	rowKVPS, err := GetIndexedRowKVPs(ctx, te, key, indexName, idxSch)
	if err != nil {
		return nil, err
	}

	rows := make([]row.Row, len(rowKVPS))
	for i, rowKVP := range rowKVPS {
		rows[i], err = row.FromNoms(te.Schema(), rowKVP[0], rowKVP[1])
		if err != nil {
			return nil, err
		}
	}

	return rows, nil
}

func (te *pkTableEditor) keyErrForKVP(ctx context.Context, indexName string, kvp *doltKVP, isPk bool, errFunc PKDuplicateErrFunc) error {
	kVal, err := kvp.k.Value(ctx)
	if err != nil {
		return err
	}

	vVal, err := kvp.v.Value(ctx)
	if err != nil {
		return err
	}

	keyStr, err := formatKey(ctx, kVal)
	if err != nil {
		return err
	}

	if errFunc != nil {
		return errFunc(keyStr, indexName, kVal.(types.Tuple), vVal.(types.Tuple), isPk)
	} else {
		return fmt.Errorf("duplicate key '%s': %w", keyStr, ErrDuplicateKey)
	}
}

// InsertKeyVal adds the given tuples to the table.
func (te *pkTableEditor) InsertKeyVal(ctx context.Context, key, val types.Tuple, tagToVal map[uint64]types.Value, errFunc PKDuplicateErrFunc) (retErr error) {
	defer te.autoFlush()
	te.flushMutex.RLock()
	defer te.flushMutex.RUnlock()

	keyHash, err := key.Hash(te.nbf)
	if err != nil {
		return err
	}

	// We allow each write operation to perform as much work as possible before acquiring the lock. This minimizes the
	// lock time and slightly increases throughput. Although this introduces variability in the amount of time before
	// the lock is acquired, this is a non-issue, which is elaborated on using this example function.
	// func Example(ctx context.Context, te *pkTableEditor, someRow row.Row) {
	//     go te.Insert(ctx, someRow)
	//     go te.Delete(ctx, someRow)
	// }
	// Let's pretend the table already has someRow. Go will run goroutines in any arbitrary order, sequentially or
	// concurrently, and thus running Example() may see that Delete() executes before Insert(), causing a different
	// result as Insert() executing first would result in an error. Such an issue must be handled above the pkTableEditor.
	// Since we cannot guarantee any of that here, we can delay our lock acquisition.
	te.writeMutex.Lock()
	defer te.writeMutex.Unlock()

	// Run the index editors first, as we can back out of the changes in the event of an error, but can't do that for
	// changes made to the table. We create a slice that matches the number of index editors. For each successful
	// operation, we increment the associated index on the slice, and in the event of an error, we undo that number of
	// operations.
	indexOpsToUndo := make([]int, len(te.indexEds))
	defer func() {
		if retErr != nil {
			for i, opsToUndo := range indexOpsToUndo {
				for undone := 0; undone < opsToUndo; undone++ {
					te.indexEds[i].Undo(ctx)
				}
			}
		}
	}()

	for i, indexEd := range te.indexEds {
		fullKey, partialKey, err := row.ReduceToIndexKeysFromTagMap(te.nbf, indexEd.Index(), tagToVal)
		if err != nil {
			return err
		}
		err = indexEd.InsertRow(ctx, fullKey, partialKey, types.EmptyTuple(te.nbf))
		if uke, ok := err.(*uniqueKeyErr); ok {
			tableTupleHash, err := uke.TableTuple.Hash(uke.TableTuple.Format())
			if err != nil {
				return err
			}
			kvp, pkExists, err := te.tea.maybeGet(ctx, tableTupleHash, uke.TableTuple)
			if err != nil {
				return err
			}
			if !pkExists {
				keyStr, _ := formatKey(ctx, uke.TableTuple)
				return fmt.Errorf("UNIQUE constraint violation on index '%s', but could not find row with primary key: %s",
					indexEd.Index().Name(), keyStr)
			}
			return te.keyErrForKVP(ctx, indexEd.Index().Name(), kvp, false, errFunc)
		} else if err != nil {
			return err
		}
		indexOpsToUndo[i]++
	}

	if kvp, pkExists, err := te.tea.maybeGet(ctx, keyHash, key); err != nil {
		return err
	} else if pkExists {
		return te.keyErrForKVP(ctx, "PRIMARY KEY", kvp, true, errFunc)
	}

	delete(te.tea.removedKeys, keyHash)
	te.tea.addedKeys[keyHash] = &doltKVP{k: key, v: val}

	if te.hasAutoInc {
		insertVal, ok := tagToVal[te.autoIncCol.Tag]

		if ok {
			var less bool

			// float auto increment values should be rounded before comparing to the current auto increment values
			if te.autoIncVal.Kind() == types.FloatKind {
				rounded := types.Round(insertVal)
				less, err = rounded.Less(te.nbf, te.autoIncVal)
			} else {
				less, err = insertVal.Less(te.nbf, te.autoIncVal)
			}

			if err != nil {
				return err
			}

			if !less {
				te.autoIncVal = types.Round(insertVal)
				te.autoIncVal = types.Increment(te.autoIncVal)
			}
		}
	}

	te.tea.opCount++
	return nil
}

// InsertRow adds the given row to the table. If the row already exists, use UpdateRow. This converts the given row into
// tuples that are then passed to InsertKeyVal.
func (te *pkTableEditor) InsertRow(ctx context.Context, dRow row.Row, errFunc PKDuplicateErrFunc) error {
	key, err := dRow.NomsMapKey(te.tSch).Value(ctx)
	if err != nil {
		return err
	}
	val, err := dRow.NomsMapValue(te.tSch).Value(ctx)
	if err != nil {
		return err
	}
	tagToVal := make(map[uint64]types.Value)
	_, err = dRow.IterSchema(te.tSch, func(tag uint64, val types.Value) (stop bool, err error) {
		if val == nil {
			tagToVal[tag] = types.NullValue
		} else {
			tagToVal[tag] = val
		}
		return false, nil
	})
	if err != nil {
		return err
	}
	return te.InsertKeyVal(ctx, key.(types.Tuple), val.(types.Tuple), tagToVal, errFunc)
}

func (te *pkTableEditor) DeleteByKey(ctx context.Context, key types.Tuple, tagToVal map[uint64]types.Value) (retErr error) {
	defer te.autoFlush()
	te.flushMutex.RLock()
	defer te.flushMutex.RUnlock()

	// Regarding the lock's position here, refer to the comment in InsertKeyVal
	te.writeMutex.Lock()
	defer te.writeMutex.Unlock()

	// Index operations should come before all table operations. For the reasoning, refer to the comment in InsertKeyVal
	indexOpsToUndo := make([]int, len(te.indexEds))
	defer func() {
		if retErr != nil {
			for i, opsToUndo := range indexOpsToUndo {
				for undone := 0; undone < opsToUndo; undone++ {
					te.indexEds[i].Undo(ctx)
				}
			}
		}
	}()

	for i, indexEd := range te.indexEds {
<<<<<<< HEAD
		fullKey, partialKey, _, err := dRow.ReduceToIndexKeys(indexEd.Index())
=======
		fullKey, partialKey, err := row.ReduceToIndexKeysFromTagMap(te.nbf, indexEd.Index(), tagToVal)
>>>>>>> 5134c4d8
		if err != nil {
			return err
		}
		err = indexEd.DeleteRow(ctx, fullKey, partialKey, types.Tuple{})
		if err != nil {
			return err
		}
		indexOpsToUndo[i]++
	}

	keyHash, err := key.Hash(te.nbf)
	if err != nil {
		return err
	}

	delete(te.tea.addedKeys, keyHash)
	te.tea.removedKeys[keyHash] = key

	te.tea.opCount++
	return nil
}

// DeleteRow removes the given row from the table. This essentially acts as a convenience function for DeleteKey, while
// ensuring proper thread safety.
func (te *pkTableEditor) DeleteRow(ctx context.Context, dRow row.Row) (retErr error) {
	key, tv, err := row.KeyAndTaggedValuesForRow(dRow, te.tSch)
	if err != nil {
		return err
	}

	return te.DeleteByKey(ctx, key, tv)
}

// UpdateRow takes the current row and new rows, and updates it accordingly.
func (te *pkTableEditor) UpdateRow(ctx context.Context, dOldRow row.Row, dNewRow row.Row, errFunc PKDuplicateErrFunc) (retErr error) {
	defer te.autoFlush()
	te.flushMutex.RLock()
	defer te.flushMutex.RUnlock()

	dOldKeyVal, err := dOldRow.NomsMapKey(te.tSch).Value(ctx)
	if err != nil {
		return err
	}

	dNewKeyVal, err := dNewRow.NomsMapKey(te.tSch).Value(ctx)
	if err != nil {
		return err
	}
	dNewRowVal, err := dNewRow.NomsMapValue(te.tSch).Value(ctx)
	if err != nil {
		return err
	}

	newHash, err := dNewKeyVal.Hash(dNewRow.Format())
	if err != nil {
		return err
	}
	oldHash, err := dOldKeyVal.Hash(dOldRow.Format())
	if err != nil {
		return err
	}

	// Regarding the lock's position here, refer to the comment in InsertKeyVal
	te.writeMutex.Lock()
	defer te.writeMutex.Unlock()

	// Index operations should come before all table operations. For the reasoning, refer to the comment in InsertKeyVal
	indexOpsToUndo := make([]int, len(te.indexEds))
	defer func() {
		if retErr != nil {
			for i, opsToUndo := range indexOpsToUndo {
				for undone := 0; undone < opsToUndo; undone++ {
					te.indexEds[i].Undo(ctx)
				}
			}
		}
	}()

	for i, indexEd := range te.indexEds {
		oldFullKey, oldPartialKey, oldVal, err := dOldRow.ReduceToIndexKeys(indexEd.Index())
		if err != nil {
			return err
		}
		err = indexEd.DeleteRow(ctx, oldFullKey, oldPartialKey, oldVal)
		if err != nil {
			return err
		}
		indexOpsToUndo[i]++
		newFullKey, newPartialKey, newVal, err := dNewRow.ReduceToIndexKeys(indexEd.Index())
		if err != nil {
			return err
		}
		err = indexEd.InsertRow(ctx, newFullKey, newPartialKey, newVal)
		if uke, ok := err.(*uniqueKeyErr); ok {
			tableTupleHash, err := uke.TableTuple.Hash(uke.TableTuple.Format())
			if err != nil {
				return err
			}
			kvp, pkExists, err := te.tea.maybeGet(ctx, tableTupleHash, uke.TableTuple)
			if err != nil {
				return err
			}
			if !pkExists {
				keyStr, _ := formatKey(ctx, uke.TableTuple)
				return fmt.Errorf("UNIQUE constraint violation on index '%s', but could not find row with primary key: %s",
					indexEd.Index().Name(), keyStr)
			}
			return te.keyErrForKVP(ctx, indexEd.Index().Name(), kvp, false, errFunc)
		} else if err != nil {
			return err
		}
		indexOpsToUndo[i]++
	}

	delete(te.tea.addedKeys, oldHash)
	te.tea.removedKeys[oldHash] = dOldKeyVal

	if kvp, pkExists, err := te.tea.maybeGet(ctx, newHash, dNewKeyVal); err != nil {
		return err
	} else if pkExists {
		return te.keyErrForKVP(ctx, "PRIMARY KEY", kvp, true, errFunc)
	}

	delete(te.tea.removedKeys, newHash)
	te.tea.addedKeys[newHash] = &doltKVP{k: dNewKeyVal, v: dNewRowVal}
	te.tea.opCount += 2
	return nil
}

func (te *pkTableEditor) GetAutoIncrementValue() types.Value {
	return te.autoIncVal
}

func (te *pkTableEditor) SetAutoIncrementValue(v types.Value) (err error) {
	te.autoIncVal = v
	te.t, err = te.t.SetAutoIncrementValue(te.autoIncVal)
	return
}

// Table returns a Table based on the edits given, if any. If Flush() was not called prior, it will be called here.
func (te *pkTableEditor) Table(ctx context.Context) (*doltdb.Table, error) {
	te.flush()
	err := te.aq.WaitForEmpty()
	if err != nil {
		return nil, err
	}

	te.flushMutex.Lock()
	defer te.flushMutex.Unlock()

	if te.hasAutoInc {
		te.t, err = te.t.SetAutoIncrementValue(te.autoIncVal)
		if err != nil {
			return nil, err
		}
	}

	tbl := te.t
	idxMutex := &sync.Mutex{}
	idxWg := &sync.WaitGroup{}
	idxWg.Add(len(te.indexEds))
	for i := 0; i < len(te.indexEds); i++ {
		go func(i int) {
			defer idxWg.Done()
			indexMap, idxErr := te.indexEds[i].Map(ctx)
			idxMutex.Lock()
			defer idxMutex.Unlock()
			if err != nil {
				return
			}
			if idxErr != nil {
				err = idxErr
				return
			}
			tbl, idxErr = tbl.SetIndexRowData(ctx, te.indexEds[i].Index().Name(), indexMap)
			if idxErr != nil {
				err = idxErr
				return
			}
		}(i)
	}
	idxWg.Wait()
	if err != nil {
		return nil, err
	}

	if te.cvEditor != nil {
		cvMap, err := te.cvEditor.Map(ctx)
		if err != nil {
			return nil, err
		}
		te.cvEditor = nil
		tbl, err = tbl.SetConstraintViolations(ctx, cvMap)
		if err != nil {
			return nil, err
		}
	}
	te.t = tbl

	return te.t, nil
}

func (te *pkTableEditor) Schema() schema.Schema {
	return te.tSch
}

func (te *pkTableEditor) Name() string {
	return te.name
}

func (te *pkTableEditor) Format() *types.NomsBinFormat {
	return te.nbf
}

func (te *pkTableEditor) ValueReadWriter() types.ValueReadWriter {
	return te.t.ValueReadWriter()
}

// StatementStarted implements TableEditor.
func (te *pkTableEditor) StatementStarted(ctx context.Context) {
	te.flushMutex.Lock()
	defer te.flushMutex.Unlock()
	te.savedTea = te.tea
	te.tea = te.tea.NewFromCurrent()
	te.tea.opCount = te.savedTea.opCount
	for i := 0; i < len(te.indexEds); i++ {
		te.indexEds[i].StatementStarted(ctx)
	}
}

// StatementFinished implements TableEditor.
func (te *pkTableEditor) StatementFinished(ctx context.Context, errored bool) error {
	// If any teas are flushing then we want them to finish first
	err := te.aq.WaitForEmpty()
	if err != nil {
		return err
	}
	te.flushMutex.Lock()
	defer te.flushMutex.Unlock()

	if !errored {
		// We collapse the changes in this tea to the last to reduce the number of map editors that will need to be opened
		if te.tea.prevTea != nil {
			targetTea := te.tea.prevTea

			for keyHash, key := range te.tea.removedKeys {
				delete(targetTea.addedKeys, keyHash)
				targetTea.removedKeys[keyHash] = key
			}
			for keyHash, kvp := range te.tea.addedKeys {
				delete(targetTea.removedKeys, keyHash)
				targetTea.addedKeys[keyHash] = kvp
			}

			targetTea.opCount = te.tea.opCount
			te.tea.prevTea = nil
			te.tea.rowData = types.EmptyMap
			te.tea.addedKeys = nil
			te.tea.removedKeys = nil
			te.tea = targetTea
		}
	} else {
		currentTea := te.tea
		// Loop and remove all newer teas
		for {
			if currentTea == nil || currentTea == te.savedTea {
				break
			}
			nextTea := currentTea.prevTea
			// We're essentially deleting currentTea, so we're closing and removing everything.
			// Some of this is taken from the steps followed when flushing, such as the map nils.
			currentTea.prevTea = nil
			if currentTea.opCount != -1 {
				currentTea.rowData = types.EmptyMap
				currentTea.addedKeys = nil
				currentTea.removedKeys = nil
			}
			currentTea = nextTea
		}
		// If the savedTea was processed due to a large number of ops in the statement triggering an auto flush, then we
		// need to create a new one.
		if te.savedTea.opCount == -1 {
			te.tea = createInitialTableEditAcc(te.savedTea.nbf, te.savedTea.rowData)
		} else {
			te.tea = te.savedTea
		}
	}

	for i := 0; i < len(te.indexEds); i++ {
		iErr := te.indexEds[i].StatementFinished(ctx, errored)
		if iErr != nil && err == nil {
			err = iErr
		}
	}
	if err != nil {
		return err
	}
	te.savedTea = nil
	return nil
}

// SetConstraintViolation implements TableEditor.
func (te *pkTableEditor) SetConstraintViolation(ctx context.Context, k types.LesserValuable, v types.Valuable) error {
	if te.cvEditor == nil {
		cvMap, err := te.t.GetConstraintViolations(ctx)
		if err != nil {
			return err
		}
		te.cvEditor = cvMap.Edit()
	}
	te.flushMutex.RLock()
	defer te.flushMutex.RUnlock()
	te.writeMutex.Lock()
	defer te.writeMutex.Unlock()
	te.cvEditor.Set(k, v)
	return nil
}

// Close ensures that all goroutines that may be open are properly disposed of. Attempting to call any other function
// on this editor after calling this function is undefined behavior.
func (te *pkTableEditor) Close() error {
	te.flushMutex.Lock()
	defer te.flushMutex.Unlock()
	if te.cvEditor != nil {
		te.cvEditor.Close()
		te.cvEditor = nil
	}
	for _, indexEd := range te.indexEds {
		err := indexEd.Close()
		if err != nil {
			return err
		}
	}
	return nil
}

// Flush finalizes all of the changes made so far.
func (te *pkTableEditor) flush() {
	te.flushMutex.Lock()
	defer te.flushMutex.Unlock()

	if te.tea.opCount > 0 {
		newTea := te.tea.NewFromCurrent()
		te.aq.Execute(newTea)
		te.tea = newTea
	}
}

// autoFlush is called at the end of every write call (after all locks have been released) and checks if we need to
// automatically flush the edits.
func (te *pkTableEditor) autoFlush() {
	te.flushMutex.RLock()
	te.writeMutex.Lock()
	runFlush := uint64(te.tea.opCount) >= tableEditorMaxOps
	te.writeMutex.Unlock()
	te.flushMutex.RUnlock()

	if runFlush {
		te.flush()
	}
}

func (te *pkTableEditor) flushEditAccumulator(ctx context.Context, teaInterface interface{}) (err error) {
	// We don't call any locks at the function entrance since this is called from an ActionExecutor with a concurrency of 1
	updatedMap, err := processEditAccumulatorChain(ctx, teaInterface.(*tableEditAccumulator), te.writeMutex)
	if err != nil {
		return err
	}
	newTable, err := te.t.UpdateRows(ctx, updatedMap)
	if err != nil {
		return err
	}
	te.t = newTable
	return nil
}

// processEditAccumulatorChain processes all previous edit accumulators for the one being flushed.
func processEditAccumulatorChain(ctx context.Context, futureTea *tableEditAccumulator, writeMutex *sync.Mutex) (m types.Map, err error) {
	if futureTea.prevTea == nil {
		return futureTea.rowData, nil
	}
	tea := futureTea.prevTea

	ed := types.CreateEditAccForMapEdits(tea.nbf)
	defer ed.Close()
	for _, key := range tea.removedKeys {
		ed.AddEdit(key, nil)
	}
	for _, kvp := range tea.addedKeys {
		ed.AddEdit(kvp.k, kvp.v)
	}

	// If we encounter an error and return, then we need to remove this tea from the chain and update the next's rowData
	encounteredErr := true
	defer func() {
		//TODO: need some way to reset an index editor to a previous point as well
		if encounteredErr {
			// As this is in a defer and we're attempting to capture all errors, that includes panics as well.
			// Naturally a panic doesn't set the err variable, so we have to recover it.
			if recoveredErr := recover(); recoveredErr != nil && err == nil {
				err = recoveredErr.(error)
			}
			// All tea modifications are guarded by writeMutex locks, so we have to acquire it
			writeMutex.Lock()
			futureTea.prevTea = nil
			futureTea.rowData = tea.rowData
			writeMutex.Unlock()
		}
	}()

	if tea.prevTea != nil {
		_, err = processEditAccumulatorChain(ctx, tea, writeMutex)
		if err != nil {
			return types.EmptyMap, err
		}
	}
	accEdits, err := ed.FinishedEditing()
	if err != nil {
		return types.EmptyMap, err
	}
	// We are guaranteed that rowData is valid, as we process teas sequentially.
	updatedMap, _, err := types.ApplyEdits(ctx, accEdits, tea.rowData)
	if err != nil {
		return types.EmptyMap, err
	}
	// No errors were encountered, so we set the bool to false. This should come after ALL calls that may error.
	encounteredErr = false

	// All tea modifications are guarded by writeMutex locks, so we have to acquire it here
	writeMutex.Lock()
	futureTea.prevTea = nil
	futureTea.rowData = updatedMap
	writeMutex.Unlock()
	// An opCount of -1 lets us know that this tea was processed
	tea.opCount = -1
	// not sure where it is, but setting these to nil fixes a memory leak
	tea.addedKeys = nil
	tea.removedKeys = nil
	return updatedMap, nil
}

// formatKey returns a comma-separated string representation of the key given.
func formatKey(ctx context.Context, key types.Value) (string, error) {
	tuple, ok := key.(types.Tuple)
	if !ok {
		return "", fmt.Errorf("Expected types.Tuple but got %T", key)
	}

	var vals []string
	iter, err := tuple.Iterator()
	if err != nil {
		return "", err
	}

	for iter.HasMore() {
		i, val, err := iter.Next()
		if err != nil {
			return "", err
		}
		if i%2 == 1 {
			str, err := types.EncodedValue(ctx, val)
			if err != nil {
				return "", err
			}
			vals = append(vals, str)
		}
	}

	return fmt.Sprintf("[%s]", strings.Join(vals, ",")), nil
}<|MERGE_RESOLUTION|>--- conflicted
+++ resolved
@@ -49,8 +49,8 @@
 type PKDuplicateErrFunc func(keyString, indexName string, k, v types.Tuple, isPk bool) error
 
 type TableEditor interface {
-	InsertKeyVal(ctx context.Context, key, val types.Tuple, tagToVal map[uint64]types.Value, errFunc PKDuplicateErrFunc) error
-	DeleteByKey(ctx context.Context, key types.Tuple, tagToVal map[uint64]types.Value) error
+	InsertKeyVal(ctx context.Context, key, val types.Tuple, dRow row.Row, tagToVal map[uint64]types.Value, errFunc PKDuplicateErrFunc) error
+	DeleteByKey(ctx context.Context, key types.Tuple, dRow row.Row, tagToVal map[uint64]types.Value) error
 
 	InsertRow(ctx context.Context, r row.Row, errFunc PKDuplicateErrFunc) error
 	UpdateRow(ctx context.Context, old, new row.Row, errFunc PKDuplicateErrFunc) error
@@ -377,7 +377,7 @@
 }
 
 // InsertKeyVal adds the given tuples to the table.
-func (te *pkTableEditor) InsertKeyVal(ctx context.Context, key, val types.Tuple, tagToVal map[uint64]types.Value, errFunc PKDuplicateErrFunc) (retErr error) {
+func (te *pkTableEditor) InsertKeyVal(ctx context.Context, key, val types.Tuple, dRow row.Row, tagToVal map[uint64]types.Value, errFunc PKDuplicateErrFunc) (retErr error) {
 	defer te.autoFlush()
 	te.flushMutex.RLock()
 	defer te.flushMutex.RUnlock()
@@ -417,11 +417,11 @@
 	}()
 
 	for i, indexEd := range te.indexEds {
-		fullKey, partialKey, err := row.ReduceToIndexKeysFromTagMap(te.nbf, indexEd.Index(), tagToVal)
+		fullKey, partialKey, value, err := dRow.ReduceToIndexKeys(indexEd.Index())
 		if err != nil {
 			return err
 		}
-		err = indexEd.InsertRow(ctx, fullKey, partialKey, types.EmptyTuple(te.nbf))
+		err = indexEd.InsertRow(ctx, fullKey, partialKey, value)
 		if uke, ok := err.(*uniqueKeyErr); ok {
 			tableTupleHash, err := uke.TableTuple.Hash(uke.TableTuple.Format())
 			if err != nil {
@@ -504,10 +504,10 @@
 	if err != nil {
 		return err
 	}
-	return te.InsertKeyVal(ctx, key.(types.Tuple), val.(types.Tuple), tagToVal, errFunc)
-}
-
-func (te *pkTableEditor) DeleteByKey(ctx context.Context, key types.Tuple, tagToVal map[uint64]types.Value) (retErr error) {
+	return te.InsertKeyVal(ctx, key.(types.Tuple), val.(types.Tuple), dRow, tagToVal, errFunc)
+}
+
+func (te *pkTableEditor) DeleteByKey(ctx context.Context, key types.Tuple, dRow row.Row, tagToVal map[uint64]types.Value) (retErr error) {
 	defer te.autoFlush()
 	te.flushMutex.RLock()
 	defer te.flushMutex.RUnlock()
@@ -529,15 +529,12 @@
 	}()
 
 	for i, indexEd := range te.indexEds {
-<<<<<<< HEAD
-		fullKey, partialKey, _, err := dRow.ReduceToIndexKeys(indexEd.Index())
-=======
-		fullKey, partialKey, err := row.ReduceToIndexKeysFromTagMap(te.nbf, indexEd.Index(), tagToVal)
->>>>>>> 5134c4d8
+		fullKey, partialKey, value, err := dRow.ReduceToIndexKeys(indexEd.Index())
+		//fullKey, partialKey, err := row.ReduceToIndexKeysFromTagMap(te.nbf, indexEd.Index(), tagToVal)
 		if err != nil {
 			return err
 		}
-		err = indexEd.DeleteRow(ctx, fullKey, partialKey, types.Tuple{})
+		err = indexEd.DeleteRow(ctx, fullKey, partialKey, value)
 		if err != nil {
 			return err
 		}
@@ -564,7 +561,7 @@
 		return err
 	}
 
-	return te.DeleteByKey(ctx, key, tv)
+	return te.DeleteByKey(ctx, key, dRow, tv)
 }
 
 // UpdateRow takes the current row and new rows, and updates it accordingly.
