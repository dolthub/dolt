// Copyright 2022 Dolthub, Inc.
//
// Licensed under the Apache License, Version 2.0 (the "License");
// you may not use this file except in compliance with the License.
// You may obtain a copy of the License at
//
//     http://www.apache.org/licenses/LICENSE-2.0
//
// Unless required by applicable law or agreed to in writing, software
// distributed under the License is distributed on an "AS IS" BASIS,
// WITHOUT WARRANTIES OR CONDITIONS OF ANY KIND, either express or implied.
// See the License for the specific language governing permissions and
// limitations under the License.

package microsysbench

import (
	"context"
	"fmt"
	"io"
	"math/rand"
	"os"
	"strconv"
	"strings"
	"testing"

	"github.com/dolthub/go-mysql-server/server"
	"github.com/dolthub/go-mysql-server/sql"
	"github.com/stretchr/testify/require"

	"github.com/dolthub/dolt/go/cmd/dolt/commands"
	"github.com/dolthub/dolt/go/cmd/dolt/commands/engine"
	"github.com/dolthub/dolt/go/libraries/doltcore/dtestutils"
	"github.com/dolthub/dolt/go/libraries/doltcore/env"
)

const (
	tableSize   = 10_000
	dataFile    = "testdata.sql"
	createTable = "CREATE TABLE `sbtest1` (" +
		" `id` int NOT NULL AUTO_INCREMENT," +
		" `k` int NOT NULL DEFAULT '0'," +
		" `c` char(120) NOT NULL DEFAULT ''," +
		" `pad` char(60) NOT NULL DEFAULT ''," +
		" PRIMARY KEY (`id`)," +
		" KEY `k_1` (`k`)" +
		");"
)

var dEnv *env.DoltEnv

func init() {
	dEnv = dtestutils.CreateTestEnv()
	populateRepo(dEnv, readTestData(dataFile))
}

func BenchmarkOltpPointSelect(b *testing.B) {
	benchmarkSysbenchQuery(b, func(int) string {
		q := "SELECT c FROM sbtest1 WHERE id=%d"
		return fmt.Sprintf(q, rand.Intn(tableSize))
	})
}

func BenchmarkTableScan(b *testing.B) {
	benchmarkSysbenchQuery(b, func(int) string {
		return "SELECT * FROM sbtest1"
	})
}

func BenchmarkOltpIndexScan(b *testing.B) {
	benchmarkSysbenchQuery(b, func(int) string {
		return "SELECT * FROM sbtest1 WHERE k > 0"
	})
}

func BenchmarkOltpJoinScan(b *testing.B) {
	benchmarkSysbenchQuery(b, func(int) string {
		return `select a.id, a.k 
				from sbtest1 a, sbtest1 b 
				where a.id = b.id limit 500`
	})
}

func BenchmarkProjectionAggregation(b *testing.B) {
	benchmarkSysbenchQuery(b, func(int) string {
		q := "SELECT c, count(id) FROM sbtest1 WHERE k > %d GROUP BY c ORDER BY c"
		return fmt.Sprintf(q, rand.Intn(tableSize))
	})
}

func BenchmarkSelectRandomPoints(b *testing.B) {
	benchmarkSysbenchQuery(b, func(int) string {
		var sb strings.Builder
		sb.Grow(120)
		sb.WriteString("SELECT id, k, c, pad FROM sbtest1 WHERE k IN (")
		sb.WriteString(strconv.Itoa(rand.Intn(tableSize)))
		for i := 1; i < 10; i++ {
			sb.WriteString(", ")
			sb.WriteString(strconv.Itoa(rand.Intn(tableSize)))
		}
		sb.WriteString(");")
		return sb.String()
	})
}

func BenchmarkSelectRandomRanges(b *testing.B) {
	benchmarkSysbenchQuery(b, func(int) string {
		var sb strings.Builder
		sb.Grow(120)
		sb.WriteString("SELECT count(k) FROM sbtest1 WHERE ")
		sep := ""
		for i := 1; i < 10; i++ {
			start := rand.Intn(tableSize)
			fmt.Fprintf(&sb, "%sk between %s and %s", sep, strconv.Itoa(start), strconv.Itoa(start+5))
			sep = " OR "
		}
		sb.WriteString(";")
		return sb.String()
	})
}

func benchmarkSysbenchQuery(b *testing.B, getQuery func(int) string) {
	ctx, eng := setupBenchmark(b, dEnv)
	for i := 0; i < b.N; i++ {
		schema, iter, _, err := eng.Query(ctx, getQuery(i))
		require.NoError(b, err)
		i := 0
<<<<<<< HEAD
=======
		buf := sql.NewByteBuffer(16000)
>>>>>>> 049dea8b
		for {
			i++
			row, err := iter.Next(ctx)
			if err != nil {
				break
			}
<<<<<<< HEAD
			outputRow, err := server.RowToSQL(ctx, schema, row, nil)
			_ = outputRow
=======
			outputRow, err := server.RowToSQL(ctx, schema, row, nil, buf)
			_ = outputRow
			if i%128 == 0 {
				buf.Reset()
			}
>>>>>>> 049dea8b
		}
		require.Error(b, io.EOF)
		err = iter.Close(ctx)
		require.NoError(b, err)
	}
	_ = eng.Close()
	b.ReportAllocs()
}

func setupBenchmark(t *testing.B, dEnv *env.DoltEnv) (*sql.Context, *engine.SqlEngine) {
	ctx := context.Background()
	config := &engine.SqlEngineConfig{
		ServerUser: "root",
		Autocommit: true,
	}

	mrEnv, err := env.MultiEnvForDirectory(ctx, dEnv.Config.WriteableConfig(), dEnv.FS, dEnv.Version, dEnv)
	require.NoError(t, err)

	eng, err := engine.NewSqlEngine(ctx, mrEnv, config)
	require.NoError(t, err)

	sqlCtx, err := eng.NewLocalContext(ctx)
	require.NoError(t, err)

	sqlCtx.SetCurrentDatabase("dolt")
	return sqlCtx, eng
}

func readTestData(file string) string {
	data, err := os.ReadFile(file)
	if err != nil {
		panic(err)
	}
	return string(data)
}

func populateRepo(dEnv *env.DoltEnv, insertData string) {
	execSql := func(dEnv *env.DoltEnv, q string) int {
		ctx := context.Background()
		args := []string{"-r", "null", "-q", q}
		cliCtx, err := commands.NewArgFreeCliContext(ctx, dEnv)
		if err != nil {
			panic(err)
		}

		return commands.SqlCmd{}.Exec(ctx, "sql", args, dEnv, cliCtx)
	}
	execSql(dEnv, createTable)
	execSql(dEnv, insertData)
}<|MERGE_RESOLUTION|>--- conflicted
+++ resolved
@@ -125,26 +125,18 @@
 		schema, iter, _, err := eng.Query(ctx, getQuery(i))
 		require.NoError(b, err)
 		i := 0
-<<<<<<< HEAD
-=======
 		buf := sql.NewByteBuffer(16000)
->>>>>>> 049dea8b
 		for {
 			i++
 			row, err := iter.Next(ctx)
 			if err != nil {
 				break
 			}
-<<<<<<< HEAD
-			outputRow, err := server.RowToSQL(ctx, schema, row, nil)
-			_ = outputRow
-=======
 			outputRow, err := server.RowToSQL(ctx, schema, row, nil, buf)
 			_ = outputRow
 			if i%128 == 0 {
 				buf.Reset()
 			}
->>>>>>> 049dea8b
 		}
 		require.Error(b, io.EOF)
 		err = iter.Close(ctx)
