// Copyright 2022 Dolthub, Inc.
//
// Licensed under the Apache License, Version 2.0 (the "License");
// you may not use this file except in compliance with the License.
// You may obtain a copy of the License at
//
//     http://www.apache.org/licenses/LICENSE-2.0
//
// Unless required by applicable law or agreed to in writing, software
// distributed under the License is distributed on an "AS IS" BASIS,
// WITHOUT WARRANTIES OR CONDITIONS OF ANY KIND, either express or implied.
// See the License for the specific language governing permissions and
// limitations under the License.

package nbs

import (
	"bufio"
	"context"
	"errors"
	"fmt"
	"hash/crc32"
	"io"
	"os"
	"path/filepath"
	"runtime/trace"
	"sync"

	"github.com/sirupsen/logrus"
	"golang.org/x/sync/errgroup"

	"github.com/dolthub/dolt/go/store/chunks"
	"github.com/dolthub/dolt/go/store/hash"
)

const (
	chunkJournalFileSize = 16 * 1024

	// todo(andy): buffer must be able to hold an entire record,
	//   but we don't have a hard limit on record size right now
	journalWriterBuffSize = 1024 * 1024

	chunkJournalAddr = chunks.JournalFileID

	journalIndexFileName = "journal.idx"

	// journalIndexDefaultMaxNovel determines how often we flush
	// records qto the out-of-band journal index file.
	journalIndexDefaultMaxNovel = 16384

	// journalMaybeSyncThreshold determines how much un-syncd written data
	// can be outstanding to the journal before we will sync it.
	journalMaybeSyncThreshold = 64 * 1024 * 1024
)

var (
	journalAddr = hash.Parse(chunkJournalAddr)
)

func isJournalAddr(h hash.Hash) bool {
	return h == journalAddr
}

func fileExists(path string) (bool, error) {
	var err error
	if path, err = filepath.Abs(path); err != nil {
		return false, err
	}

	info, err := os.Stat(path)
	if errors.Is(err, os.ErrNotExist) {
		return false, nil
	} else if info.IsDir() {
		return true, fmt.Errorf("expected file %s, found directory", path)
	}
	return true, nil
}

func openJournalWriter(ctx context.Context, path string) (wr *journalWriter, exists bool, err error) {
	var f *os.File
	if path, err = filepath.Abs(path); err != nil {
		return nil, false, err
	}

	info, err := os.Stat(path)
	if errors.Is(err, os.ErrNotExist) {
		return nil, false, nil
	} else if err != nil {
		return nil, false, err
	} else if info.IsDir() {
		return nil, true, fmt.Errorf("expected file %s found directory", chunkJournalName)
	}
	if f, err = os.OpenFile(path, os.O_RDWR, 0666); err != nil {
		return nil, true, err
	}

	return &journalWriter{
		buf:     make([]byte, 0, journalWriterBuffSize),
		journal: f,
		path:    path,
	}, true, nil
}

func createJournalWriter(ctx context.Context, path string) (wr *journalWriter, err error) {
	var f *os.File
	if path, err = filepath.Abs(path); err != nil {
		return nil, err
	}

	_, err = os.Stat(path)
	if err == nil {
		return nil, fmt.Errorf("journal file %s already exists", chunkJournalName)
	} else if !errors.Is(err, os.ErrNotExist) {
		return nil, err
	}

	if f, err = os.OpenFile(path, os.O_RDWR|os.O_CREATE, 0666); err != nil {
		return nil, err
	}
	const batch = 1024 * 1024
	b := make([]byte, batch)
	for i := 0; i < chunkJournalFileSize; i += batch {
		if _, err = f.Write(b); err != nil { // zero fill |f|
			return nil, err
		}
	}
	if err = f.Sync(); err != nil {
		return nil, err
	}
	if o, err := f.Seek(0, io.SeekStart); err != nil {
		return nil, err
	} else if o != 0 {
		return nil, fmt.Errorf("expected file journalOffset 0, got %d", o)
	}

	return &journalWriter{
		buf:     make([]byte, 0, journalWriterBuffSize),
		journal: f,
		path:    path,
	}, nil
}

func deleteJournalAndIndexFiles(ctx context.Context, path string) (err error) {
	if err = os.Remove(path); err != nil {
		return err
	}
	idxPath := filepath.Join(filepath.Dir(path), journalIndexFileName)
	return os.Remove(idxPath)
}

type journalWriter struct {
	buf []byte

	journal *os.File
	// off indicates the last position that has been written to the journal buffer
	off     int64
	indexed int64
	path    string
	uncmpSz uint64

	unsyncd     uint64
	currentRoot hash.Hash

	ranges      rangeIndex
	index       *os.File
	indexWriter *bufio.Writer
	batchCrc    uint32
	maxNovel    int

	lock sync.RWMutex
}

var _ io.Closer = &journalWriter{}

// bootstrapJournal reads in records from the journal file and the journal index file, initializing
// the state of the journalWriter. Root hashes read from root update records in the journal are written
// to |reflogRingBuffer|, which maintains the most recently updated roots which are used to generate the
// reflog. This function returns the most recent root hash for the journal as well as any error encountered.
// The journal index will bw truncated to the last valid batch of lookups. Lookups with offsets
// larger than the position of the last valid lookup metadata are rewritten to the index as they
// are added to the novel ranges map. If the number of novel lookups exceeds |wr.maxNovel|, we
// extend the jounral index with one metadata flush before existing this function to save indexing
// progress.
func (wr *journalWriter) bootstrapJournal(ctx context.Context, reflogRingBuffer *reflogRingBuffer) (last hash.Hash, err error) {
	wr.lock.Lock()
	defer wr.lock.Unlock()

	if wr.maxNovel == 0 {
		wr.maxNovel = journalIndexDefaultMaxNovel
	}
	wr.ranges = newRangeIndex()

	p := filepath.Join(filepath.Dir(wr.path), journalIndexFileName)
	var ok bool
	ok, err = fileExists(p)
	if err != nil {
		return
	} else if ok {
		wr.index, err = os.OpenFile(p, os.O_RDWR, 0666)
	} else {
		wr.index, err = os.OpenFile(p, os.O_RDWR|os.O_CREATE, 0666)
	}
	if err != nil {
		return
	}
	wr.indexWriter = bufio.NewWriterSize(wr.index, journalIndexDefaultMaxNovel)

	if ok {
		var info os.FileInfo
		if info, err = wr.index.Stat(); err != nil {
			return hash.Hash{}, err
		}

		// initialize range index with enough capacity to
		// avoid rehashing during bootstrapping
		cnt := estimateRangeCount(info)
		wr.ranges.cached = make(map[addr16]Range, cnt)

		eg, ectx := errgroup.WithContext(ctx)
		ch := make(chan []lookup, 4)

		// process the indexed portion of the journal
		var safeIndexOffset int64
		var prev int64

		eg.Go(func() error {
			defer close(ch)
			safeIndexOffset, err = processIndexRecords(bufio.NewReader(wr.index), info.Size(), func(m lookupMeta, batch []lookup, batchChecksum uint32) error {
				if m.checkSum != batchChecksum {
					return fmt.Errorf("invalid index checksum (%d != %d)", batchChecksum, m.checkSum)
				}

				if m.batchStart != prev {
					return fmt.Errorf("index records do not cover contiguous region (%d != %d)", m.batchStart, prev)
				}
				prev = m.batchEnd

				// |r.end| is expected to point to a root hash record in |wr.journal|
				// containing a hash equal to |r.lastRoot|, validate this here
				if h, err := peekRootHashAt(wr.journal, int64(m.batchEnd)); err != nil {
					return err
				} else if h != m.latestHash {
					return fmt.Errorf("invalid index record hash (%s != %s)", h.String(), m.latestHash.String())
				}

				select {
				case <-ectx.Done():
					return ectx.Err()
				case ch <- batch:
					// record a high-water-mark for the indexed portion of the journal
					wr.indexed = int64(m.batchEnd)
				}
				return nil
			})
			return err
		})
		// populate range hashmap
		eg.Go(func() error {
			for {
				select {
				case <-ectx.Done():
					return nil
				case ll, ok := <-ch:
					if !ok {
						return nil
					}
					for _, l := range ll {
						wr.ranges.putCached(l.a, l.r)
					}
				}
			}
		})

		err = eg.Wait()
		if err != nil {
			err = fmt.Errorf("error bootstrapping chunk journal: %s", err.Error())
			if cerr := wr.corruptIndexRecovery(); cerr != nil {
				err = fmt.Errorf("error recovering corrupted chunk journal index: %s", err.Error())
			}
			return hash.Hash{}, err
		}
<<<<<<< HEAD
		wr.ranges = wr.ranges.flatten(ctx)
=======

		// rewind index to last safe point. Note that |safeIndexOffset| refers
		// to a location in the index file, while |wr.indexed| refers to a position
		// in the journal file.
		if err := wr.truncateIndex(safeIndexOffset); err != nil {
			return hash.Hash{}, err
		}
		wr.ranges = wr.ranges.flatten()
>>>>>>> eff9b9a2
	}

	var lastOffset int64

	// process the non-indexed portion of the journal starting at |wr.indexed|,
	// at minimum the non-indexed portion will include a root hash record.
	// Index lookups are added to the ongoing batch to re-synchronize.
	wr.off, err = processJournalRecords(ctx, wr.journal, wr.indexed, func(o int64, r journalRec) error {
		switch r.kind {
		case chunkJournalRecKind:
			rng := Range{
				Offset: uint64(o) + uint64(r.payloadOffset()),
				Length: uint32(len(r.payload)),
			}
			wr.ranges.put(r.address, rng)
			wr.uncmpSz += r.uncompressedPayloadSize()

			a := toAddr16(r.address)
			if err := writeIndexLookup(wr.indexWriter, lookup{a: a, r: rng}); err != nil {
				return err
			}
			wr.batchCrc = crc32.Update(wr.batchCrc, crcTable, a[:])

		case rootHashJournalRecKind:
			lastOffset = o
			last = hash.Hash(r.address)
			if !reflogDisabled && reflogRingBuffer != nil {
				reflogRingBuffer.Push(reflogRootHashEntry{
					root:      r.address.String(),
					timestamp: r.timestamp,
				})
			}

		default:
			return fmt.Errorf("unknown journal record kind (%d)", r.kind)
		}
		return nil
	})
	if err != nil {
		return hash.Hash{}, err
	}

	if wr.ranges.novelCount() > wr.maxNovel {
		// save bootstrap progress
		if err := wr.flushIndexRecord(last, lastOffset); err != nil {
			return hash.Hash{}, err
		}
	}

	wr.currentRoot = last

	return
}

// corruptIndexRecovery handles a corrupted or malformed journal index by truncating
// the index file and restarting the journal bootstrapping process without an index.
// todo: make backup file?
func (wr *journalWriter) corruptIndexRecovery() error {
	if err := wr.truncateIndex(0); err != nil {
		return err
	}
	// reset bootstrapping state
	wr.off, wr.indexed, wr.uncmpSz = 0, 0, 0
	wr.ranges = newRangeIndex()
	return nil
}

func (wr *journalWriter) truncateIndex(off int64) error {
	if _, err := wr.index.Seek(off, io.SeekStart); err != nil {
		return err
	}
	if err := wr.index.Truncate(off); err != nil {
		return err
	}
	return nil
}

// hasAddr returns true if the journal contains a chunk with addr |h|.
func (wr *journalWriter) hasAddr(h hash.Hash) (ok bool) {
	wr.lock.RLock()
	defer wr.lock.RUnlock()
	_, ok = wr.ranges.get(h)
	return
}

// getCompressedChunk reads the CompressedChunks with addr |h|.
func (wr *journalWriter) getCompressedChunk(h hash.Hash) (CompressedChunk, error) {
	wr.lock.RLock()
	defer wr.lock.RUnlock()
	r, ok := wr.ranges.get(h)
	if !ok {
		return CompressedChunk{}, nil
	}
	buf := make([]byte, r.Length)
	if _, err := wr.readAt(buf, int64(r.Offset)); err != nil {
		return CompressedChunk{}, err
	}
	return NewCompressedChunk(hash.Hash(h), buf)
}

// getCompressedChunk reads the CompressedChunks with addr |h|.
func (wr *journalWriter) getCompressedChunkAtRange(r Range, h hash.Hash) (CompressedChunk, error) {
	buf := make([]byte, r.Length)
	if _, err := wr.readAt(buf, int64(r.Offset)); err != nil {
		return CompressedChunk{}, err
	}
	return NewCompressedChunk(hash.Hash(h), buf)
}

// getRange returns a Range for the chunk with addr |h|.
func (wr *journalWriter) getRange(ctx context.Context, h hash.Hash) (rng Range, ok bool, err error) {
	// callers will use |rng| to read directly from the
	// journal file, so we must flush here
	if err = wr.maybeFlush(ctx); err != nil {
		return
	}
	wr.lock.RLock()
	defer wr.lock.RUnlock()
	rng, ok = wr.ranges.get(h)
	return
}

// writeCompressedChunk writes |cc| to the journal.
func (wr *journalWriter) writeCompressedChunk(ctx context.Context, cc CompressedChunk) error {
	wr.lock.Lock()
	defer wr.lock.Unlock()
	recordLen, payloadOff := chunkRecordSize(cc)
	rng := Range{
		Offset: uint64(wr.offset()) + uint64(payloadOff),
		Length: uint32(len(cc.FullCompressedChunk)),
	}
	buf, err := wr.getBytes(ctx, int(recordLen))
	if err != nil {
		return err
	}
	wr.unsyncd += uint64(recordLen)
	_ = writeChunkRecord(buf, cc)
	wr.ranges.put(cc.H, rng)

	a := toAddr16(cc.H)
	if err := writeIndexLookup(wr.indexWriter, lookup{a: a, r: rng}); err != nil {
		return err
	}
	wr.batchCrc = crc32.Update(wr.batchCrc, crcTable, a[:])

	// To fulfill our durability guarantees, we technically only need to
	// file.Sync() the journal when we commit a new root chunk. However,
	// allowing an unbounded amount of unflushed dirty pages to accumulate
	// in the OS's page cache makes it possible for small writes which come
	// along during a large non-committing write to block on flushing all
	// of the unflushed data. To minimize interference from large
	// non-committing writes, we cap the amount of unflushed data here.
	//
	// We go through |commitRootHash|, instead of directly |Sync()|ing the
	// file, because we also have accumulating delayed work in the form of
	// journal index records which may need to be serialized and flushed.
	// Assumptions in journal bootstraping and the contents of the journal
	// index require us to have a newly written root hash record anytime we
	// write index records out. It's perfectly fine to reuse the current
	// root hash, and this will also take care of the |Sync|.
	if wr.unsyncd > journalMaybeSyncThreshold && !wr.currentRoot.IsEmpty() {
		return wr.commitRootHashUnlocked(ctx, wr.currentRoot)
	}

	return nil
}

// commitRootHash commits |root| to the journal and syncs the file to disk.
func (wr *journalWriter) commitRootHash(ctx context.Context, root hash.Hash) error {
	wr.lock.Lock()
	defer wr.lock.Unlock()
	return wr.commitRootHashUnlocked(ctx, root)
}

func (wr *journalWriter) commitRootHashUnlocked(ctx context.Context, root hash.Hash) error {
	defer trace.StartRegion(ctx, "commit-root").End()

	buf, err := wr.getBytes(ctx, rootHashRecordSize())
	if err != nil {
		return err
	}
	wr.currentRoot = root
	n := writeRootHashRecord(buf, root)
	if err = wr.flush(ctx); err != nil {
		return err
	}
	func() {
		defer trace.StartRegion(ctx, "sync").End()

		err = wr.journal.Sync()
	}()
	if err != nil {
		return err
	}

	wr.unsyncd = 0
	if wr.ranges.novelCount() > wr.maxNovel {
		o := wr.offset() - int64(n) // pre-commit journal offset
<<<<<<< HEAD
		err = wr.flushIndexRecord(ctx, root, o)
=======
		if err := wr.flushIndexRecord(root, o); err != nil {
			return err
		}
>>>>>>> eff9b9a2
	}
	return nil
}

<<<<<<< HEAD
// flushIndexRecord writes a new record to the out-of-band journal index file. Index records
// accelerate journal bootstrapping by reducing the amount of the journal that must be processed.
func (wr *journalWriter) flushIndexRecord(ctx context.Context, root hash.Hash, end int64) (err error) {
	defer trace.StartRegion(ctx, "flushIndexRecord").End()
	payload := serializeLookups(wr.ranges.novelLookups())
	buf := make([]byte, journalIndexRecordSize(payload))
	writeJournalIndexRecord(buf, root, uint64(wr.indexed), uint64(end), payload)
	if _, err = wr.index.Write(buf); err != nil {
		return err
	}
	wr.ranges = wr.ranges.flatten(ctx)
=======
// flushIndexRecord writes metadata for a range of index lookups to the
// out-of-band journal index file. Index records accelerate journal
// bootstrapping by reducing the amount of the journal that must be processed.
func (wr *journalWriter) flushIndexRecord(root hash.Hash, end int64) (err error) {
	if err := writeJournalIndexMeta(wr.indexWriter, root, wr.indexed, end, wr.batchCrc); err != nil {
		return err
	}
	wr.batchCrc = 0
	wr.ranges = wr.ranges.flatten()
>>>>>>> eff9b9a2
	// set a new high-water-mark for the indexed portion of the journal
	wr.indexed = end
	return
}

// readAt reads len(p) bytes from the journal at offset |off|.
func (wr *journalWriter) readAt(p []byte, off int64) (n int, err error) {
	var bp []byte
	if off < wr.off {
		// fill some or all of |p| from |wr.file|
		fread := int(wr.off - off)
		if len(p) > fread {
			// straddled read
			bp = p[fread:]
			p = p[:fread]
		}
		if n, err = wr.journal.ReadAt(p, off); err != nil {
			return 0, err
		}
		off = 0
	} else {
		// fill all of |p| from |wr.buf|
		bp = p
		off -= wr.off
	}
	n += copy(bp, wr.buf[off:])
	return
}

// getBytes returns a buffer for writers to copy data into.
func (wr *journalWriter) getBytes(ctx context.Context, n int) (buf []byte, err error) {
	c, l := cap(wr.buf), len(wr.buf)
	if n > c {
		err = fmt.Errorf("requested bytes (%d) exceeds capacity (%d)", n, c)
		return
	} else if n > c-l {
		if err = wr.flush(ctx); err != nil {
			return
		}
	}
	l = len(wr.buf)
	wr.buf = wr.buf[:l+n]
	buf = wr.buf[l : l+n]
	return
}

// flush writes buffered data into the journal file.
func (wr *journalWriter) flush(ctx context.Context) (err error) {
	defer trace.StartRegion(ctx, "flush journal").End()
	if _, err = wr.journal.WriteAt(wr.buf, wr.off); err != nil {
		return err
	}
	wr.off += int64(len(wr.buf))
	wr.buf = wr.buf[:0]
	return
}

// maybeFlush flushes buffered data, if any exists.
func (wr *journalWriter) maybeFlush(ctx context.Context) (err error) {
	wr.lock.RLock()
	empty := len(wr.buf) == 0
	wr.lock.RUnlock()
	if empty {
		return
	}
	wr.lock.Lock()
	defer wr.lock.Unlock()
	return wr.flush(ctx)
}

type journalWriterSnapshot struct {
	io.Reader
	closer func() error
}

func (s journalWriterSnapshot) Close() error {
	return s.closer()
}

// snapshot returns an io.Reader with a consistent view of
// the current state of the journal file.
func (wr *journalWriter) snapshot(ctx context.Context) (io.ReadCloser, int64, error) {
	wr.lock.Lock()
	defer wr.lock.Unlock()
	if err := wr.flush(ctx); err != nil {
		return nil, 0, err
	}
	// open a new file descriptor with an
	// independent lifecycle from |wr.file|
	f, err := os.Open(wr.path)
	if err != nil {
		return nil, 0, err
	}
	return journalWriterSnapshot{
		io.LimitReader(f, wr.off),
		func() error {
			return f.Close()
		},
	}, wr.off, nil
}

func (wr *journalWriter) offset() int64 {
	return wr.off + int64(len(wr.buf))
}

func (wr *journalWriter) currentSize() int64 {
	wr.lock.RLock()
	defer wr.lock.RUnlock()
	return wr.offset()
}

func (wr *journalWriter) uncompressedSize() uint64 {
	wr.lock.RLock()
	defer wr.lock.RUnlock()
	return wr.uncmpSz
}

func (wr *journalWriter) recordCount() uint32 {
	wr.lock.RLock()
	defer wr.lock.RUnlock()
	return wr.ranges.count()
}

func (wr *journalWriter) Close() (err error) {
	wr.lock.Lock()
	defer wr.lock.Unlock()

	if wr.journal == nil {
		logrus.Warnf("journal writer has already been closed (%s)", wr.path)
		return nil
	}

	if err = wr.flush(context.Background()); err != nil {
		return err
	}
	if wr.index != nil {
		_ = wr.indexWriter.Flush()
		_ = wr.index.Close()
	}
	if cerr := wr.journal.Sync(); cerr != nil {
		err = cerr
	}
	if cerr := wr.journal.Close(); cerr != nil {
		err = cerr
	} else {
		// Nil out the journal after the file has been closed, so that it's obvious it's been closed
		wr.journal = nil
	}

	return err
}

// A rangeIndex maps chunk addresses to read Ranges in the chunk journal file.
type rangeIndex struct {
	// novel Ranges represent most recent chunks written to
	// the journal. These Ranges have not yet been written to
	// a journal index record.
	novel map[hash.Hash]Range

	// cached Ranges are bootstrapped from an out-of-band journal
	// index file. To save memory, these Ranges are keyed by a 16-byte
	// prefix of their addr which is assumed to be globally unique
	cached map[addr16]Range
}

type addr16 [16]byte

func toAddr16(full hash.Hash) (prefix addr16) {
	copy(prefix[:], full[:])
	return
}

func newRangeIndex() rangeIndex {
	return rangeIndex{
		novel:  make(map[hash.Hash]Range, journalIndexDefaultMaxNovel),
		cached: make(map[addr16]Range, 0),
	}
}

func estimateRangeCount(info os.FileInfo) uint32 {
	return uint32(info.Size()/32) + journalIndexDefaultMaxNovel
}

func (idx rangeIndex) get(h hash.Hash) (rng Range, ok bool) {
	rng, ok = idx.novel[h]
	if !ok {
		rng, ok = idx.cached[toAddr16(h)]
	}
	return
}

func (idx rangeIndex) put(h hash.Hash, rng Range) {
	idx.novel[h] = rng
}

<<<<<<< HEAD
func (idx rangeIndex) putCached(h hash.Hash, rng Range) {
	idx.cached[toAddr16(h)] = rng
=======
func (idx rangeIndex) putCached(a addr16, rng Range) {
	idx.cached.Put(a, rng)
>>>>>>> eff9b9a2
}

func (idx rangeIndex) count() uint32 {
	return uint32(len(idx.novel) + len(idx.cached))
}

func (idx rangeIndex) novelCount() int {
	return len(idx.novel)
}

func (idx rangeIndex) novelLookups() (lookups []lookup) {
<<<<<<< HEAD
	lookups = make([]lookup, 0, len(idx.novel))
	for a, r := range idx.novel {
		lookups = append(lookups, lookup{a: a, r: r})
	}
=======
	lookups = make([]lookup, 0, idx.novel.Count())
	idx.novel.Iter(func(a hash.Hash, r Range) (stop bool) {
		lookups = append(lookups, lookup{a: toAddr16(a), r: r})
		return
	})
>>>>>>> eff9b9a2
	return
}

func (idx rangeIndex) flatten(ctx context.Context) rangeIndex {
	defer trace.StartRegion(ctx, "flatten journal index").End()
	trace.Logf(ctx, "swiss map current count", "%d", len(idx.cached))
	trace.Logf(ctx, "swiss map add count", "%d", len(idx.novel))
	for a, r := range idx.novel {
		idx.cached[toAddr16(a)] = r
	}
	idx.novel = make(map[hash.Hash]Range, journalIndexDefaultMaxNovel)
	return idx
}<|MERGE_RESOLUTION|>--- conflicted
+++ resolved
@@ -19,6 +19,7 @@
 	"context"
 	"errors"
 	"fmt"
+	"github.com/dolthub/swiss"
 	"hash/crc32"
 	"io"
 	"os"
@@ -214,7 +215,7 @@
 		// initialize range index with enough capacity to
 		// avoid rehashing during bootstrapping
 		cnt := estimateRangeCount(info)
-		wr.ranges.cached = make(map[addr16]Range, cnt)
+		wr.ranges.cached = swiss.NewMap[addr16, Range](cnt)
 
 		eg, ectx := errgroup.WithContext(ctx)
 		ch := make(chan []lookup, 4)
@@ -279,9 +280,6 @@
 			}
 			return hash.Hash{}, err
 		}
-<<<<<<< HEAD
-		wr.ranges = wr.ranges.flatten(ctx)
-=======
 
 		// rewind index to last safe point. Note that |safeIndexOffset| refers
 		// to a location in the index file, while |wr.indexed| refers to a position
@@ -289,8 +287,7 @@
 		if err := wr.truncateIndex(safeIndexOffset); err != nil {
 			return hash.Hash{}, err
 		}
-		wr.ranges = wr.ranges.flatten()
->>>>>>> eff9b9a2
+		wr.ranges = wr.ranges.flatten(ctx)
 	}
 
 	var lastOffset int64
@@ -335,7 +332,7 @@
 
 	if wr.ranges.novelCount() > wr.maxNovel {
 		// save bootstrap progress
-		if err := wr.flushIndexRecord(last, lastOffset); err != nil {
+		if err := wr.flushIndexRecord(ctx, last, lastOffset); err != nil {
 			return hash.Hash{}, err
 		}
 	}
@@ -489,40 +486,23 @@
 	wr.unsyncd = 0
 	if wr.ranges.novelCount() > wr.maxNovel {
 		o := wr.offset() - int64(n) // pre-commit journal offset
-<<<<<<< HEAD
-		err = wr.flushIndexRecord(ctx, root, o)
-=======
-		if err := wr.flushIndexRecord(root, o); err != nil {
+		if err := wr.flushIndexRecord(ctx, root, o); err != nil {
 			return err
 		}
->>>>>>> eff9b9a2
 	}
 	return nil
 }
 
-<<<<<<< HEAD
-// flushIndexRecord writes a new record to the out-of-band journal index file. Index records
-// accelerate journal bootstrapping by reducing the amount of the journal that must be processed.
-func (wr *journalWriter) flushIndexRecord(ctx context.Context, root hash.Hash, end int64) (err error) {
-	defer trace.StartRegion(ctx, "flushIndexRecord").End()
-	payload := serializeLookups(wr.ranges.novelLookups())
-	buf := make([]byte, journalIndexRecordSize(payload))
-	writeJournalIndexRecord(buf, root, uint64(wr.indexed), uint64(end), payload)
-	if _, err = wr.index.Write(buf); err != nil {
-		return err
-	}
-	wr.ranges = wr.ranges.flatten(ctx)
-=======
 // flushIndexRecord writes metadata for a range of index lookups to the
 // out-of-band journal index file. Index records accelerate journal
 // bootstrapping by reducing the amount of the journal that must be processed.
-func (wr *journalWriter) flushIndexRecord(root hash.Hash, end int64) (err error) {
+func (wr *journalWriter) flushIndexRecord(ctx context.Context, root hash.Hash, end int64) (err error) {
+	defer trace.StartRegion(ctx, "flushIndexRecord").End()
 	if err := writeJournalIndexMeta(wr.indexWriter, root, wr.indexed, end, wr.batchCrc); err != nil {
 		return err
 	}
 	wr.batchCrc = 0
-	wr.ranges = wr.ranges.flatten()
->>>>>>> eff9b9a2
+	wr.ranges = wr.ranges.flatten(ctx)
 	// set a new high-water-mark for the indexed portion of the journal
 	wr.indexed = end
 	return
@@ -680,12 +660,12 @@
 	// novel Ranges represent most recent chunks written to
 	// the journal. These Ranges have not yet been written to
 	// a journal index record.
-	novel map[hash.Hash]Range
+	novel *swiss.Map[hash.Hash, Range]
 
 	// cached Ranges are bootstrapped from an out-of-band journal
 	// index file. To save memory, these Ranges are keyed by a 16-byte
 	// prefix of their addr which is assumed to be globally unique
-	cached map[addr16]Range
+	cached *swiss.Map[addr16, Range]
 }
 
 type addr16 [16]byte
@@ -697,8 +677,8 @@
 
 func newRangeIndex() rangeIndex {
 	return rangeIndex{
-		novel:  make(map[hash.Hash]Range, journalIndexDefaultMaxNovel),
-		cached: make(map[addr16]Range, 0),
+		novel:  swiss.NewMap[hash.Hash, Range](journalIndexDefaultMaxNovel),
+		cached: swiss.NewMap[addr16, Range](0),
 	}
 }
 
@@ -707,57 +687,46 @@
 }
 
 func (idx rangeIndex) get(h hash.Hash) (rng Range, ok bool) {
-	rng, ok = idx.novel[h]
+	rng, ok = idx.novel.Get(h)
 	if !ok {
-		rng, ok = idx.cached[toAddr16(h)]
+		rng, ok = idx.cached.Get(toAddr16(h))
 	}
 	return
 }
 
 func (idx rangeIndex) put(h hash.Hash, rng Range) {
-	idx.novel[h] = rng
-}
-
-<<<<<<< HEAD
-func (idx rangeIndex) putCached(h hash.Hash, rng Range) {
-	idx.cached[toAddr16(h)] = rng
-=======
+	idx.novel.Put(h, rng)
+}
+
 func (idx rangeIndex) putCached(a addr16, rng Range) {
 	idx.cached.Put(a, rng)
->>>>>>> eff9b9a2
 }
 
 func (idx rangeIndex) count() uint32 {
-	return uint32(len(idx.novel) + len(idx.cached))
+	return uint32(idx.novel.Count() + idx.cached.Count())
 }
 
 func (idx rangeIndex) novelCount() int {
-	return len(idx.novel)
+	return idx.novel.Count()
 }
 
 func (idx rangeIndex) novelLookups() (lookups []lookup) {
-<<<<<<< HEAD
-	lookups = make([]lookup, 0, len(idx.novel))
-	for a, r := range idx.novel {
-		lookups = append(lookups, lookup{a: a, r: r})
-	}
-=======
 	lookups = make([]lookup, 0, idx.novel.Count())
 	idx.novel.Iter(func(a hash.Hash, r Range) (stop bool) {
 		lookups = append(lookups, lookup{a: toAddr16(a), r: r})
 		return
 	})
->>>>>>> eff9b9a2
 	return
 }
 
 func (idx rangeIndex) flatten(ctx context.Context) rangeIndex {
 	defer trace.StartRegion(ctx, "flatten journal index").End()
-	trace.Logf(ctx, "swiss map current count", "%d", len(idx.cached))
-	trace.Logf(ctx, "swiss map add count", "%d", len(idx.novel))
-	for a, r := range idx.novel {
-		idx.cached[toAddr16(a)] = r
-	}
-	idx.novel = make(map[hash.Hash]Range, journalIndexDefaultMaxNovel)
+	trace.Logf(ctx, "swiss map current count", "%d", idx.cached.Count())
+	trace.Logf(ctx, "swiss map add count", "%d", idx.novel.Count())
+	idx.novel.Iter(func(a hash.Hash, r Range) (stop bool) {
+		idx.cached.Put(toAddr16(a), r)
+		return
+	})
+	idx.novel = swiss.NewMap[hash.Hash, Range](journalIndexDefaultMaxNovel)
 	return idx
 }