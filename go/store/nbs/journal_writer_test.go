// Copyright 2022 Dolthub, Inc.
//
// Licensed under the Apache License, Version 2.0 (the "License");
// you may not use this file except in compliance with the License.
// You may obtain a copy of the License at
//
//     http://www.apache.org/licenses/LICENSE-2.0
//
// Unless required by applicable law or agreed to in writing, software
// distributed under the License is distributed on an "AS IS" BASIS,
// WITHOUT WARRANTIES OR CONDITIONS OF ANY KIND, either express or implied.
// See the License for the specific language governing permissions and
// limitations under the License.

package nbs

import (
	"context"
	"encoding/base32"
	"math/rand"
	"os"
	"path/filepath"
	"testing"

	"github.com/stretchr/testify/assert"
	"github.com/stretchr/testify/require"

	"github.com/dolthub/dolt/go/store/chunks"
	"github.com/dolthub/dolt/go/store/hash"
)

func TestJournalWriterReadWrite(t *testing.T) {
	type opKind byte

	type operation struct {
		kind   opKind
		buf    []byte
		readAt int64
	}

	const (
		readOp opKind = iota
		writeOp
		flushOp
	)

	tests := []struct {
		name string
		size int
		ops  []operation
	}{
		{
			name: "smoke test",
			size: 16,
		},
		{
			name: "write to empty file",
			size: 16,
			ops: []operation{
				{kind: writeOp, buf: []byte("lorem")},
				{kind: writeOp, buf: []byte("ipsum")},
			},
		},
		{
			name: "read from non-empty file",
			size: 16,
			ops: []operation{
				{kind: writeOp, buf: []byte("loremipsum")},
				{kind: flushOp},
				{kind: readOp, buf: []byte("lorem"), readAt: 0},
				{kind: readOp, buf: []byte("ipsum"), readAt: 5},
				{kind: readOp, buf: []byte("loremipsum"), readAt: 0},
			},
		},
		{
			name: "read new writes",
			size: 16,
			ops: []operation{
				{kind: writeOp, buf: []byte("lorem")},
				{kind: readOp, buf: []byte("lorem"), readAt: 0},
				{kind: writeOp, buf: []byte("ipsum")},
				{kind: readOp, buf: []byte("lorem"), readAt: 0},
				{kind: readOp, buf: []byte("ipsum"), readAt: 5},
			},
		},
		{
			name: "read flushed writes",
			size: 16,
			ops: []operation{
				{kind: writeOp, buf: []byte("lorem")},
				{kind: flushOp},
				{kind: readOp, buf: []byte("lorem"), readAt: 0},
				{kind: writeOp, buf: []byte("ipsum")},
				{kind: readOp, buf: []byte("ipsum"), readAt: 5},
				{kind: readOp, buf: []byte("lorem"), readAt: 0},
				{kind: flushOp},
			},
		},
		{
			name: "read partially flushed writes",
			size: 16,
			ops: []operation{
				{kind: writeOp, buf: []byte("lorem")},
				{kind: flushOp},
				{kind: writeOp, buf: []byte("ipsum")},
				{kind: readOp, buf: []byte("loremipsum"), readAt: 0},
			},
		},
		{
			name: "successive writes trigger buffer flush ",
			size: 16,
			ops: []operation{
				{kind: writeOp, buf: []byte("lorem")},
				{kind: readOp, buf: []byte("lorem"), readAt: 0},
				{kind: writeOp, buf: []byte("ipsum")},
				{kind: readOp, buf: []byte("ipsum"), readAt: 5},
				{kind: writeOp, buf: []byte("dolor")},
				{kind: readOp, buf: []byte("dolor"), readAt: 10},
				{kind: writeOp, buf: []byte("sit")}, // triggers a flush
				{kind: readOp, buf: []byte("sit"), readAt: 15},
				{kind: readOp, buf: []byte("loremipsumdolorsit"), readAt: 0},
				{kind: writeOp, buf: []byte("amet")},
				{kind: readOp, buf: []byte("amet"), readAt: 18},
				{kind: readOp, buf: []byte("loremipsumdolorsitamet"), readAt: 0},
			},
		},
		{
			name: "flush empty buffer",
			size: 16,
			ops: []operation{
				{kind: writeOp, buf: []byte("loremipsum")},
				{kind: flushOp},
			},
		},
		{
			name: "double flush write",
			size: 16,
			ops: []operation{
				{kind: writeOp, buf: []byte("loremipsum")},
				{kind: flushOp},
				{kind: writeOp, buf: []byte("dolor")},
				{kind: flushOp},
				{kind: flushOp},
			},
		},
	}
	for _, test := range tests {
		t.Run(test.name, func(t *testing.T) {
			path := newTestFilePath(t)
			j := newTestJournalWriter(t, path)
			// set specific buffer size
			j.buf = make([]byte, 0, test.size)

			var off int64
			var err error
			for i, op := range test.ops {
				switch op.kind {
				case readOp:
					act := make([]byte, len(op.buf))
					n, err := j.readAt(act, op.readAt)
					assert.NoError(t, err, "operation %d errored", i)
					assert.Equal(t, len(op.buf), n, "operation %d failed", i)
					assert.Equal(t, op.buf, act, "operation %d failed", i)
				case writeOp:
					var p []byte
					p, err = j.getBytes(context.Background(), len(op.buf))
					require.NoError(t, err, "operation %d errored", i)
					n := copy(p, op.buf)
					assert.Equal(t, len(op.buf), n, "operation %d failed", i)
					off += int64(n)
				case flushOp:
					err = j.flush(context.Background())
					assert.NoError(t, err, "operation %d errored", i)
				default:
					t.Fatal("unknown opKind")
				}
				assert.Equal(t, off, j.offset())
			}
		})
	}
}

func newTestJournalWriter(t *testing.T, path string) *journalWriter {
	ctx := context.Background()
	j, err := createJournalWriter(ctx, path)
	require.NoError(t, err)
	require.NotNil(t, j)
	_, err = j.bootstrapJournal(ctx, nil)
	require.NoError(t, err)
	return j
}

func TestJournalWriterWriteCompressedChunk(t *testing.T) {
	path := newTestFilePath(t)
	j := newTestJournalWriter(t, path)
	data := randomCompressedChunks(1024)
	for a, cc := range data {
		err := j.writeCompressedChunk(context.Background(), cc)
		require.NoError(t, err)
		r, _ := j.ranges.get(a)
		validateLookup(t, j, r, cc)
	}
	validateAllLookups(t, j, data)
}

func TestJournalWriterBootstrap(t *testing.T) {
	ctx := context.Background()
	path := newTestFilePath(t)
	j := newTestJournalWriter(t, path)
	data := randomCompressedChunks(1024)
	var last hash.Hash
	for _, cc := range data {
		err := j.writeCompressedChunk(ctx, cc)
		require.NoError(t, err)
		last = cc.Hash()
	}
<<<<<<< HEAD
	require.NoError(t, j.commitRootHash(ctx, last))
=======
	require.NoError(t, j.commitRootHash(last))
	require.NoError(t, j.Close())
>>>>>>> eff9b9a2

	j, _, err := openJournalWriter(ctx, path)
	require.NoError(t, err)
	reflogBuffer := newReflogRingBuffer(10)
	last, err = j.bootstrapJournal(ctx, reflogBuffer)
	require.NoError(t, err)
	assertExpectedIterationOrder(t, reflogBuffer, []string{last.String()})

	validateAllLookups(t, j, data)

	source := journalChunkSource{journal: j}
	for a, cc := range data {
		buf, err := source.get(ctx, a, nil)
		require.NoError(t, err)
		ch, err := cc.ToChunk()
		require.NoError(t, err)
		assert.Equal(t, ch.Data(), buf)
	}
}

func validateAllLookups(t *testing.T, j *journalWriter, data map[hash.Hash]CompressedChunk) {
	// move |data| to addr16-keyed map
	prefixMap := make(map[addr16]CompressedChunk, len(data))
	var prefix addr16
	for a, cc := range data {
		copy(prefix[:], a[:])
		prefixMap[prefix] = cc
	}
	iterRangeIndex(j.ranges, func(a addr16, r Range) (stop bool) {
		validateLookup(t, j, r, prefixMap[a])
		return
	})
}

func iterRangeIndex(idx rangeIndex, cb func(addr16, Range) (stop bool)) {
	idx.novel.Iter(func(a hash.Hash, r Range) (stop bool) {
		return cb(toAddr16(a), r)
	})
	idx.cached.Iter(cb)
}

func validateLookup(t *testing.T, j *journalWriter, r Range, cc CompressedChunk) {
	buf := make([]byte, r.Length)
	_, err := j.readAt(buf, int64(r.Offset))
	require.NoError(t, err)
	act, err := NewCompressedChunk(cc.H, buf)
	assert.NoError(t, err)
	assert.Equal(t, cc.FullCompressedChunk, act.FullCompressedChunk)
}

func TestJournalWriterSyncClose(t *testing.T) {
	path := newTestFilePath(t)
	j := newTestJournalWriter(t, path)
	p := []byte("sit")
	buf, err := j.getBytes(context.Background(), len(p))
	require.NoError(t, err)
	copy(buf, p)
	j.flush(context.Background())
	assert.Equal(t, 0, len(j.buf))
	assert.Equal(t, 3, int(j.off))
}

func newTestFilePath(t *testing.T) string {
	path, err := os.MkdirTemp("", "")
	require.NoError(t, err)
	return filepath.Join(path, "journal.log")
}

func TestJournalIndexBootstrap(t *testing.T) {
	// potentially indexed region of a journal
	type epoch struct {
		records map[hash.Hash]CompressedChunk
		last    hash.Hash
	}

	makeEpoch := func() (e epoch) {
		e.records = randomCompressedChunks(8)
		for h := range e.records {
			e.last = hash.Hash(h)
			break
		}
		return
	}

	tests := []struct {
		name   string
		epochs []epoch
		novel  epoch
	}{
		{
			name:   "smoke test",
			epochs: []epoch{makeEpoch()},
		},
		{
			name:   "non-indexed journal",
			epochs: nil,
			novel:  makeEpoch(),
		},
		{
			name:   "partially indexed journal",
			epochs: []epoch{makeEpoch()},
			novel:  makeEpoch(),
		},
		{
			name: "multiple index records",
			epochs: []epoch{
				makeEpoch(),
				makeEpoch(),
				makeEpoch(),
			},
			novel: makeEpoch(),
		},
	}

	for _, test := range tests {
		t.Run(test.name, func(t *testing.T) {
			ctx := context.Background()
			path := newTestFilePath(t)
			j := newTestJournalWriter(t, path)
			// setup
			var recordCnt int
			epochs := append(test.epochs, test.novel)
			for i, e := range epochs {
				for _, cc := range e.records {
<<<<<<< HEAD
					assert.NoError(t, j.writeCompressedChunk(ctx, cc))
=======
					recordCnt++
					assert.NoError(t, j.writeCompressedChunk(cc))
>>>>>>> eff9b9a2
					if rand.Int()%10 == 0 { // periodic commits
						assert.NoError(t, j.commitRootHash(ctx, cc.H))
					}
				}
<<<<<<< HEAD
				o := j.offset()                                  // precommit offset
				assert.NoError(t, j.commitRootHash(ctx, e.last)) // commit |e.last|
				if i == len(epochs)-1 {
=======
				o := j.offset()                             // precommit offset
				assert.NoError(t, j.commitRootHash(e.last)) // commit |e.last|
				if i == len(epochs) {
>>>>>>> eff9b9a2
					break // don't index |test.novel|
				}
				assert.NoError(t, j.flushIndexRecord(ctx, e.last, o)) // write index record
			}
			err := j.Close()
			require.NoError(t, err)

			validateJournal := func(p string, expected []epoch) {
				journal, ok, err := openJournalWriter(ctx, p)
				require.NoError(t, err)
				require.True(t, ok)
				// bootstrap journal and validate chunk records
				last, err := journal.bootstrapJournal(ctx, nil)
				assert.NoError(t, err)
				for _, e := range expected {
					var act CompressedChunk
					for a, exp := range e.records {
						act, err = journal.getCompressedChunk(a)
						assert.NoError(t, err)
						assert.Equal(t, exp, act)
					}
				}
				assert.Equal(t, expected[len(expected)-1].last, last)
				assert.NoError(t, journal.Close())
			}

			idxPath := filepath.Join(filepath.Dir(path), journalIndexFileName)

			before, err := os.Stat(idxPath)
			require.NoError(t, err)

			lookupSize := int64(recordCnt * (1 + lookupSz))
			metaSize := int64(len(epochs)) * (1 + lookupMetaSz)
			assert.Equal(t, lookupSize+metaSize, before.Size())

			// bootstrap journal using index
			validateJournal(path, epochs)
			// assert journal index unchanged
			info, err := os.Stat(idxPath)
			require.NoError(t, err)
			assert.Equal(t, before.Size(), info.Size())

			// bootstrap journal with corrupted index
			corruptJournalIndex(t, idxPath)
			jnl, ok, err := openJournalWriter(ctx, idxPath)
			require.NoError(t, err)
			require.True(t, ok)
			_, err = jnl.bootstrapJournal(ctx, nil)
			assert.Error(t, err)
		})
	}
}

var encoding = base32.NewEncoding("0123456789abcdefghijklmnopqrstuv")

// encode returns the base32 encoding in the Dolt alphabet.
func encode(data []byte) string {
	return encoding.EncodeToString(data)
}

func randomCompressedChunks(cnt int) (compressed map[hash.Hash]CompressedChunk) {
	compressed = make(map[hash.Hash]CompressedChunk)
	var buf []byte
	for i := 0; i < cnt; i++ {
		k := rand.Intn(51) + 50
		if k >= len(buf) {
			buf = make([]byte, 64*1024)
			rand.Read(buf)
		}
		c := chunks.NewChunk(buf[:k])
		buf = buf[k:]
		compressed[c.Hash()] = ChunkToCompressedChunk(c)
	}
	return
}

func corruptJournalIndex(t *testing.T, path string) {
	f, err := os.OpenFile(path, os.O_RDWR, 0666)
	require.NoError(t, err)
	info, err := f.Stat()
	require.NoError(t, err)
	buf := make([]byte, 64)
	rand.Read(buf)
	_, err = f.WriteAt(buf, info.Size()/2)
	require.NoError(t, err)
}

func TestRangeIndex(t *testing.T) {
	data := randomCompressedChunks(1024)
	idx := newRangeIndex()
	for _, c := range data {
		idx.put(c.Hash(), Range{})
	}
	for _, c := range data {
		_, ok := idx.get(c.Hash())
		assert.True(t, ok)
	}
	assert.Equal(t, len(data), idx.novelCount())
	assert.Equal(t, len(data), int(idx.count()))
	idx = idx.flatten(context.Background())
	assert.Equal(t, 0, idx.novelCount())
	assert.Equal(t, len(data), int(idx.count()))
}<|MERGE_RESOLUTION|>--- conflicted
+++ resolved
@@ -210,16 +210,12 @@
 	data := randomCompressedChunks(1024)
 	var last hash.Hash
 	for _, cc := range data {
-		err := j.writeCompressedChunk(ctx, cc)
+		err := j.writeCompressedChunk(context.Background(), cc)
 		require.NoError(t, err)
 		last = cc.Hash()
 	}
-<<<<<<< HEAD
-	require.NoError(t, j.commitRootHash(ctx, last))
-=======
-	require.NoError(t, j.commitRootHash(last))
+	require.NoError(t, j.commitRootHash(context.Background(), last))
 	require.NoError(t, j.Close())
->>>>>>> eff9b9a2
 
 	j, _, err := openJournalWriter(ctx, path)
 	require.NoError(t, err)
@@ -344,28 +340,18 @@
 			epochs := append(test.epochs, test.novel)
 			for i, e := range epochs {
 				for _, cc := range e.records {
-<<<<<<< HEAD
-					assert.NoError(t, j.writeCompressedChunk(ctx, cc))
-=======
 					recordCnt++
-					assert.NoError(t, j.writeCompressedChunk(cc))
->>>>>>> eff9b9a2
+					assert.NoError(t, j.writeCompressedChunk(context.Background(), cc))
 					if rand.Int()%10 == 0 { // periodic commits
-						assert.NoError(t, j.commitRootHash(ctx, cc.H))
+						assert.NoError(t, j.commitRootHash(context.Background(), cc.H))
 					}
 				}
-<<<<<<< HEAD
-				o := j.offset()                                  // precommit offset
-				assert.NoError(t, j.commitRootHash(ctx, e.last)) // commit |e.last|
-				if i == len(epochs)-1 {
-=======
-				o := j.offset()                             // precommit offset
-				assert.NoError(t, j.commitRootHash(e.last)) // commit |e.last|
+				o := j.offset()                                                   // precommit offset
+				assert.NoError(t, j.commitRootHash(context.Background(), e.last)) // commit |e.last|
 				if i == len(epochs) {
->>>>>>> eff9b9a2
 					break // don't index |test.novel|
 				}
-				assert.NoError(t, j.flushIndexRecord(ctx, e.last, o)) // write index record
+				assert.NoError(t, j.flushIndexRecord(e.last, o)) // write index record
 			}
 			err := j.Close()
 			require.NoError(t, err)
