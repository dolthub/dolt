// Copyright 2019 Dolthub, Inc.
//
// Licensed under the Apache License, Version 2.0 (the "License");
// you may not use this file except in compliance with the License.
// You may obtain a copy of the License at
//
//     http://www.apache.org/licenses/LICENSE-2.0
//
// Unless required by applicable law or agreed to in writing, software
// distributed under the License is distributed on an "AS IS" BASIS,
// WITHOUT WARRANTIES OR CONDITIONS OF ANY KIND, either express or implied.
// See the License for the specific language governing permissions and
// limitations under the License.
//
// This file incorporates work covered by the following copyright and
// permission notice:
//
// Copyright 2016 Attic Labs, Inc. All rights reserved.
// Licensed under the Apache License, version 2.0:
// http://www.apache.org/licenses/LICENSE-2.0

package nbs

import (
	"context"
	"fmt"
	"io"
	"os"
	"sort"
	"sync"
	"sync/atomic"
	"time"

	"cloud.google.com/go/storage"
	"github.com/dustin/go-humanize"
	"github.com/pkg/errors"
	"go.opentelemetry.io/otel"
	"go.opentelemetry.io/otel/attribute"
	"go.opentelemetry.io/otel/trace"
	"golang.org/x/sync/errgroup"

	"github.com/dolthub/dolt/go/store/blobstore"
	"github.com/dolthub/dolt/go/store/chunks"
	"github.com/dolthub/dolt/go/store/hash"
)

var (
	ErrFetchFailure                           = errors.New("fetch failed")
	ErrSpecWithoutChunkSource                 = errors.New("manifest referenced table file for which there is no chunkSource.")
	ErrConcurrentManifestWriteDuringOverwrite = errors.New("concurrent manifest write during manifest overwrite")
)

// The root of a Noms Chunk Store is stored in a 'manifest', along with the
// names of the tables that hold all the chunks in the store. The number of
// chunks in each table is also stored in the manifest.

const (
	// StorageVersion is the version of the on-disk Noms Chunks Store data format.
	StorageVersion = "5"

	defaultMemTableSize uint64 = (1 << 20) * 128 // 128MB
	defaultMaxTables           = 256

	defaultManifestCacheSize = 1 << 23 // 8MB
	preflushChunkCount       = 8
)

var (
	cacheOnce           = sync.Once{}
	makeManifestManager func(manifest) manifestManager
	globalFDCache       *fdCache
)

var tracer = otel.Tracer("github.com/dolthub/dolt/go/store/nbs")

func makeGlobalCaches() {
	globalFDCache = newFDCache(defaultMaxTables)

	manifestCache := newManifestCache(defaultManifestCacheSize)
	manifestLocks := newManifestLocks()
	makeManifestManager = func(m manifest) manifestManager { return manifestManager{m, manifestCache, manifestLocks} }
}

type NBSCompressedChunkStore interface {
	chunks.ChunkStore
	GetManyCompressed(context.Context, hash.HashSet, func(context.Context, CompressedChunk)) error
}

type NomsBlockStore struct {
	mm manifestManager
	p  tablePersister
	c  conjoinStrategy

	mu       sync.RWMutex // protects the following state
	mt       *memTable
	tables   tableSet
	upstream manifestContents

	cond         *sync.Cond
	gcInProgress bool

	mtSize   uint64
	putCount uint64

	stats *Stats
}

var _ TableFileStore = &NomsBlockStore{}
var _ chunks.ChunkStoreGarbageCollector = &NomsBlockStore{}

type Range struct {
	Offset uint64
	Length uint32
}

func (nbs *NomsBlockStore) GetChunkLocationsWithPaths(hashes hash.HashSet) (map[string]map[hash.Hash]Range, error) {
	locs, err := nbs.GetChunkLocations(hashes)
	if err != nil {
		return nil, err
	}
	toret := make(map[string]map[hash.Hash]Range, len(locs))
	for k, v := range locs {
		toret[k.String()] = v
	}
	return toret, nil
}

func (nbs *NomsBlockStore) GetChunkLocations(hashes hash.HashSet) (map[hash.Hash]map[hash.Hash]Range, error) {
	gr := toGetRecords(hashes)
	ranges := make(map[hash.Hash]map[hash.Hash]Range)

	fn := func(css chunkSourceSet) error {
		for _, cs := range css {
			rng, err := cs.getRecordRanges(gr)
			if err != nil {
				return err
			}

			h := hash.Hash(cs.hash())
			if m, ok := ranges[h]; ok {
				for k, v := range rng {
					m[k] = v
				}
			} else {
				ranges[h] = rng
			}
		}
		return nil
	}

	tables := func() tableSet {
		nbs.mu.RLock()
		defer nbs.mu.RUnlock()
		return nbs.tables
	}()

	if err := fn(tables.upstream); err != nil {
		return nil, err
	}
	if err := fn(tables.novel); err != nil {
		return nil, err
	}
	return ranges, nil
}

func (nbs *NomsBlockStore) UpdateManifest(ctx context.Context, updates map[hash.Hash]uint32) (mi ManifestInfo, err error) {
	nbs.mu.Lock()
	defer nbs.mu.Unlock()
	nbs.waitForGC()

	nbs.mm.LockForUpdate()
	defer func() {
		unlockErr := nbs.mm.UnlockForUpdate()

		if err == nil {
			err = unlockErr
		}
	}()

	var updatedContents manifestContents
	for {
		ok, contents, _, ferr := nbs.mm.Fetch(ctx, nbs.stats)
		if ferr != nil {
			return manifestContents{}, ferr
		} else if !ok {
			contents = manifestContents{nbfVers: nbs.upstream.nbfVers}
		}

		originalLock := contents.lock

		currSpecs := contents.getSpecSet()

		var addCount int
		for h, count := range updates {
			a := addr(h)

			if _, ok := currSpecs[a]; !ok {
				addCount++
				contents.specs = append(contents.specs, tableSpec{a, count})
			}
		}

		if addCount == 0 {
			return contents, nil
		}

		contents.lock = generateLockHash(contents.root, contents.specs, contents.appendix)

		// ensure we don't drop existing appendices
		if contents.appendix != nil && len(contents.appendix) > 0 {
			contents, err = fromManifestAppendixOptionNewContents(contents, contents.appendix, ManifestAppendixOption_Set)
			if err != nil {
				return manifestContents{}, err
			}
		}

		err = nbs.tables.checkAllTablesExist(ctx, contents.specs, nbs.stats)
		if err != nil {
			return manifestContents{}, err
		}

		updatedContents, err = nbs.mm.Update(ctx, originalLock, contents, nbs.stats, nil)
		if err != nil {
			return manifestContents{}, err
		}

		if updatedContents.lock == contents.lock {
			break
		}
	}

	newTables, err := nbs.tables.rebase(ctx, updatedContents.specs, nbs.stats)
	if err != nil {
		return manifestContents{}, err
	}

	nbs.upstream = updatedContents
	oldTables := nbs.tables
	nbs.tables = newTables
	err = oldTables.close()
	if err != nil {
		return manifestContents{}, err
	}

	return updatedContents, nil
}

func (nbs *NomsBlockStore) UpdateManifestWithAppendix(ctx context.Context, updates map[hash.Hash]uint32, option ManifestAppendixOption) (mi ManifestInfo, err error) {
	nbs.mu.Lock()
	defer nbs.mu.Unlock()
	nbs.waitForGC()

	nbs.mm.LockForUpdate()
	defer func() {
		unlockErr := nbs.mm.UnlockForUpdate()

		if err == nil {
			err = unlockErr
		}
	}()

	var updatedContents manifestContents
	for {
		ok, contents, _, ferr := nbs.mm.Fetch(ctx, nbs.stats)

		if ferr != nil {
			return manifestContents{}, ferr
		} else if !ok {
			contents = manifestContents{nbfVers: nbs.upstream.nbfVers}
		}

		originalLock := contents.lock

		currAppendixSpecs := contents.getAppendixSet()

		appendixSpecs := make([]tableSpec, 0)
		var addCount int
		for h, count := range updates {
			a := addr(h)

			if option == ManifestAppendixOption_Set {
				appendixSpecs = append(appendixSpecs, tableSpec{a, count})
			} else {
				if _, ok := currAppendixSpecs[a]; !ok {
					addCount++
					appendixSpecs = append(appendixSpecs, tableSpec{a, count})
				}
			}
		}

		if addCount == 0 && option != ManifestAppendixOption_Set {
			return contents, nil
		}

		contents, err = fromManifestAppendixOptionNewContents(contents, appendixSpecs, option)
		if err != nil {
			return manifestContents{}, err
		}

		err = nbs.tables.checkAllTablesExist(ctx, contents.specs, nbs.stats)
		if err != nil {
			return manifestContents{}, err
		}

		updatedContents, err = nbs.mm.Update(ctx, originalLock, contents, nbs.stats, nil)
		if err != nil {
			return manifestContents{}, err
		}

		if updatedContents.lock == contents.lock {
			break
		}
	}

	newTables, err := nbs.tables.rebase(ctx, updatedContents.specs, nbs.stats)
	if err != nil {
		return manifestContents{}, err
	}

	nbs.upstream = updatedContents
	oldTables := nbs.tables
	nbs.tables = newTables
	err = oldTables.close()
	if err != nil {
		return manifestContents{}, err
	}
	return updatedContents, nil
}

func fromManifestAppendixOptionNewContents(upstream manifestContents, appendixSpecs []tableSpec, option ManifestAppendixOption) (manifestContents, error) {
	contents, upstreamAppendixSpecs := upstream.removeAppendixSpecs()
	switch option {
	case ManifestAppendixOption_Append:
		// append all appendix specs to contents.specs
		specs := append([]tableSpec{}, appendixSpecs...)
		specs = append(specs, upstreamAppendixSpecs...)
		contents.specs = append(specs, contents.specs...)

		// append all appendix specs to contents.appendix
		newAppendixSpecs := append([]tableSpec{}, upstreamAppendixSpecs...)
		contents.appendix = append(newAppendixSpecs, appendixSpecs...)

		contents.lock = generateLockHash(contents.root, contents.specs, contents.appendix)
		return contents, nil
	case ManifestAppendixOption_Set:
		if len(appendixSpecs) < 1 {
			return contents, nil
		}

		// append new appendix specs to contents.specs
		// dropping all upstream appendix specs
		specs := append([]tableSpec{}, appendixSpecs...)
		contents.specs = append(specs, contents.specs...)

		// append new appendix specs to contents.appendix
		contents.appendix = append([]tableSpec{}, appendixSpecs...)

		contents.lock = generateLockHash(contents.root, contents.specs, contents.appendix)
		return contents, nil
	default:
		return manifestContents{}, ErrUnsupportedManifestAppendixOption
	}
}

// OverwriteStoreManifest is a low level interface to completely replace the manifest contents
// of |store| with the supplied |root|, |tableFiles| and |appendixTableFiles|. It performs concurrency
// control on the existing |store| manifest, and can fail with |ErrConcurrentManifestWriteDuringOverwrite|
// if the |store|'s view is stale. If contents should be unconditionally replaced without regard for the existing
// contents, run this in a loop, rebasing |store| after each failure.
//
// Regardless of success or failure, |OverwriteStoreManifest| does *not* Rebase the |store|. The persisted
// manifest contents will have been updated, but nothing about the in-memory view of the |store| will reflect
// those updates. If |store| is Rebase'd, then the new upstream contents will be picked up.
//
// Extreme care should be taken when updating manifest contents through this interface. Logic typically
// assumes that stores grow monotonically unless the |gcGen| of a manifest changes. Since this interface
// cannot set |gcGen|, callers must ensure that calls to this function grow the store monotonically.
func OverwriteStoreManifest(ctx context.Context, store *NomsBlockStore, root hash.Hash, tableFiles map[hash.Hash]uint32, appendixTableFiles map[hash.Hash]uint32) (err error) {
	contents := manifestContents{
		root:    root,
		nbfVers: store.upstream.nbfVers,
	}
	// Appendix table files should come first in specs
	for h, c := range appendixTableFiles {
		s := tableSpec{name: addr(h), chunkCount: c}
		contents.appendix = append(contents.appendix, s)
		contents.specs = append(contents.specs, s)
	}
	for h, c := range tableFiles {
		s := tableSpec{name: addr(h), chunkCount: c}
		contents.specs = append(contents.specs, s)
	}
	contents.lock = generateLockHash(contents.root, contents.specs, contents.appendix)

	store.mm.LockForUpdate()
	defer func() {
		unlockErr := store.mm.UnlockForUpdate()

		if err == nil {
			err = unlockErr
		}
	}()
	store.mu.Lock()
	defer store.mu.Unlock()
	updatedContents, err := store.mm.Update(ctx, store.upstream.lock, contents, store.stats, nil)
	if err != nil {
		return err
	}
	if updatedContents.lock != contents.lock {
		return ErrConcurrentManifestWriteDuringOverwrite
	}
	// We don't update |nbs.upstream| here since the tables have not been rebased
	return nil
}

func NewAWSStoreWithMMapIndex(ctx context.Context, nbfVerStr string, table, ns, bucket string, s3 s3svc, ddb ddbsvc, memTableSize uint64, q MemoryQuotaProvider) (*NomsBlockStore, error) {
	cacheOnce.Do(makeGlobalCaches)
	readRateLimiter := make(chan struct{}, 32)
	p := &awsTablePersister{
		s3,
		bucket,
		readRateLimiter,
		&ddbTableStore{ddb, table, readRateLimiter, nil},
		awsLimits{defaultS3PartSize, minS3PartSize, maxS3PartSize, maxDynamoItemSize, maxDynamoChunks},
		ns,
		q,
	}
	mm := makeManifestManager(newDynamoManifest(table, ns, ddb))
	return newNomsBlockStore(ctx, nbfVerStr, mm, p, q, inlineConjoiner{defaultMaxTables}, memTableSize)
}

func NewAWSStore(ctx context.Context, nbfVerStr string, table, ns, bucket string, s3 s3svc, ddb ddbsvc, memTableSize uint64, q MemoryQuotaProvider) (*NomsBlockStore, error) {
	cacheOnce.Do(makeGlobalCaches)
	readRateLimiter := make(chan struct{}, 32)
	p := &awsTablePersister{
		s3,
		bucket,
		readRateLimiter,
		&ddbTableStore{ddb, table, readRateLimiter, nil},
		awsLimits{defaultS3PartSize, minS3PartSize, maxS3PartSize, maxDynamoItemSize, maxDynamoChunks},
		ns,
		q,
	}
	mm := makeManifestManager(newDynamoManifest(table, ns, ddb))
	return newNomsBlockStore(ctx, nbfVerStr, mm, p, q, inlineConjoiner{defaultMaxTables}, memTableSize)
}

// NewGCSStore returns an nbs implementation backed by a GCSBlobstore
func NewGCSStore(ctx context.Context, nbfVerStr string, bucketName, path string, gcs *storage.Client, memTableSize uint64, q MemoryQuotaProvider) (*NomsBlockStore, error) {
	cacheOnce.Do(makeGlobalCaches)

	bs := blobstore.NewGCSBlobstore(gcs, bucketName, path)
	return NewBSStore(ctx, nbfVerStr, bs, memTableSize, q)
}

// NewBSStore returns an nbs implementation backed by a Blobstore
func NewBSStore(ctx context.Context, nbfVerStr string, bs blobstore.Blobstore, memTableSize uint64, q MemoryQuotaProvider) (*NomsBlockStore, error) {
	cacheOnce.Do(makeGlobalCaches)

	mm := makeManifestManager(blobstoreManifest{bs})

	p := &blobstorePersister{bs, s3BlockSize, q}
	return newNomsBlockStore(ctx, nbfVerStr, mm, p, q, inlineConjoiner{defaultMaxTables}, memTableSize)
}

func NewLocalStore(ctx context.Context, nbfVerStr string, dir string, memTableSize uint64, q MemoryQuotaProvider) (*NomsBlockStore, error) {
	return newLocalStore(ctx, nbfVerStr, dir, memTableSize, defaultMaxTables, q)
}

func newLocalStore(ctx context.Context, nbfVerStr string, dir string, memTableSize uint64, maxTables int, q MemoryQuotaProvider) (*NomsBlockStore, error) {
	cacheOnce.Do(makeGlobalCaches)
	if err := checkDir(dir); err != nil {
		return nil, err
	}

	m, err := getFileManifest(ctx, dir, asyncFlush)
	if err != nil {
		return nil, err
	}
	p := newFSTablePersister(dir, globalFDCache, q)
	c := conjoinStrategy(inlineConjoiner{maxTables})

	return newNomsBlockStore(ctx, nbfVerStr, makeManifestManager(m), p, q, c, memTableSize)
}

func NewLocalJournalingStore(ctx context.Context, nbfVers, dir string, q MemoryQuotaProvider) (*NomsBlockStore, error) {
	cacheOnce.Do(makeGlobalCaches)
	if err := checkDir(dir); err != nil {
		return nil, err
	}

	m, err := getFileManifest(ctx, dir, syncFlush)
	if err != nil {
		return nil, err
	}
	p := newFSTablePersister(dir, globalFDCache, q)

	journal, err := newChunkJournal(ctx, nbfVers, dir, m, p.(*fsTablePersister))
	if err != nil {
		return nil, err
	}

	mm := makeManifestManager(journal)
	c := journalConjoiner{child: inlineConjoiner{defaultMaxTables}}

	// |journal| serves as the manifest and tablePersister
	return newNomsBlockStore(ctx, nbfVers, mm, journal, q, c, defaultMemTableSize)
}

func checkDir(dir string) error {
	stat, err := os.Stat(dir)
	if err != nil {
		return err
	}
	if !stat.IsDir() {
		return fmt.Errorf("path is not a directory: %s", dir)
	}
	return nil
}

func newNomsBlockStore(ctx context.Context, nbfVerStr string, mm manifestManager, p tablePersister, q MemoryQuotaProvider, c conjoinStrategy, memTableSize uint64) (*NomsBlockStore, error) {
	if memTableSize == 0 {
		memTableSize = defaultMemTableSize
	}

	nbs := &NomsBlockStore{
		mm:       mm,
		p:        p,
		c:        c,
		tables:   newTableSet(p, q),
		upstream: manifestContents{nbfVers: nbfVerStr},
		mtSize:   memTableSize,
		stats:    NewStats(),
	}
	nbs.cond = sync.NewCond(&nbs.mu)

	t1 := time.Now()
	defer nbs.stats.OpenLatency.SampleTimeSince(t1)

	exists, contents, _, err := nbs.mm.Fetch(ctx, nbs.stats)

	if err != nil {
		return nil, err
	}

	if exists {
		newTables, err := nbs.tables.rebase(ctx, contents.specs, nbs.stats)

		if err != nil {
			return nil, err
		}

		nbs.upstream = contents
		oldTables := nbs.tables
		nbs.tables = newTables
		err = oldTables.close()
		if err != nil {
			return nil, err
		}
	}

	return nbs, nil
}

// WithoutConjoiner returns a new *NomsBlockStore instance that will not
// conjoin table files during manifest updates. Used in some server-side
// contexts when things like table file maintenance is done out-of-process. Not
// safe for use outside of NomsBlockStore construction.
func (nbs *NomsBlockStore) WithoutConjoiner() *NomsBlockStore {
	return &NomsBlockStore{
		mm:       nbs.mm,
		p:        nbs.p,
		c:        noopConjoiner{},
		mu:       sync.RWMutex{},
		mt:       nbs.mt,
		tables:   nbs.tables,
		upstream: nbs.upstream,
		mtSize:   nbs.mtSize,
		putCount: nbs.putCount,
		stats:    nbs.stats,
	}
}

<<<<<<< HEAD
// Wait for GC to complete to continue with writes
func (nbs *NomsBlockStore) waitForGC() {
	for nbs.gcInProgress {
		nbs.cond.Wait()
	}
}

func (nbs *NomsBlockStore) Put(ctx context.Context, c chunks.Chunk) error {
	t1 := time.Now()
	a := addr(c.Hash())

=======
func (nbs *NomsBlockStore) errorIfDangling(ctx context.Context, addrs hash.HashSet) error {
	absent, err := nbs.HasMany(ctx, addrs)
	if err != nil {
		return err
	}
	if len(absent) != 0 {
		s := absent.String()
		return fmt.Errorf("Found dangling references to %s", s)
	}
	return nil
}

func (nbs *NomsBlockStore) Put(ctx context.Context, c chunks.Chunk, getAddrs chunks.GetAddrsCb) error {
	t1 := time.Now()
	a := addr(c.Hash())

	addrs, err := getAddrs(ctx, c)
	if err != nil {
		return err
	}

	err = nbs.errorIfDangling(ctx, addrs)
	if err != nil {
		return err
	}

>>>>>>> f4e91667
	success, err := nbs.addChunk(ctx, a, c.Data())
	if err != nil {
		return err
	} else if !success {
		return errors.New("failed to add chunk")
	}
	atomic.AddUint64(&nbs.putCount, 1)

	nbs.stats.PutLatency.SampleTimeSince(t1)

	return nil
}

func (nbs *NomsBlockStore) addChunk(ctx context.Context, h addr, data []byte) (bool, error) {
	nbs.mu.Lock()
	defer nbs.mu.Unlock()
	nbs.waitForGC()
	if nbs.mt == nil {
		nbs.mt = newMemTable(nbs.mtSize)
	}
	if !nbs.mt.addChunk(h, data) {
		ts, err := nbs.tables.append(ctx, nbs.mt, nbs.stats)
		if err != nil {
			return false, err
		}
		nbs.tables = ts
		nbs.mt = newMemTable(nbs.mtSize)
		return nbs.mt.addChunk(h, data), nil
	}
	return true, nil
}

func (nbs *NomsBlockStore) Get(ctx context.Context, h hash.Hash) (chunks.Chunk, error) {
	ctx, span := tracer.Start(ctx, "nbs.Get")
	defer span.End()

	t1 := time.Now()
	defer func() {
		nbs.stats.GetLatency.SampleTimeSince(t1)
		nbs.stats.ChunksPerGet.Sample(1)
	}()

	a := addr(h)
	data, tables, err := func() ([]byte, chunkReader, error) {
		var data []byte
		nbs.mu.RLock()
		defer nbs.mu.RUnlock()
		if nbs.mt != nil {
			var err error
			data, err = nbs.mt.get(ctx, a, nbs.stats)

			if err != nil {
				return nil, nil, err
			}
		}
		return data, nbs.tables, nil
	}()

	if err != nil {
		return chunks.EmptyChunk, err
	}

	if data != nil {
		return chunks.NewChunkWithHash(h, data), nil
	}

	data, err = tables.get(ctx, a, nbs.stats)

	if err != nil {
		return chunks.EmptyChunk, err
	}

	if data != nil {
		return chunks.NewChunkWithHash(h, data), nil
	}

	return chunks.EmptyChunk, nil
}

func (nbs *NomsBlockStore) GetMany(ctx context.Context, hashes hash.HashSet, found func(context.Context, *chunks.Chunk)) error {
	ctx, span := tracer.Start(ctx, "nbs.GetMany", trace.WithAttributes(attribute.Int("num_hashes", len(hashes))))
	span.End()
	return nbs.getManyWithFunc(ctx, hashes, func(ctx context.Context, cr chunkReader, eg *errgroup.Group, reqs []getRecord, stats *Stats) (bool, error) {
		return cr.getMany(ctx, eg, reqs, found, nbs.stats)
	})
}

func (nbs *NomsBlockStore) GetManyCompressed(ctx context.Context, hashes hash.HashSet, found func(context.Context, CompressedChunk)) error {
	ctx, span := tracer.Start(ctx, "nbs.GetManyCompressed", trace.WithAttributes(attribute.Int("num_hashes", len(hashes))))
	defer span.End()
	return nbs.getManyWithFunc(ctx, hashes, func(ctx context.Context, cr chunkReader, eg *errgroup.Group, reqs []getRecord, stats *Stats) (bool, error) {
		return cr.getManyCompressed(ctx, eg, reqs, found, nbs.stats)
	})
}

func (nbs *NomsBlockStore) getManyWithFunc(
	ctx context.Context,
	hashes hash.HashSet,
	getManyFunc func(ctx context.Context, cr chunkReader, eg *errgroup.Group, reqs []getRecord, stats *Stats) (bool, error),
) error {
	t1 := time.Now()
	reqs := toGetRecords(hashes)

	defer func() {
		if len(hashes) > 0 {
			nbs.stats.GetLatency.SampleTimeSince(t1)
			nbs.stats.ChunksPerGet.Sample(uint64(len(reqs)))
		}
	}()

	eg, ctx := errgroup.WithContext(ctx)

	tables, remaining, err := func() (tables chunkReader, remaining bool, err error) {
		nbs.mu.RLock()
		defer nbs.mu.RUnlock()
		tables = nbs.tables
		remaining = true
		if nbs.mt != nil {
			remaining, err = getManyFunc(ctx, nbs.mt, eg, reqs, nbs.stats)
		}
		return
	}()
	if err != nil {
		return err
	}

	if remaining {
		_, err = getManyFunc(ctx, tables, eg, reqs, nbs.stats)
	}

	if err != nil {
		eg.Wait()
		return err
	}
	return eg.Wait()
}

func toGetRecords(hashes hash.HashSet) []getRecord {
	reqs := make([]getRecord, len(hashes))
	idx := 0
	for h := range hashes {
		a := addr(h)
		reqs[idx] = getRecord{
			a:      &a,
			prefix: a.Prefix(),
		}
		idx++
	}

	sort.Sort(getRecordByPrefix(reqs))
	return reqs
}

func (nbs *NomsBlockStore) Count() (uint32, error) {
	count, tables, err := func() (count uint32, tables chunkReader, err error) {
		nbs.mu.RLock()
		defer nbs.mu.RUnlock()
		if nbs.mt != nil {
			count, err = nbs.mt.count()
		}

		if err != nil {
			return 0, nil, err
		}

		return count, nbs.tables, nil
	}()

	if err != nil {
		return 0, err
	}

	tablesCount, err := tables.count()

	if err != nil {
		return 0, err
	}

	return count + tablesCount, nil
}

func (nbs *NomsBlockStore) Has(ctx context.Context, h hash.Hash) (bool, error) {
	t1 := time.Now()
	defer func() {
		nbs.stats.HasLatency.SampleTimeSince(t1)
		nbs.stats.AddressesPerHas.Sample(1)
	}()

	a := addr(h)
	has, tables, err := func() (bool, chunkReader, error) {
		nbs.mu.RLock()
		defer nbs.mu.RUnlock()

		if nbs.mt != nil {
			has, err := nbs.mt.has(a)

			if err != nil {
				return false, nil, err
			}

			return has, nbs.tables, nil
		}

		return false, nbs.tables, nil
	}()

	if err != nil {
		return false, err
	}

	if !has {
		has, err = tables.has(a)

		if err != nil {
			return false, err
		}
	}

	return has, nil
}

func (nbs *NomsBlockStore) HasMany(ctx context.Context, hashes hash.HashSet) (hash.HashSet, error) {
	t1 := time.Now()

	reqs := toHasRecords(hashes)

	tables, remaining, err := func() (tables chunkReader, remaining bool, err error) {
		nbs.mu.RLock()
		defer nbs.mu.RUnlock()
		tables = nbs.tables

		remaining = true
		if nbs.mt != nil {
			remaining, err = nbs.mt.hasMany(reqs)

			if err != nil {
				return nil, false, err
			}
		}

		return tables, remaining, nil
	}()

	if err != nil {
		return nil, err
	}

	if remaining {
		_, err := tables.hasMany(reqs)

		if err != nil {
			return nil, err
		}
	}

	if len(hashes) > 0 {
		nbs.stats.HasLatency.SampleTimeSince(t1)
		nbs.stats.AddressesPerHas.SampleLen(len(reqs))
	}

	absent := hash.HashSet{}
	for _, r := range reqs {
		if !r.has {
			absent.Insert(hash.New(r.a[:]))
		}
	}
	return absent, nil
}

func toHasRecords(hashes hash.HashSet) []hasRecord {
	reqs := make([]hasRecord, len(hashes))
	idx := 0
	for h := range hashes {
		a := addr(h)
		reqs[idx] = hasRecord{
			a:      &a,
			prefix: a.Prefix(),
			order:  idx,
		}
		idx++
	}

	sort.Sort(hasRecordByPrefix(reqs))
	return reqs
}

func (nbs *NomsBlockStore) Rebase(ctx context.Context) error {
	nbs.mu.Lock()
	defer nbs.mu.Unlock()
	nbs.waitForGC()
	exists, contents, _, err := nbs.mm.Fetch(ctx, nbs.stats)
	if err != nil {
		return err
	}

	if exists {
		if contents.lock == nbs.upstream.lock {
			// short-circuit if manifest is unchanged
			return nil
		}

		newTables, err := nbs.tables.rebase(ctx, contents.specs, nbs.stats)
		if err != nil {
			return err
		}

		nbs.upstream = contents
		oldTables := nbs.tables
		nbs.tables = newTables
		err = oldTables.close()
		if err != nil {
			return err
		}
	}

	return nil
}

func (nbs *NomsBlockStore) Root(ctx context.Context) (hash.Hash, error) {
	nbs.mu.RLock()
	defer nbs.mu.RUnlock()
	return nbs.upstream.root, nil
}

func (nbs *NomsBlockStore) Commit(ctx context.Context, current, last hash.Hash) (success bool, err error) {
	t1 := time.Now()
	defer nbs.stats.CommitLatency.SampleTimeSince(t1)

	anyPossiblyNovelChunks := func() bool {
		nbs.mu.Lock()
		defer nbs.mu.Unlock()
		return nbs.mt != nil || len(nbs.tables.novel) > 0
	}

	if !anyPossiblyNovelChunks() && current == last {
		err := nbs.Rebase(ctx)

		if err != nil {
			return false, err
		}

		return true, nil
	}

	err = func() error {
		// This is unfortunate. We want to serialize commits to the same store
		// so that we avoid writing a bunch of unreachable small tables which result
		// from optimistic lock failures. However, this means that the time to
		// write tables is included in "commit" time and if all commits are
		// serialized, it means a lot more waiting.
		// "non-trivial" tables are persisted here, outside of the commit-lock.
		// all other tables are persisted in updateManifest()
		nbs.mu.Lock()
		defer nbs.mu.Unlock()
		nbs.waitForGC()

		if nbs.mt != nil {
			cnt, err := nbs.mt.count()

			if err != nil {
				return err
			}

			if cnt > preflushChunkCount {
				ts, err := nbs.tables.append(ctx, nbs.mt, nbs.stats)
				if err != nil {
					return err
				}
				nbs.tables, nbs.mt = ts, nil
			}
		}

		return nil
	}()

	if err != nil {
		return false, err
	}

	nbs.mu.Lock()
	defer nbs.mu.Unlock()
	nbs.waitForGC()

	nbs.mm.LockForUpdate()
	defer func() {
		unlockErr := nbs.mm.UnlockForUpdate()

		if err == nil {
			err = unlockErr
		}
	}()

	for {
		if err := nbs.updateManifest(ctx, current, last); err == nil {
			return true, nil
		} else if err == errOptimisticLockFailedRoot || err == errLastRootMismatch {
			return false, nil
		} else if err != errOptimisticLockFailedTables {
			return false, err
		}

		// I guess this thing infinitely retries without backoff in the case off errOptimisticLockFailedTables
	}
}

var (
	errLastRootMismatch           = fmt.Errorf("last does not match nbs.Root()")
	errOptimisticLockFailedRoot   = fmt.Errorf("root moved")
	errOptimisticLockFailedTables = fmt.Errorf("tables changed")
)

// callers must acquire lock |nbs.mu|
func (nbs *NomsBlockStore) updateManifest(ctx context.Context, current, last hash.Hash) error {
	if nbs.upstream.root != last {
		return errLastRootMismatch
	}

	handleOptimisticLockFailure := func(upstream manifestContents) error {
		newTables, err := nbs.tables.rebase(ctx, upstream.specs, nbs.stats)
		if err != nil {
			return err
		}

		nbs.upstream = upstream
		oldTables := nbs.tables
		nbs.tables = newTables
		err = oldTables.close()

		if last != upstream.root {
			return errOptimisticLockFailedRoot
		}

		if err != nil {
			return err
		}

		return errOptimisticLockFailedTables
	}

	if cached, doomed := nbs.mm.updateWillFail(nbs.upstream.lock); doomed {
		// Pre-emptive optimistic lock failure. Someone else in-process moved to the root, the set of tables, or both out from under us.
		return handleOptimisticLockFailure(cached)
	}

	if nbs.mt != nil {
		cnt, err := nbs.mt.count()

		if err != nil {
			return err
		}

		if cnt > 0 {
			ts, err := nbs.tables.append(ctx, nbs.mt, nbs.stats)
			if err != nil {
				return err
			}
			nbs.tables, nbs.mt = ts, nil
		}
	}

	if nbs.c.conjoinRequired(nbs.tables) {
		newUpstream, err := conjoin(ctx, nbs.c, nbs.upstream, nbs.mm, nbs.p, nbs.stats)
		if err != nil {
			return err
		}

		newTables, err := nbs.tables.rebase(ctx, newUpstream.specs, nbs.stats)
		if err != nil {
			return err
		}

		nbs.upstream = newUpstream
		oldTables := nbs.tables
		nbs.tables = newTables
		err = oldTables.close()
		if err != nil {
			return err
		}
		return errOptimisticLockFailedTables
	}

	specs, err := nbs.tables.toSpecs()
	if err != nil {
		return err
	}

	// ensure we don't drop appendices on commit
	var appendixSpecs []tableSpec
	if nbs.upstream.appendix != nil && len(nbs.upstream.appendix) > 0 {
		appendixSet := nbs.upstream.getAppendixSet()

		filtered := make([]tableSpec, 0, len(specs))
		for _, s := range specs {
			if _, present := appendixSet[s.name]; !present {
				filtered = append(filtered, s)
			}
		}

		_, appendixSpecs = nbs.upstream.removeAppendixSpecs()
		prepended := append([]tableSpec{}, appendixSpecs...)
		specs = append(prepended, filtered...)
	}

	newContents := manifestContents{
		nbfVers:  nbs.upstream.nbfVers,
		root:     current,
		lock:     generateLockHash(current, specs, appendixSpecs),
		gcGen:    nbs.upstream.gcGen,
		specs:    specs,
		appendix: appendixSpecs,
	}

	upstream, err := nbs.mm.Update(ctx, nbs.upstream.lock, newContents, nbs.stats, nil)
	if err != nil {
		return err
	}

	if newContents.lock != upstream.lock {
		// Optimistic lock failure. Someone else moved to the root, the set of tables, or both out from under us.
		return handleOptimisticLockFailure(upstream)
	}

	newTables, err := nbs.tables.flatten(ctx)

	if err != nil {
		return nil
	}

	nbs.upstream = newContents
	nbs.tables = newTables

	return nil
}

func (nbs *NomsBlockStore) Version() string {
	nbs.mu.RLock()
	defer nbs.mu.RUnlock()
	return nbs.upstream.nbfVers
}

func (nbs *NomsBlockStore) Close() (err error) {
	if cerr := nbs.p.Close(); cerr != nil {
		err = cerr
	}
	if cerr := nbs.tables.close(); cerr != nil {
		err = cerr
	}
	if cerr := nbs.mm.Close(); cerr != nil {
		err = cerr
	}
	return
}

func (nbs *NomsBlockStore) Stats() interface{} {
	return nbs.stats.Clone()
}

func (nbs *NomsBlockStore) StatsSummary() string {
	nbs.mu.Lock()
	defer nbs.mu.Unlock()
	cnt, _ := nbs.tables.count()
	physLen, _ := nbs.tables.physicalLen()
	return fmt.Sprintf("Root: %s; Chunk Count %d; Physical Bytes %s", nbs.upstream.root, cnt, humanize.Bytes(physLen))
}

// tableFile is our implementation of TableFile.
type tableFile struct {
	info TableSpecInfo
	open func(ctx context.Context) (io.ReadCloser, uint64, error)
}

// FileID gets the id of the file
func (tf tableFile) FileID() string {
	return tf.info.GetName()
}

// NumChunks returns the number of chunks in a table file
func (tf tableFile) NumChunks() int {
	return int(tf.info.GetChunkCount())
}

// Open returns an io.ReadCloser which can be used to read the bytes of a table file and the content length in bytes.
func (tf tableFile) Open(ctx context.Context) (io.ReadCloser, uint64, error) {
	return tf.open(ctx)
}

// Sources retrieves the current root hash, a list of all table files (which may include appendix tablefiles),
// and a second list of only the appendix table files
func (nbs *NomsBlockStore) Sources(ctx context.Context) (hash.Hash, []TableFile, []TableFile, error) {
	nbs.mu.Lock()
	defer nbs.mu.Unlock()

	exists, contents, err := nbs.mm.m.ParseIfExists(ctx, nbs.stats, nil)

	if err != nil {
		return hash.Hash{}, nil, nil, err
	}

	if !exists {
		return hash.Hash{}, nil, nil, nil
	}

	css, err := nbs.chunkSourcesByAddr()
	if err != nil {
		return hash.Hash{}, nil, nil, err
	}

	appendixTableFiles, err := getTableFiles(css, contents, contents.NumAppendixSpecs(), func(mc manifestContents, idx int) tableSpec {
		return mc.getAppendixSpec(idx)
	})
	if err != nil {
		return hash.Hash{}, nil, nil, err
	}

	allTableFiles, err := getTableFiles(css, contents, contents.NumTableSpecs(), func(mc manifestContents, idx int) tableSpec {
		return mc.getSpec(idx)
	})
	if err != nil {
		return hash.Hash{}, nil, nil, err
	}

	return contents.GetRoot(), allTableFiles, appendixTableFiles, nil
}

func getTableFiles(css map[addr]chunkSource, contents manifestContents, numSpecs int, specFunc func(mc manifestContents, idx int) tableSpec) ([]TableFile, error) {
	tableFiles := make([]TableFile, 0)
	if numSpecs == 0 {
		return tableFiles, nil
	}
	for i := 0; i < numSpecs; i++ {
		info := specFunc(contents, i)
		cs, ok := css[info.name]
		if !ok {
			return nil, ErrSpecWithoutChunkSource
		}
		tableFiles = append(tableFiles, newTableFile(cs, info))
	}
	return tableFiles, nil
}

func newTableFile(cs chunkSource, info tableSpec) tableFile {
	return tableFile{
		info: info,
		open: func(ctx context.Context) (io.ReadCloser, uint64, error) {
			r, s, err := cs.reader(ctx)
			if err != nil {
				return nil, 0, err
			}
			return io.NopCloser(r), s, nil
		},
	}
}

func (nbs *NomsBlockStore) Size(ctx context.Context) (uint64, error) {
	nbs.mu.Lock()
	defer nbs.mu.Unlock()

	exists, contents, err := nbs.mm.m.ParseIfExists(ctx, nbs.stats, nil)

	if err != nil {
		return uint64(0), err
	}

	if !exists {
		return uint64(0), nil
	}

	css, err := nbs.chunkSourcesByAddr()
	if err != nil {
		return uint64(0), err
	}

	numSpecs := contents.NumTableSpecs()

	size := uint64(0)
	for i := 0; i < numSpecs; i++ {
		info := contents.getSpec(i)
		cs, ok := css[info.name]
		if !ok {
			return uint64(0), errors.New("manifest referenced table file for which there is no chunkSource.")
		}
		size += cs.currentSize()
	}
	return size, nil
}

func (nbs *NomsBlockStore) chunkSourcesByAddr() (map[addr]chunkSource, error) {
	css := make(map[addr]chunkSource, len(nbs.tables.upstream)+len(nbs.tables.novel))
	for _, cs := range nbs.tables.upstream {
		css[cs.hash()] = cs
	}
	for _, cs := range nbs.tables.novel {
		css[cs.hash()] = cs
	}
	return css, nil

}

func (nbs *NomsBlockStore) SupportedOperations() TableFileStoreOps {
	var ok bool
	_, ok = nbs.p.(tableFilePersister)

	return TableFileStoreOps{
		CanRead:  true,
		CanWrite: ok,
		CanPrune: ok,
		CanGC:    ok,
	}
}

func (nbs *NomsBlockStore) Path() (string, bool) {
	if tfp, ok := nbs.p.(tableFilePersister); ok {
		switch p := tfp.(type) {
		case *fsTablePersister, *chunkJournal:
			return p.Path(), true
		default:
			return "", false
		}
	}
	return "", false
}

// WriteTableFile will read a table file from the provided reader and write it to the TableFileStore
func (nbs *NomsBlockStore) WriteTableFile(ctx context.Context, fileId string, numChunks int, contentHash []byte, getRd func() (io.ReadCloser, uint64, error)) error {
	tfp, ok := nbs.p.(tableFilePersister)
	if !ok {
		return errors.New("Not implemented")
	}

	r, _, err := getRd()
	if err != nil {
		return err
	}

	return tfp.CopyTableFile(ctx, r, fileId, uint32(numChunks))
}

// AddTableFilesToManifest adds table files to the manifest
func (nbs *NomsBlockStore) AddTableFilesToManifest(ctx context.Context, fileIdToNumChunks map[string]int) error {
	var totalChunks int
	fileIdHashToNumChunks := make(map[hash.Hash]uint32)
	for fileId, numChunks := range fileIdToNumChunks {
		fileIdHash, ok := hash.MaybeParse(fileId)

		if !ok {
			return errors.New("invalid base32 encoded hash: " + fileId)
		}

		fileIdHashToNumChunks[fileIdHash] = uint32(numChunks)
		totalChunks += numChunks
	}

	if totalChunks == 0 {
		return nil
	}

	_, err := nbs.UpdateManifest(ctx, fileIdHashToNumChunks)
	return err
}

// PruneTableFiles deletes old table files that are no longer referenced in the manifest.
func (nbs *NomsBlockStore) PruneTableFiles(ctx context.Context) (err error) {
	nbs.mu.Lock()
	defer nbs.mu.Unlock()
	nbs.waitForGC()

	nbs.mm.LockForUpdate()
	defer func() {
		unlockErr := nbs.mm.UnlockForUpdate()

		if err == nil {
			err = unlockErr
		}
	}()

	for {
		// flush all tables and update manifest
		err = nbs.updateManifest(ctx, nbs.upstream.root, nbs.upstream.root)

		if err == nil {
			break
		} else if err == errOptimisticLockFailedTables {
			continue
		} else {
			return err
		}

		// Same behavior as Commit
		// infinitely retries without backoff in the case off errOptimisticLockFailedTables
	}

	ok, contents, t, err := nbs.mm.Fetch(ctx, &Stats{})
	if err != nil {
		return err
	}
	if !ok {
		return nil // no manifest exists
	}

	return nbs.p.PruneTableFiles(ctx, contents, t)
}

func (nbs *NomsBlockStore) setGCInProgress(inProgress bool) {
	nbs.cond.L.Lock()
	defer nbs.cond.L.Unlock()
	nbs.gcInProgress = inProgress
	nbs.cond.Broadcast()
}

func (nbs *NomsBlockStore) MarkAndSweepChunks(ctx context.Context, last hash.Hash, keepChunks <-chan []hash.Hash, dest chunks.ChunkStore) error {
	nbs.setGCInProgress(true)
	defer nbs.setGCInProgress(false)

	ops := nbs.SupportedOperations()
	if !ops.CanGC || !ops.CanPrune {
		return chunks.ErrUnsupportedOperation
	}

	precheck := func() error {
		nbs.mu.RLock()
		defer nbs.mu.RUnlock()

		if nbs.upstream.root != last {
			return errLastRootMismatch
		}

		// check to see if the specs have changed since last gc. If they haven't bail early.
		gcGenCheck := generateLockHash(last, nbs.upstream.specs, nbs.upstream.appendix)
		if nbs.upstream.gcGen == gcGenCheck {
			return chunks.ErrNothingToCollect
		}

		return nil
	}
	err := precheck()
	if err != nil {
		return err
	}

	destNBS := nbs
	if dest != nil {
		switch typed := dest.(type) {
		case *NomsBlockStore:
			destNBS = typed
		case NBSMetricWrapper:
			destNBS = typed.nbs
		}
	}

	specs, err := nbs.copyMarkedChunks(ctx, keepChunks, destNBS)
	if err != nil {
		return err
	}
	if ctx.Err() != nil {
		return ctx.Err()
	}

	if destNBS == nbs {
		err = nbs.swapTables(ctx, specs)
		if err != nil {
			return err
		}

		if ctx.Err() != nil {
			return ctx.Err()
		}

		currentContents := func() manifestContents {
			nbs.mu.RLock()
			defer nbs.mu.RUnlock()
			return nbs.upstream
		}()

		t := time.Now()
		return nbs.p.PruneTableFiles(ctx, currentContents, t)
	} else {
		fileIdToNumChunks := tableSpecsToMap(specs)
		err = destNBS.AddTableFilesToManifest(ctx, fileIdToNumChunks)

		if err != nil {
			return err
		}
		return nil
	}
}

func (nbs *NomsBlockStore) copyMarkedChunks(ctx context.Context, keepChunks <-chan []hash.Hash, dest *NomsBlockStore) ([]tableSpec, error) {
	gcc, err := newGarbageCollectionCopier()
	if err != nil {
		return nil, err
	}

	tfp, ok := dest.p.(tableFilePersister)
	if !ok {
		return nil, fmt.Errorf("NBS does not support copying garbage collection")
	}

LOOP:
	for {
		select {
		case hs, ok := <-keepChunks:
			if !ok {
				break LOOP
			}
			var addErr error
			mu := new(sync.Mutex)
			hashset := hash.NewHashSet(hs...)
			err := nbs.GetManyCompressed(ctx, hashset, func(ctx context.Context, c CompressedChunk) {
				mu.Lock()
				defer mu.Unlock()
				if addErr != nil {
					return
				}
				addErr = gcc.addChunk(ctx, c)
			})
			if err != nil {
				return nil, err
			}
			if addErr != nil {
				return nil, addErr
			}
		case <-ctx.Done():
			return nil, ctx.Err()
		}
	}
	return gcc.copyTablesToDir(ctx, tfp)
}

// todo: what's the optimal table size to copy to?
func (nbs *NomsBlockStore) gcTableSize() (uint64, error) {
	total, err := nbs.tables.physicalLen()

	if err != nil {
		return 0, err
	}

	avgTableSize := total / uint64(nbs.tables.Size()+1)

	// max(avgTableSize, defaultMemTableSize)
	if avgTableSize > nbs.mtSize {
		return avgTableSize, nil
	}
	return nbs.mtSize, nil
}

func (nbs *NomsBlockStore) swapTables(ctx context.Context, specs []tableSpec) (err error) {
	nbs.mm.LockForUpdate()
	defer func() {
		unlockErr := nbs.mm.UnlockForUpdate()
		if err == nil {
			err = unlockErr
		}
	}()

	nbs.mu.Lock()
	defer nbs.mu.Unlock()

	newLock := generateLockHash(nbs.upstream.root, specs, []tableSpec{})
	newContents := manifestContents{
		nbfVers: nbs.upstream.nbfVers,
		root:    nbs.upstream.root,
		lock:    newLock,
		gcGen:   newLock,
		specs:   specs,
	}

	// nothing has changed. Bail early
	if newContents.gcGen == nbs.upstream.gcGen {
		return nil
	}

	upstream, uerr := nbs.mm.UpdateGCGen(ctx, nbs.upstream.lock, newContents, nbs.stats, nil)
	if uerr != nil {
		return uerr
	}

	if upstream.lock != newContents.lock {
		return errors.New("concurrent manifest edit during GC, before swapTables. GC failed.")
	}

	// clear memTable
	nbs.mt = newMemTable(nbs.mtSize)

	// clear nbs.tables.novel
	nbs.tables, err = nbs.tables.flatten(ctx)
	if err != nil {
		return err
	}

	// replace nbs.tables.upstream with gc compacted tables
	nbs.upstream = upstream
	nbs.tables, err = nbs.tables.rebase(ctx, upstream.specs, nbs.stats)
	if err != nil {
		return err
	}

	return nil
}

// SetRootChunk changes the root chunk hash from the previous value to the new root.
func (nbs *NomsBlockStore) SetRootChunk(ctx context.Context, root, previous hash.Hash) error {
	nbs.mu.Lock()
	defer nbs.mu.Unlock()
	nbs.waitForGC()
	for {
		err := nbs.updateManifest(ctx, root, previous)

		if err == nil {
			return nil
		} else if err == errOptimisticLockFailedTables {
			continue
		} else {
			return err
		}

		// Same behavior as Commit
		// I guess this thing infinitely retries without backoff in the case off errOptimisticLockFailedTables
	}
}

// CalcReads computes the number of IO operations necessary to fetch |hashes|.
func CalcReads(nbs *NomsBlockStore, hashes hash.HashSet, blockSize uint64) (reads int, split bool, err error) {
	reqs := toGetRecords(hashes)
	tables := func() (tables tableSet) {
		nbs.mu.RLock()
		defer nbs.mu.RUnlock()
		tables = nbs.tables

		return
	}()

	reads, split, remaining, err := tableSetCalcReads(tables, reqs, blockSize)

	if err != nil {
		return 0, false, err
	}

	if remaining {
		return 0, false, errors.New("failed to find all chunks")
	}

	return
}<|MERGE_RESOLUTION|>--- conflicted
+++ resolved
@@ -581,7 +581,6 @@
 	}
 }
 
-<<<<<<< HEAD
 // Wait for GC to complete to continue with writes
 func (nbs *NomsBlockStore) waitForGC() {
 	for nbs.gcInProgress {
@@ -589,11 +588,6 @@
 	}
 }
 
-func (nbs *NomsBlockStore) Put(ctx context.Context, c chunks.Chunk) error {
-	t1 := time.Now()
-	a := addr(c.Hash())
-
-=======
 func (nbs *NomsBlockStore) errorIfDangling(ctx context.Context, addrs hash.HashSet) error {
 	absent, err := nbs.HasMany(ctx, addrs)
 	if err != nil {
@@ -620,7 +614,6 @@
 		return err
 	}
 
->>>>>>> f4e91667
 	success, err := nbs.addChunk(ctx, a, c.Data())
 	if err != nil {
 		return err
