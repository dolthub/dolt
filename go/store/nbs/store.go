// Copyright 2019 Dolthub, Inc.
//
// Licensed under the Apache License, Version 2.0 (the "License");
// you may not use this file except in compliance with the License.
// You may obtain a copy of the License at
//
//     http://www.apache.org/licenses/LICENSE-2.0
//
// Unless required by applicable law or agreed to in writing, software
// distributed under the License is distributed on an "AS IS" BASIS,
// WITHOUT WARRANTIES OR CONDITIONS OF ANY KIND, either express or implied.
// See the License for the specific language governing permissions and
// limitations under the License.
//
// This file incorporates work covered by the following copyright and
// permission notice:
//
// Copyright 2016 Attic Labs, Inc. All rights reserved.
// Licensed under the Apache License, version 2.0:
// http://www.apache.org/licenses/LICENSE-2.0

package nbs

import (
	"context"
	"errors"
	"fmt"
	"io"
	"os"
	"path/filepath"
	"sort"
	"sync"
	"sync/atomic"
	"time"

	"cloud.google.com/go/storage"
	"github.com/dustin/go-humanize"
	lru "github.com/hashicorp/golang-lru/v2"
	"github.com/oracle/oci-go-sdk/v65/common"
	"github.com/oracle/oci-go-sdk/v65/objectstorage"
	"go.opentelemetry.io/otel"
	"go.opentelemetry.io/otel/attribute"
	"go.opentelemetry.io/otel/trace"
	"golang.org/x/sync/errgroup"

	"github.com/dolthub/dolt/go/libraries/utils/valctx"
	"github.com/dolthub/dolt/go/store/blobstore"
	"github.com/dolthub/dolt/go/store/chunks"
	"github.com/dolthub/dolt/go/store/hash"
)

var (
	ErrFetchFailure                           = errors.New("fetch failed")
	ErrSpecWithoutChunkSource                 = errors.New("manifest referenced table file for which there is no chunkSource.")
	ErrConcurrentManifestWriteDuringOverwrite = errors.New("concurrent manifest write during manifest overwrite")
)

// The root of a Noms Chunk Store is stored in a 'manifest', along with the
// names of the tables that hold all the chunks in the store. The number of
// chunks in each table is also stored in the manifest.

const (
	// StorageVersion is the version of the on-disk Noms Chunks Store data format.
	StorageVersion = "5"

	defaultMemTableSize uint64 = (1 << 20) * 128 // 128MB
	defaultMaxTables           = 256

	defaultManifestCacheSize = 1 << 23 // 8MB
)

var (
	cacheOnce           = sync.Once{}
	makeManifestManager func(manifest) manifestManager
)

var tracer = otel.Tracer("github.com/dolthub/dolt/go/store/nbs")

func makeGlobalCaches() {
	manifestCache := newManifestCache(defaultManifestCacheSize)
	manifestLocks := newManifestLocks()
	makeManifestManager = func(m manifest) manifestManager { return manifestManager{m, manifestCache, manifestLocks} }
}

type NBSCompressedChunkStore interface {
	chunks.ChunkStore
	GetManyCompressed(context.Context, hash.HashSet, func(context.Context, ToChunker)) error
}

type gcDependencyMode int

const (
	gcDependencyMode_TakeDependency gcDependencyMode = iota
	gcDependencyMode_NoDependency
)

type CompressedChunkStoreForGC interface {
	getManyCompressed(context.Context, hash.HashSet, func(context.Context, ToChunker), gcDependencyMode) error
}

type NomsBlockStore struct {
	mm manifestManager
	p  tablePersister
	c  conjoinStrategy

	mu       sync.RWMutex // protects the following state
	mt       *memTable
	tables   tableSet
	upstream manifestContents

	cond *sync.Cond
	// |true| after BeginGC is called, and false once the corresponding EndGC call returns.
	gcInProgress bool
	// When unlocked read operations are occuring against the
	// block store, and they started when |gcInProgress == true|,
	// this variable is incremented. EndGC will not return until
	// no outstanding reads are in progress.
	gcOutstandingReads int
	// keeperFunc is set when |gcInProgress| and appends to the GC sweep queue
	// or blocks on GC finalize
	keeperFunc func(hash.Hash) bool

	mtSize   uint64
	putCount uint64

	hasCache *lru.TwoQueueCache[hash.Hash, struct{}]

	stats *Stats
}

func (nbs *NomsBlockStore) PersistGhostHashes(ctx context.Context, refs hash.HashSet) error {
	return fmt.Errorf("runtime error: PersistGhostHashes should never be called on the NomsBlockStore")
}

var _ chunks.TableFileStore = &NomsBlockStore{}
var _ chunks.ChunkStoreGarbageCollector = &NomsBlockStore{}

// 20-byte keys, ~2MB of key data.
//
// Likely big enough to keep common top of DAG references in the scan resistant
// portion for most databases.
const hasCacheSize = 100000

type Range struct {
	Offset     uint64
	Length     uint32
	DictOffset uint64
	DictLength uint32
}

// ChunkJournal returns the ChunkJournal in use by this NomsBlockStore, or nil if no ChunkJournal is being used.
func (nbs *NomsBlockStore) ChunkJournal() *ChunkJournal {
	if cj, ok := nbs.p.(*ChunkJournal); ok {
		return cj
	}
	return nil
}

func (nbs *NomsBlockStore) GetChunkLocationsWithPaths(ctx context.Context, hashes hash.HashSet) (map[string]map[hash.Hash]Range, error) {
	valctx.ValidateContext(ctx)
	sourcesToRanges, err := nbs.getChunkLocations(ctx, hashes)
	if err != nil {
		return nil, err
	}

	res := make(map[string]map[hash.Hash]Range, len(sourcesToRanges))
	for csP, ranges := range sourcesToRanges {
		cs := *csP
		res[cs.hash().String()+cs.suffix()] = ranges
	}
	return res, nil
}

func (nbs *NomsBlockStore) getChunkLocations(ctx context.Context, hashes hash.HashSet) (map[*chunkSource]map[hash.Hash]Range, error) {
	fn := func(css chunkSourceSet, gr []getRecord, ranges map[*chunkSource]map[hash.Hash]Range, keeper keeperF) (gcBehavior, error) {
		for _, cs := range css {
			rng, gcb, err := cs.getRecordRanges(ctx, gr, keeper)
			if err != nil {
				return gcBehavior_Continue, err
			}
			if gcb != gcBehavior_Continue {
				return gcb, nil
			}
			if len(rng) == 0 {
				continue
			}

			if m, ok := ranges[&cs]; ok {
				for k, v := range rng {
					m[k] = v
				}
			} else {
				ranges[&cs] = rng
			}
		}
		return gcBehavior_Continue, nil
	}

	for {
		nbs.mu.Lock()
		tables, keeper, endRead := nbs.tables, nbs.keeperFunc, nbs.beginRead()
		nbs.mu.Unlock()

		gr := toGetRecords(hashes)
		ranges := make(map[*chunkSource]map[hash.Hash]Range)

		gcb, err := fn(tables.upstream, gr, ranges, keeper)
		if needsContinue, err := nbs.handleUnlockedRead(ctx, gcb, endRead, err); err != nil {
			return nil, err
		} else if needsContinue {
			continue
		}

		gcb, err = fn(tables.novel, gr, ranges, keeper)
		if needsContinue, err := nbs.handleUnlockedRead(ctx, gcb, endRead, err); err != nil {
			return nil, err
		} else if needsContinue {
			continue
		}

		return ranges, nil
	}

}

func (nbs *NomsBlockStore) GetChunkLocations(ctx context.Context, hashes hash.HashSet) (map[hash.Hash]map[hash.Hash]Range, error) {
	valctx.ValidateContext(ctx)
	sourcesToRanges, err := nbs.getChunkLocations(ctx, hashes)
	if err != nil {
		return nil, err
	}
	res := make(map[hash.Hash]map[hash.Hash]Range, len(hashes))
	for csP, ranges := range sourcesToRanges {
		cs := *csP
		res[cs.hash()] = ranges
	}
	return res, nil
}

func (nbs *NomsBlockStore) handleUnlockedRead(ctx context.Context, gcb gcBehavior, endRead func(), err error) (bool, error) {
	if err != nil {
		if endRead != nil {
			nbs.mu.Lock()
			endRead()
			nbs.mu.Unlock()
		}
		return false, err
	}
	if gcb == gcBehavior_Block {
		nbs.mu.Lock()
		if endRead != nil {
			endRead()
		}
		err := nbs.waitForGC(ctx)
		nbs.mu.Unlock()
		return true, err
	} else {
		if endRead != nil {
			nbs.mu.Lock()
			endRead()
			nbs.mu.Unlock()
		}
		return false, nil
	}
}

func (nbs *NomsBlockStore) conjoinIfRequired(ctx context.Context) (bool, error) {
	if nbs.c.conjoinRequired(nbs.tables) {
		newUpstream, cleanup, err := conjoin(ctx, nbs.c, nbs.upstream, nbs.mm, nbs.p, nbs.stats)
		if err != nil {
			return false, err
		}

		newTables, err := nbs.tables.rebase(ctx, newUpstream.specs, nil, nbs.stats)
		if err != nil {
			return false, err
		}

		nbs.upstream = newUpstream
		oldTables := nbs.tables
		nbs.tables = newTables
		err = oldTables.close()
		if err != nil {
			return true, err
		}
		cleanup()
		return true, nil
	} else {
		return false, nil
	}
}

func (nbs *NomsBlockStore) UpdateManifest(ctx context.Context, updates map[hash.Hash]uint32) (ManifestInfo, error) {
	valctx.ValidateContext(ctx)
	chunkSources, _, err := nbs.openChunkSourcesForAddTableFiles(ctx, updates)
	if err != nil {
		return manifestContents{}, err
	}
	// If these sources get added to the store, they will get cloned.
	// Either way, we want to close these instances when we are done.
	defer chunkSources.close()
	mi, _, err := nbs.updateManifestAddFiles(ctx, updates, nil, nil, chunkSources)
	return mi, err
}

func (nbs *NomsBlockStore) updateManifestAddFiles(ctx context.Context, updates map[hash.Hash]uint32, appendixOption *ManifestAppendixOption, gcGen *hash.Hash, sources chunkSourceSet) (mi ManifestInfo, gcGenDifferent bool, err error) {
	nbs.mu.Lock()
	defer nbs.mu.Unlock()

	nbs.mm.LockForUpdate()
	defer func() {
		err = errors.Join(err, nbs.mm.UnlockForUpdate())
	}()

	_, err = nbs.conjoinIfRequired(ctx)
	if err != nil {
		return manifestContents{}, false, err
	}

	var updatedContents manifestContents
	for {
		ok, contents, _, ferr := nbs.mm.Fetch(ctx, nbs.stats)
		if ferr != nil {
			return manifestContents{}, false, ferr
		} else if !ok {
			contents = manifestContents{nbfVers: nbs.upstream.nbfVers}
		}

		if gcGen != nil && *gcGen != contents.gcGen {
			return manifestContents{}, true, nil
		}

		originalLock := contents.lock

		// Behavior:
		// If appendix == nil, we are appending to currSpecs and keeping the current appendix.
		// If *appendix == ManifestAppendixOption_Set, we are setting appendix to updates.
		// If *appendix == ManifestAppendixOption_Append, we are appending updates to appendix.

		currSpecs := contents.getSpecSet()
		currAppendixSpecs := contents.getAppendixSet()
		appendixSpecs := make([]tableSpec, 0)

		hasWork := (appendixOption != nil && *appendixOption == ManifestAppendixOption_Set)
		for h, count := range updates {
			if appendixOption == nil {
				if _, ok := currSpecs[h]; !ok {
					hasWork = true
					contents.specs = append(contents.specs, tableSpec{h, count})
				}
			} else if *appendixOption == ManifestAppendixOption_Set {
				hasWork = true
				appendixSpecs = append(appendixSpecs, tableSpec{h, count})
			} else if *appendixOption == ManifestAppendixOption_Append {
				if _, ok := currAppendixSpecs[h]; !ok {
					hasWork = true
					appendixSpecs = append(appendixSpecs, tableSpec{h, count})
				}
			} else {
				return manifestContents{}, false, ErrUnsupportedManifestAppendixOption
			}
		}

		if !hasWork {
			return contents, false, nil
		}

		if appendixOption == nil {
			// ensure we don't drop existing appendices
			if contents.appendix != nil && len(contents.appendix) > 0 {
				contents, err = fromManifestAppendixOptionNewContents(contents, contents.appendix, ManifestAppendixOption_Set)
				if err != nil {
					return manifestContents{}, false, err
				}
			}
		} else {
			contents, err = fromManifestAppendixOptionNewContents(contents, appendixSpecs, *appendixOption)
			if err != nil {
				return manifestContents{}, false, err
			}
		}

		contents.lock = generateLockHash(contents.root, contents.specs, contents.appendix, nil)

		updatedContents, err = nbs.mm.Update(ctx, originalLock, contents, nbs.stats, nil)
		if err != nil {
			return manifestContents{}, false, err
		}

		if updatedContents.lock == contents.lock {
			break
		}
	}

	var newTables tableSet
	newTables, err = nbs.tables.rebase(ctx, updatedContents.specs, sources, nbs.stats)
	if err != nil {
		return manifestContents{}, false, err
	}

	nbs.upstream = updatedContents
	oldTables := nbs.tables
	nbs.tables = newTables
	err = oldTables.close()
	if err != nil {
		return manifestContents{}, false, err
	}

	return updatedContents, false, nil
}

func (nbs *NomsBlockStore) UpdateManifestWithAppendix(ctx context.Context, updates map[hash.Hash]uint32, option ManifestAppendixOption) (ManifestInfo, error) {
	valctx.ValidateContext(ctx)
	chunkSources, _, err := nbs.openChunkSourcesForAddTableFiles(ctx, updates)
	if err != nil {
		return manifestContents{}, err
	}
	// If these sources get added to the store, they will get cloned.
	// Either way, we want to close these instances when we are done.
	defer chunkSources.close()
	mi, _, err := nbs.updateManifestAddFiles(ctx, updates, &option, nil, chunkSources)
	return mi, err
}

func fromManifestAppendixOptionNewContents(upstream manifestContents, appendixSpecs []tableSpec, option ManifestAppendixOption) (manifestContents, error) {
	contents, upstreamAppendixSpecs := upstream.removeAppendixSpecs()
	switch option {
	case ManifestAppendixOption_Append:
		// append all appendix specs to contents.specs
		specs := append([]tableSpec{}, appendixSpecs...)
		specs = append(specs, upstreamAppendixSpecs...)
		contents.specs = append(specs, contents.specs...)

		// append all appendix specs to contents.appendix
		newAppendixSpecs := append([]tableSpec{}, upstreamAppendixSpecs...)
		contents.appendix = append(newAppendixSpecs, appendixSpecs...)

		contents.lock = generateLockHash(contents.root, contents.specs, contents.appendix, nil)
		return contents, nil
	case ManifestAppendixOption_Set:
		if len(appendixSpecs) < 1 {
			return contents, nil
		}

		// append new appendix specs to contents.specs
		// dropping all upstream appendix specs
		specs := append([]tableSpec{}, appendixSpecs...)
		contents.specs = append(specs, contents.specs...)

		// append new appendix specs to contents.appendix
		contents.appendix = append([]tableSpec{}, appendixSpecs...)

		contents.lock = generateLockHash(contents.root, contents.specs, contents.appendix, nil)
		return contents, nil
	default:
		return manifestContents{}, ErrUnsupportedManifestAppendixOption
	}
}

// OverwriteStoreManifest is a low level interface to completely replace the manifest contents
// of |store| with the supplied |root|, |tableFiles| and |appendixTableFiles|. It performs concurrency
// control on the existing |store| manifest, and can fail with |ErrConcurrentManifestWriteDuringOverwrite|
// if the |store|'s view is stale. If contents should be unconditionally replaced without regard for the existing
// contents, run this in a loop, rebasing |store| after each failure.
//
// Regardless of success or failure, |OverwriteStoreManifest| does *not* Rebase the |store|. The persisted
// manifest contents will have been updated, but nothing about the in-memory view of the |store| will reflect
// those updates. If |store| is Rebase'd, then the new upstream contents will be picked up.
//
// Extreme care should be taken when updating manifest contents through this interface. Logic typically
// assumes that stores grow monotonically unless the |gcGen| of a manifest changes. Since this interface
// cannot set |gcGen|, callers must ensure that calls to this function grow the store monotonically.
func OverwriteStoreManifest(ctx context.Context, store *NomsBlockStore, root hash.Hash, tableFiles map[hash.Hash]uint32, appendixTableFiles map[hash.Hash]uint32) (err error) {
	store.mu.Lock()
	defer store.mu.Unlock()
	contents := manifestContents{
		root:    root,
		nbfVers: store.upstream.nbfVers,
	}
	// Appendix table files should come first in specs
	for h, c := range appendixTableFiles {
		s := tableSpec{name: h, chunkCount: c}
		contents.appendix = append(contents.appendix, s)
		contents.specs = append(contents.specs, s)
	}
	for h, c := range tableFiles {
		s := tableSpec{name: h, chunkCount: c}
		contents.specs = append(contents.specs, s)
	}
	contents.lock = generateLockHash(contents.root, contents.specs, contents.appendix, nil)

	store.mm.LockForUpdate()
	defer func() {
		unlockErr := store.mm.UnlockForUpdate()

		if err == nil {
			err = unlockErr
		}
	}()
	updatedContents, err := store.mm.Update(ctx, store.upstream.lock, contents, store.stats, nil)
	if err != nil {
		return err
	}
	if updatedContents.lock != contents.lock {
		return ErrConcurrentManifestWriteDuringOverwrite
	}
	// We don't update |nbs.upstream| here since the tables have not been rebased
	return nil
}

func NewAWSStore(ctx context.Context, nbfVerStr string, table, ns, bucket string, s3 S3APIV2, ddb DynamoDBAPIV2, memTableSize uint64, q MemoryQuotaProvider) (*NomsBlockStore, error) {
	cacheOnce.Do(makeGlobalCaches)
	readRateLimiter := make(chan struct{}, 32)
	p := &awsTablePersister{
		s3,
		bucket,
		readRateLimiter,
		awsLimits{defaultS3PartSize, minS3PartSize, maxS3PartSize},
		ns,
		q,
	}
	mm := makeManifestManager(newDynamoManifest(table, ns, ddb))
	return newNomsBlockStore(ctx, nbfVerStr, mm, p, q, inlineConjoiner{defaultMaxTables}, memTableSize)
}

// NewGCSStore returns an nbs implementation backed by a GCSBlobstore
func NewGCSStore(ctx context.Context, nbfVerStr string, bucketName, path string, gcs *storage.Client, memTableSize uint64, q MemoryQuotaProvider) (*NomsBlockStore, error) {
	cacheOnce.Do(makeGlobalCaches)

	bs := blobstore.NewGCSBlobstore(gcs, bucketName, path)
	return NewBSStore(ctx, nbfVerStr, bs, memTableSize, q)
}

// NewGCSStore returns an nbs implementation backed by a GCSBlobstore
func NewOCISStore(ctx context.Context, nbfVerStr string, bucketName, path string, provider common.ConfigurationProvider, client objectstorage.ObjectStorageClient, memTableSize uint64, q MemoryQuotaProvider) (*NomsBlockStore, error) {
	cacheOnce.Do(makeGlobalCaches)

	bs, err := blobstore.NewOCIBlobstore(ctx, provider, client, bucketName, path)
	if err != nil {
		return nil, err
	}

	return NewNoConjoinBSStore(ctx, nbfVerStr, bs, memTableSize, q)
}

// NewBSStore returns an nbs implementation backed by a Blobstore
func NewBSStore(ctx context.Context, nbfVerStr string, bs blobstore.Blobstore, memTableSize uint64, q MemoryQuotaProvider) (*NomsBlockStore, error) {
	cacheOnce.Do(makeGlobalCaches)

	mm := makeManifestManager(blobstoreManifest{bs})

	p := &blobstorePersister{bs, s3BlockSize, q}
	return newNomsBlockStore(ctx, nbfVerStr, mm, p, q, inlineConjoiner{defaultMaxTables}, memTableSize)
}

// NewNoConjoinBSStore returns a nbs implementation backed by a Blobstore
func NewNoConjoinBSStore(ctx context.Context, nbfVerStr string, bs blobstore.Blobstore, memTableSize uint64, q MemoryQuotaProvider) (*NomsBlockStore, error) {
	cacheOnce.Do(makeGlobalCaches)

	mm := makeManifestManager(blobstoreManifest{bs})

	p := &noConjoinBlobstorePersister{bs, s3BlockSize, q}
	return newNomsBlockStore(ctx, nbfVerStr, mm, p, q, noopConjoiner{}, memTableSize)
}

func NewLocalStore(ctx context.Context, nbfVerStr string, dir string, memTableSize uint64, q MemoryQuotaProvider) (*NomsBlockStore, error) {
	return newLocalStore(ctx, nbfVerStr, dir, memTableSize, defaultMaxTables, q)
}

func newLocalStore(ctx context.Context, nbfVerStr string, dir string, memTableSize uint64, maxTables int, q MemoryQuotaProvider) (*NomsBlockStore, error) {
	cacheOnce.Do(makeGlobalCaches)
	if err := checkDir(dir); err != nil {
		return nil, err
	}
	ok, err := fileExists(filepath.Join(dir, chunkJournalAddr))
	if err != nil {
		return nil, err
	} else if ok {
		return nil, fmt.Errorf("cannot create NBS store for directory containing chunk journal: %s", dir)
	}

	m, err := getFileManifest(ctx, dir, asyncFlush)
	if err != nil {
		return nil, err
	}
	p := newFSTablePersister(dir, q)
	c := conjoinStrategy(inlineConjoiner{maxTables})

	return newNomsBlockStore(ctx, nbfVerStr, makeManifestManager(m), p, q, c, memTableSize)
}

func NewLocalJournalingStore(ctx context.Context, nbfVers, dir string, q MemoryQuotaProvider) (*NomsBlockStore, error) {
	cacheOnce.Do(makeGlobalCaches)
	if err := checkDir(dir); err != nil {
		return nil, err
	}

	m, err := newJournalManifest(ctx, dir)
	if err != nil {
		return nil, err
	}
	p := newFSTablePersister(dir, q)

	journal, err := newChunkJournal(ctx, nbfVers, dir, m, p.(*fsTablePersister))
	if err != nil {
		return nil, err
	}

	mm := makeManifestManager(journal)
	c := journalConjoiner{child: inlineConjoiner{defaultMaxTables}}

	// |journal| serves as the manifest and tablePersister
	return newNomsBlockStore(ctx, nbfVers, mm, journal, q, c, defaultMemTableSize)
}

func checkDir(dir string) error {
	stat, err := os.Stat(dir)
	if err != nil {
		return err
	}
	if !stat.IsDir() {
		return fmt.Errorf("path is not a directory: %s", dir)
	}
	return nil
}

func newNomsBlockStore(ctx context.Context, nbfVerStr string, mm manifestManager, p tablePersister, q MemoryQuotaProvider, c conjoinStrategy, memTableSize uint64) (*NomsBlockStore, error) {
	if memTableSize == 0 {
		memTableSize = defaultMemTableSize
	}

	hasCache, err := lru.New2Q[hash.Hash, struct{}](hasCacheSize)
	if err != nil {
		return nil, err
	}

	nbs := &NomsBlockStore{
		mm:       mm,
		p:        p,
		c:        c,
		tables:   newTableSet(p, q),
		upstream: manifestContents{nbfVers: nbfVerStr},
		mtSize:   memTableSize,
		hasCache: hasCache,
		stats:    NewStats(),
	}
	nbs.cond = sync.NewCond(&nbs.mu)

	t1 := time.Now()
	defer nbs.stats.OpenLatency.SampleTimeSince(t1)

	exists, contents, _, err := nbs.mm.Fetch(ctx, nbs.stats)

	if err != nil {
		return nil, err
	}

	if exists {
		newTables, err := nbs.tables.rebase(ctx, contents.specs, nil, nbs.stats)

		if err != nil {
			return nil, err
		}

		nbs.upstream = contents
		oldTables := nbs.tables
		nbs.tables = newTables
		err = oldTables.close()
		if err != nil {
			return nil, err
		}
	}

	return nbs, nil
}

// WithoutConjoiner returns a new *NomsBlockStore instance that will not
// conjoin table files during manifest updates. Used in some server-side
// contexts when things like table file maintenance is done out-of-process. Not
// safe for use outside of NomsBlockStore construction.
func (nbs *NomsBlockStore) WithoutConjoiner() *NomsBlockStore {
	return &NomsBlockStore{
		mm:       nbs.mm,
		p:        nbs.p,
		c:        noopConjoiner{},
		mu:       sync.RWMutex{},
		mt:       nbs.mt,
		tables:   nbs.tables,
		upstream: nbs.upstream,
		mtSize:   nbs.mtSize,
		putCount: nbs.putCount,
		hasCache: nbs.hasCache,
		stats:    nbs.stats,
	}
}

// Wait for GC to complete to continue with ongoing operations.
// Called with nbs.mu held. When this function returns with a nil
// error, gcInProgress will be false.
func (nbs *NomsBlockStore) waitForGC(ctx context.Context) error {
	stop := make(chan struct{})
	defer close(stop)
	go func() {
		select {
		case <-ctx.Done():
			nbs.cond.Broadcast()
		case <-stop:
		}
	}()
	for nbs.gcInProgress && ctx.Err() == nil {
		nbs.cond.Wait()
	}
	return ctx.Err()
}

func (nbs *NomsBlockStore) Put(ctx context.Context, c chunks.Chunk, getAddrs chunks.GetAddrsCurry) error {
	valctx.ValidateContext(ctx)
	return nbs.putChunk(ctx, c, getAddrs, nbs.refCheck)
}

func (nbs *NomsBlockStore) putChunk(ctx context.Context, c chunks.Chunk, getAddrs chunks.GetAddrsCurry, checker refCheck) error {
	t1 := time.Now()

	success, err := nbs.addChunk(ctx, c, getAddrs, checker)
	if err != nil {
		return err
	} else if !success {
		return errors.New("failed to add chunk")
	}
	atomic.AddUint64(&nbs.putCount, 1)

	nbs.stats.PutLatency.SampleTimeSince(t1)

	return nil
}

// When we have chunks with dangling references in our memtable, we have to
// throw away the entire memtable.
func (nbs *NomsBlockStore) handlePossibleDanglingRefError(err error) {
	if errors.Is(err, ErrDanglingRef) {
		nbs.mt = nil
	}
}

// Writes to a Dolt database typically involve mutating some tuple maps and
// then mutating the top-level address map which points to all the branch heads
// and working sets. Each internal node of the address map can have many
// references and many of them typically change quite slowly. We keep a cache
// of recently written references which we know are in the database so that we
// don't have to check the table file indexes for these  chunks when we write
// references to them again in the near future.
//
// This cache needs to be treated in a principled manner. The integrity checks
// that we run against the a set of chunks we are attempting to write consider
// the to-be-written chunks themselves as also being in the database. This is
// correct, assuming that all the chunks are written at the same time. However,
// we should not add the results of those presence checks to the cache until
// those chunks actually land in the database.
func (nbs *NomsBlockStore) addPendingRefsToHasCache() {
	for _, e := range nbs.mt.pendingRefs {
		if e.has {
			nbs.hasCache.Add(*e.a, struct{}{})
		}
	}
}

func (nbs *NomsBlockStore) addChunk(ctx context.Context, ch chunks.Chunk, getAddrs chunks.GetAddrsCurry, checker refCheck) (bool, error) {
	if err := ctx.Err(); err != nil {
		return false, err
	}
	nbs.mu.Lock()
	defer nbs.mu.Unlock()

	retry := true
	var addChunkRes addChunkResult
	for retry {
		retry = false
		if nbs.mt == nil {
			nbs.mt = newMemTable(nbs.mtSize)
		}

		addChunkRes = nbs.mt.addChunk(ch.Hash(), ch.Data())
		if addChunkRes == chunkNotAdded {
			ts, gcb, err := nbs.tables.append(ctx, nbs.mt, checker, nbs.keeperFunc, nbs.hasCache, nbs.stats)
			if err != nil {
				nbs.handlePossibleDanglingRefError(err)
				return false, err
			}
			if gcb == gcBehavior_Block {
				retry = true
				if err := nbs.waitForGC(ctx); err != nil {
					return false, err
				}
				continue
			}
			nbs.addPendingRefsToHasCache()
			nbs.tables = ts
			nbs.mt = newMemTable(nbs.mtSize)
			addChunkRes = nbs.mt.addChunk(ch.Hash(), ch.Data())
		}
		if addChunkRes == chunkAdded || addChunkRes == chunkExists {
			if nbs.keeperFunc != nil && nbs.keeperFunc(ch.Hash()) {
				retry = true
				if err := nbs.waitForGC(ctx); err != nil {
					return false, err
				}
				continue
			}
		}
		if addChunkRes == chunkAdded {
			nbs.mt.addGetChildRefs(getAddrs(ch))
		}
	}

	return addChunkRes == chunkAdded || addChunkRes == chunkExists, nil
}

// refCheck checks that no dangling references are being committed.
type refCheck func(reqs []hasRecord) (hash.HashSet, error)

func (nbs *NomsBlockStore) errorIfDangling(root hash.Hash, checker refCheck) error {
	if !root.IsEmpty() {
		if _, ok := nbs.hasCache.Get(root); !ok {
			var hr [1]hasRecord
			hr[0].a = &root
			hr[0].prefix = root.Prefix()
			absent, err := checker(hr[:])
			if err != nil {
				return err
			} else if absent.Size() > 0 {
				return fmt.Errorf("%w: found dangling references to %s", ErrDanglingRef, absent.String())
			}
			nbs.hasCache.Add(root, struct{}{})
		}
	}
	return nil
}

func (nbs *NomsBlockStore) Get(ctx context.Context, h hash.Hash) (chunks.Chunk, error) {
	ctx, span := tracer.Start(ctx, "nbs.Get")
	defer span.End()
	valctx.ValidateContext(ctx)

	t1 := time.Now()
	defer func() {
		nbs.stats.GetLatency.SampleTimeSince(t1)
		nbs.stats.ChunksPerGet.Sample(1)
	}()

	for {
		nbs.mu.Lock()
		if nbs.mt != nil {
			data, gcb, err := nbs.mt.get(ctx, h, nbs.keeperFunc, nbs.stats)
			if err != nil {
				nbs.mu.Unlock()
				return chunks.EmptyChunk, err
			}
			if gcb == gcBehavior_Block {
				err = nbs.waitForGC(ctx)
				nbs.mu.Unlock()
				if err != nil {
					return chunks.EmptyChunk, err
				}
				continue
			}
			if data != nil {
				nbs.mu.Unlock()
				return chunks.NewChunkWithHash(h, data), nil
			}
		}
		tables, keeper, endRead := nbs.tables, nbs.keeperFunc, nbs.beginRead()
		nbs.mu.Unlock()

		data, gcb, err := tables.get(ctx, h, keeper, nbs.stats)
		needContinue, err := nbs.handleUnlockedRead(ctx, gcb, endRead, err)
		if err != nil {
			return chunks.EmptyChunk, err
		}
		if needContinue {
			continue
		}

		if data != nil {
			return chunks.NewChunkWithHash(h, data), nil
		}
		return chunks.EmptyChunk, nil
	}
}

func (nbs *NomsBlockStore) GetMany(ctx context.Context, hashes hash.HashSet, found func(context.Context, *chunks.Chunk)) error {
	ctx, span := tracer.Start(ctx, "nbs.GetMany", trace.WithAttributes(attribute.Int("num_hashes", len(hashes))))
	defer span.End()
	valctx.ValidateContext(ctx)
	return nbs.getManyWithFunc(ctx, hashes, gcDependencyMode_TakeDependency,
		func(ctx context.Context, cr chunkReader, eg *errgroup.Group, reqs []getRecord, keeper keeperF, stats *Stats) (bool, gcBehavior, error) {
			return cr.getMany(ctx, eg, reqs, found, keeper, nbs.stats)
		},
	)
}

func (nbs *NomsBlockStore) GetManyCompressed(ctx context.Context, hashes hash.HashSet, found func(context.Context, ToChunker)) error {
	valctx.ValidateContext(ctx)
	return nbs.getManyCompressed(ctx, hashes, found, gcDependencyMode_TakeDependency)
}

func (nbs *NomsBlockStore) getManyCompressed(ctx context.Context, hashes hash.HashSet, found func(context.Context, ToChunker), gcDepMode gcDependencyMode) error {
	ctx, span := tracer.Start(ctx, "nbs.GetManyCompressed", trace.WithAttributes(attribute.Int("num_hashes", len(hashes))))
	defer span.End()
	return nbs.getManyWithFunc(ctx, hashes, gcDepMode,
		func(ctx context.Context, cr chunkReader, eg *errgroup.Group, reqs []getRecord, keeper keeperF, stats *Stats) (bool, gcBehavior, error) {
			return cr.getManyCompressed(ctx, eg, reqs, found, keeper, nbs.stats)
		},
	)
}

func (nbs *NomsBlockStore) getManyWithFunc(
	ctx context.Context,
	hashes hash.HashSet,
	gcDepMode gcDependencyMode,
	getManyFunc func(ctx context.Context, cr chunkReader, eg *errgroup.Group, reqs []getRecord, keeper keeperF, stats *Stats) (bool, gcBehavior, error),
) error {
	if len(hashes) == 0 {
		return nil
	}

	t1 := time.Now()
	defer func() {
		nbs.stats.GetLatency.SampleTimeSince(t1)
		nbs.stats.ChunksPerGet.Sample(uint64(len(hashes)))
	}()

	reqs := toGetRecords(hashes)

	const ioParallelism = 16
	for {
		nbs.mu.Lock()
		keeper := nbs.keeperFunc
		if gcDepMode == gcDependencyMode_NoDependency {
			keeper = nil
		}
		if nbs.mt != nil {
			// nbs.mt does not use the errgroup parameter, which we pass at |nil| here.
			remaining, gcb, err := getManyFunc(ctx, nbs.mt, nil, reqs, keeper, nbs.stats)
			if err != nil {
				nbs.mu.Unlock()
				return err
			}
			if gcb == gcBehavior_Block {
				err = nbs.waitForGC(ctx)
				nbs.mu.Unlock()
				if err != nil {
					return err
				}
				continue
			}
			if !remaining {
				nbs.mu.Unlock()
				return nil
			}
		}
		tables, endRead := nbs.tables, nbs.beginRead()
		nbs.mu.Unlock()

		gcb, err := func() (gcBehavior, error) {
			eg, ctx := errgroup.WithContext(ctx)
			eg.SetLimit(ioParallelism)
			_, gcb, err := getManyFunc(ctx, tables, eg, reqs, keeper, nbs.stats)
			return gcb, errors.Join(err, eg.Wait())
		}()
		needContinue, err := nbs.handleUnlockedRead(ctx, gcb, endRead, err)
		if err != nil {
			return err
		}
		if needContinue {
			continue
		}

		return nil
	}
}

func toGetRecords(hashes hash.HashSet) []getRecord {
	reqs := make([]getRecord, len(hashes))
	idx := 0
	for h := range hashes {
		h := h
		reqs[idx] = getRecord{
			a:      &h,
			prefix: h.Prefix(),
		}
		idx++
	}

	sort.Sort(getRecordByPrefix(reqs))
	return reqs
}

func (nbs *NomsBlockStore) Count() (uint32, error) {
	count, tables, err := func() (count uint32, tables chunkReader, err error) {
		nbs.mu.RLock()
		defer nbs.mu.RUnlock()
		if nbs.mt != nil {
			count, err = nbs.mt.count()
		}

		if err != nil {
			return 0, nil, err
		}

		return count, nbs.tables, nil
	}()

	if err != nil {
		return 0, err
	}

	tablesCount, err := tables.count()

	if err != nil {
		return 0, err
	}

	return count + tablesCount, nil
}

func (nbs *NomsBlockStore) Has(ctx context.Context, h hash.Hash) (bool, error) {
	t1 := time.Now()
	defer func() {
		nbs.stats.HasLatency.SampleTimeSince(t1)
		nbs.stats.AddressesPerHas.Sample(1)
	}()
	valctx.ValidateContext(ctx)

	for {
		nbs.mu.Lock()
		if nbs.mt != nil {
			has, gcb, err := nbs.mt.has(h, nbs.keeperFunc)
			if err != nil {
				nbs.mu.Unlock()
				return false, err
			}
			if gcb == gcBehavior_Block {
				err = nbs.waitForGC(ctx)
				nbs.mu.Unlock()
				if err != nil {
					return false, err
				}
				continue
			}
			if has {
				nbs.mu.Unlock()
				return true, nil
			}
		}
		tables, keeper, endRead := nbs.tables, nbs.keeperFunc, nbs.beginRead()
		nbs.mu.Unlock()

		has, gcb, err := tables.has(h, keeper)
		needsContinue, err := nbs.handleUnlockedRead(ctx, gcb, endRead, err)
		if err != nil {
			return false, err
		}
		if needsContinue {
			continue
		}

		return has, nil
	}
}

func (nbs *NomsBlockStore) HasMany(ctx context.Context, hashes hash.HashSet) (hash.HashSet, error) {
	valctx.ValidateContext(ctx)
	return nbs.hasManyDep(ctx, hashes, gcDependencyMode_TakeDependency)
}

func (nbs *NomsBlockStore) hasManyDep(ctx context.Context, hashes hash.HashSet, gcDepMode gcDependencyMode) (hash.HashSet, error) {
	if hashes.Size() == 0 {
		return nil, nil
	}

	t1 := time.Now()
	defer func() {
		nbs.stats.HasLatency.SampleTimeSince(t1)
		nbs.stats.AddressesPerHas.SampleLen(hashes.Size())
	}()

	for {
		reqs := toHasRecords(hashes)

		nbs.mu.Lock()
		if nbs.mt != nil {
			keeper := nbs.keeperFunc
			if gcDepMode == gcDependencyMode_NoDependency {
				keeper = nil
			}
			remaining, gcb, err := nbs.mt.hasMany(reqs, keeper)
			if err != nil {
				nbs.mu.Unlock()
				return nil, err
			}
			if gcb == gcBehavior_Block {
				err = nbs.waitForGC(ctx)
				nbs.mu.Unlock()
				if err != nil {
					return nil, err
				}
				continue
			}
			if !remaining {
				nbs.mu.Unlock()
				return hash.HashSet{}, nil
			}
		}
		tables, keeper, endRead := nbs.tables, nbs.keeperFunc, nbs.beginRead()
		if gcDepMode == gcDependencyMode_NoDependency {
			keeper = nil
		}
		nbs.mu.Unlock()

		remaining, gcb, err := tables.hasMany(reqs, keeper)
		needContinue, err := nbs.handleUnlockedRead(ctx, gcb, endRead, err)
		if err != nil {
			return nil, err
		}
		if needContinue {
			continue
		}

		if !remaining {
			return hash.HashSet{}, nil
		}

		absent := hash.HashSet{}
		for _, r := range reqs {
			if !r.has {
				absent.Insert(*r.a)
			}
		}
		return absent, nil
	}
}

// Operates a lot like |hasMany|, but without locking and without
// taking read dependencies on the checked references. Should only be
// used for the sanity checking on references for written chunks.
func (nbs *NomsBlockStore) refCheck(reqs []hasRecord) (hash.HashSet, error) {
	if nbs.mt != nil {
		remaining, _, err := nbs.mt.hasMany(reqs, nil)
		if err != nil {
			return nil, err
		}
		if !remaining {
			return hash.HashSet{}, nil
		}
	}

	remaining, _, err := nbs.tables.hasMany(reqs, nil)
	if err != nil {
		return nil, err
	}
	if !remaining {
		return hash.HashSet{}, nil
	}

	absent := hash.HashSet{}
	for _, r := range reqs {
		if !r.has {
			absent.Insert(*r.a)
		}
	}
	return absent, nil
}

// Only used for a generational full GC, where the table files are
// added to the store and are then used to filter which chunks need to
// make it to the new generation. In this context, we do not need to
// worry about taking read dependencies on the requested chunks. Hence
// our handling of keeperFunc and gcBehavior below.
func (nbs *NomsBlockStore) hasManyInSources(srcs []hash.Hash, hashes hash.HashSet) (hash.HashSet, error) {
	if hashes.Size() == 0 {
		return nil, nil
	}

	t1 := time.Now()
	defer nbs.stats.HasLatency.SampleTimeSince(t1)
	nbs.stats.AddressesPerHas.SampleLen(hashes.Size())

	nbs.mu.RLock()
	defer nbs.mu.RUnlock()

	records := toHasRecords(hashes)

	_, _, err := nbs.tables.hasManyInSources(srcs, records, nil)
	if err != nil {
		return nil, err
	}

	absent := hash.HashSet{}
	for _, r := range records {
		if !r.has {
			absent.Insert(*r.a)
		}
	}
	return absent, nil
}

func toHasRecords(hashes hash.HashSet) []hasRecord {
	reqs := make([]hasRecord, len(hashes))
	idx := 0
	for h := range hashes {
		h := h
		reqs[idx] = hasRecord{
			a:      &h,
			prefix: h.Prefix(),
			order:  idx,
		}
		idx++
	}

	sort.Sort(hasRecordByPrefix(reqs))
	return reqs
}

func (nbs *NomsBlockStore) Rebase(ctx context.Context) error {
	valctx.ValidateContext(ctx)
	nbs.mu.Lock()
	defer nbs.mu.Unlock()
	return nbs.rebase(ctx)
}

func (nbs *NomsBlockStore) rebase(ctx context.Context) error {
	exists, contents, _, err := nbs.mm.Fetch(ctx, nbs.stats)
	if err != nil {
		return err
	}

	if exists {
		if contents.lock == nbs.upstream.lock {
			// short-circuit if manifest is unchanged
			return nil
		}

		newTables, err := nbs.tables.rebase(ctx, contents.specs, nil, nbs.stats)
		if err != nil {
			return err
		}

		nbs.upstream = contents
		oldTables := nbs.tables
		nbs.tables = newTables
		err = oldTables.close()
		if err != nil {
			return err
		}
	}

	return nil
}

func (nbs *NomsBlockStore) Root(ctx context.Context) (hash.Hash, error) {
	valctx.ValidateContext(ctx)
	nbs.mu.RLock()
	defer nbs.mu.RUnlock()
	return nbs.upstream.root, nil
}

func (nbs *NomsBlockStore) Commit(ctx context.Context, current, last hash.Hash) (success bool, err error) {
	valctx.ValidateContext(ctx)
	return nbs.commit(ctx, current, last, nbs.refCheck)
}

func (nbs *NomsBlockStore) commit(ctx context.Context, current, last hash.Hash, checker refCheck) (success bool, err error) {
	t1 := time.Now()
	defer nbs.stats.CommitLatency.SampleTimeSince(t1)

	nbs.mu.Lock()
	defer nbs.mu.Unlock()

	if nbs.keeperFunc != nil {
		if nbs.keeperFunc(current) {
			err = nbs.waitForGC(ctx)
			if err != nil {
				return false, err
			}
		}
	}

	anyPossiblyNovelChunks := nbs.mt != nil || len(nbs.tables.novel) > 0

	if !anyPossiblyNovelChunks && current == last {
		err := nbs.rebase(ctx)
		if err != nil {
			return false, err
		}
		return true, nil
	}

	nbs.mm.LockForUpdate()
	defer func() {
		unlockErr := nbs.mm.UnlockForUpdate()

		if err == nil {
			err = unlockErr
		}
	}()

	for {
		if err := nbs.updateManifest(ctx, current, last, checker); err == nil {
			return true, nil
		} else if err == errOptimisticLockFailedRoot || err == errLastRootMismatch {
			return false, nil
		} else if err != errOptimisticLockFailedTables {
			return false, err
		}
	}
}

var (
	errLastRootMismatch           = fmt.Errorf("last does not match nbs.Root()")
	errOptimisticLockFailedRoot   = fmt.Errorf("root moved")
	errOptimisticLockFailedTables = fmt.Errorf("tables changed")
	errReadOnlyManifest           = fmt.Errorf("cannot update manifest: database is read only")
)

// callers must acquire lock |nbs.mu|
func (nbs *NomsBlockStore) updateManifest(ctx context.Context, current, last hash.Hash, checker refCheck) error {
	if nbs.upstream.root != last {
		return errLastRootMismatch
	}

	handleOptimisticLockFailure := func(upstream manifestContents) error {
		newTables, err := nbs.tables.rebase(ctx, upstream.specs, nil, nbs.stats)
		if err != nil {
			return err
		}

		nbs.upstream = upstream
		oldTables := nbs.tables
		nbs.tables = newTables
		err = oldTables.close()

		if last != upstream.root {
			return errOptimisticLockFailedRoot
		}

		if err != nil {
			return err
		}

		return errOptimisticLockFailedTables
	}

	if cached, doomed := nbs.mm.updateWillFail(nbs.upstream.lock); doomed {
		// Pre-emptive optimistic lock failure. Someone else in-process moved to the root, the set of tables, or both out from under us.
		return handleOptimisticLockFailure(cached)
	}

	for {
		if nbs.mt != nil {
			cnt, err := nbs.mt.count()
			if err != nil {
				return err
			}
			if cnt > 0 {
				ts, gcb, err := nbs.tables.append(ctx, nbs.mt, checker, nbs.keeperFunc, nbs.hasCache, nbs.stats)
				if err != nil {
					nbs.handlePossibleDanglingRefError(err)
					return err
				}
				if gcb == gcBehavior_Block {
					err = nbs.waitForGC(ctx)
					if err != nil {
						return err
					}
					continue
				}
				nbs.addPendingRefsToHasCache()
				nbs.tables, nbs.mt = ts, nil
			}
		}
		break
	}

	didConjoin, err := nbs.conjoinIfRequired(ctx)
	if err != nil {
		return err
	}
	if didConjoin {
		return errOptimisticLockFailedTables
	}

	// check for dangling reference to the new root
	if err = nbs.errorIfDangling(current, checker); err != nil {
		nbs.handlePossibleDanglingRefError(err)
		return err
	}

	specs, err := nbs.tables.toSpecs()
	if err != nil {
		return err
	}

	// ensure we don't drop appendices on commit
	var appendixSpecs []tableSpec
	if nbs.upstream.appendix != nil && len(nbs.upstream.appendix) > 0 {
		appendixSet := nbs.upstream.getAppendixSet()

		filtered := make([]tableSpec, 0, len(specs))
		for _, s := range specs {
			if _, present := appendixSet[s.name]; !present {
				filtered = append(filtered, s)
			}
		}

		_, appendixSpecs = nbs.upstream.removeAppendixSpecs()
		prepended := append([]tableSpec{}, appendixSpecs...)
		specs = append(prepended, filtered...)
	}

	newContents := manifestContents{
		nbfVers:  nbs.upstream.nbfVers,
		root:     current,
		lock:     generateLockHash(current, specs, appendixSpecs, nil),
		gcGen:    nbs.upstream.gcGen,
		specs:    specs,
		appendix: appendixSpecs,
	}

	upstream, err := nbs.mm.Update(ctx, nbs.upstream.lock, newContents, nbs.stats, nil)
	if err != nil {
		return err
	}

	if newContents.lock != upstream.lock {
		// Optimistic lock failure. Someone else moved to the root, the set of tables, or both out from under us.
		return handleOptimisticLockFailure(upstream)
	}

	newTables, err := nbs.tables.flatten(ctx)

	if err != nil {
		return err
	}

	nbs.upstream = newContents
	nbs.tables = newTables

	return nil
}

func (nbs *NomsBlockStore) Version() string {
	nbs.mu.RLock()
	defer nbs.mu.RUnlock()
	return nbs.upstream.nbfVers
}

func (nbs *NomsBlockStore) AccessMode() chunks.ExclusiveAccessMode {
	return nbs.p.AccessMode()
}

func (nbs *NomsBlockStore) Close() (err error) {
	if cerr := nbs.p.Close(); cerr != nil {
		err = cerr
	}
	if cerr := nbs.tables.close(); cerr != nil {
		err = cerr
	}
	if cerr := nbs.mm.Close(); cerr != nil {
		err = cerr
	}
	return
}

func (nbs *NomsBlockStore) Stats() interface{} {
	return nbs.stats.Clone()
}

func (nbs *NomsBlockStore) StatsSummary() string {
	nbs.mu.Lock()
	defer nbs.mu.Unlock()
	cnt, _ := nbs.tables.count()
	physLen, _ := nbs.tables.physicalLen()
	return fmt.Sprintf("Root: %s; Chunk Count %d; Physical Bytes %s", nbs.upstream.root, cnt, humanize.Bytes(physLen))
}

// tableFile is our implementation of TableFile.
type tableFile struct {
	info   TableSpecInfo
	open   func(ctx context.Context) (io.ReadCloser, uint64, error)
	suffix string
}

// LocationPrefix
func (tf tableFile) LocationPrefix() string {
	return ""
}

func (tf tableFile) LocationSuffix() string {
	return tf.suffix
}

// FileID gets the id of the file
func (tf tableFile) FileID() string {
	return tf.info.GetName()
}

// NumChunks returns the number of chunks in a table file
func (tf tableFile) NumChunks() int {
	return int(tf.info.GetChunkCount())
}

// Open returns an io.ReadCloser which can be used to read the bytes of a table file and the content length in bytes.
func (tf tableFile) Open(ctx context.Context) (io.ReadCloser, uint64, error) {
	return tf.open(ctx)
}

// Sources retrieves the current root hash, a list of all table files (which may include appendix tablefiles),
// and a second list of only the appendix table files
func (nbs *NomsBlockStore) Sources(ctx context.Context) (hash.Hash, []chunks.TableFile, []chunks.TableFile, error) {
	valctx.ValidateContext(ctx)
	nbs.mu.Lock()
	defer nbs.mu.Unlock()

	exists, contents, err := nbs.mm.m.ParseIfExists(ctx, nbs.stats, nil)

	if err != nil {
		return hash.Hash{}, nil, nil, err
	}

	if !exists {
		return hash.Hash{}, nil, nil, nil
	}

	css, err := nbs.chunkSourcesByAddr()
	if err != nil {
		return hash.Hash{}, nil, nil, err
	}

	appendixTableFiles, err := getTableFiles(css, contents, contents.NumAppendixSpecs(), func(mc manifestContents, idx int) tableSpec {
		return mc.getAppendixSpec(idx)
	})
	if err != nil {
		return hash.Hash{}, nil, nil, err
	}

	allTableFiles, err := getTableFiles(css, contents, contents.NumTableSpecs(), func(mc manifestContents, idx int) tableSpec {
		return mc.getSpec(idx)
	})
	if err != nil {
		return hash.Hash{}, nil, nil, err
	}

	return contents.GetRoot(), allTableFiles, appendixTableFiles, nil
}

func getTableFiles(css map[hash.Hash]chunkSource, contents manifestContents, numSpecs int, specFunc func(mc manifestContents, idx int) tableSpec) ([]chunks.TableFile, error) {
	tableFiles := make([]chunks.TableFile, 0)
	if numSpecs == 0 {
		return tableFiles, nil
	}
	for i := 0; i < numSpecs; i++ {
		info := specFunc(contents, i)
		cs, ok := css[info.name]
		if !ok {
			return nil, ErrSpecWithoutChunkSource
		}

		tableFiles = append(tableFiles, newTableFile(cs, info))
	}
	return tableFiles, nil
}

func newTableFile(cs chunkSource, info tableSpec) tableFile {
	s := ""
	if _, ok := cs.(archiveChunkSource); ok {
		s = ArchiveFileSuffix
	}

	return tableFile{
		info: info,
		open: func(ctx context.Context) (io.ReadCloser, uint64, error) {
			r, s, err := cs.reader(ctx)
			if err != nil {
				return nil, 0, err
			}
			return r, s, nil
		},
		suffix: s,
	}
}

func (nbs *NomsBlockStore) Size(ctx context.Context) (uint64, error) {
	nbs.mu.Lock()
	defer nbs.mu.Unlock()

	size := uint64(0)
	for _, cs := range nbs.tables.upstream {
		size += cs.currentSize()
	}
	for _, cs := range nbs.tables.novel {
		size += cs.currentSize()
	}

	return size, nil
}

func (nbs *NomsBlockStore) chunkSourcesByAddr() (map[hash.Hash]chunkSource, error) {
	css := make(map[hash.Hash]chunkSource, len(nbs.tables.upstream)+len(nbs.tables.novel))
	for _, cs := range nbs.tables.upstream {
		css[cs.hash()] = cs
	}
	for _, cs := range nbs.tables.novel {
		css[cs.hash()] = cs
	}
	return css, nil

}

func (nbs *NomsBlockStore) SupportedOperations() chunks.TableFileStoreOps {
	var ok bool
	_, ok = nbs.p.(tableFilePersister)

	return chunks.TableFileStoreOps{
		CanRead:  true,
		CanWrite: ok,
		CanPrune: ok,
		CanGC:    ok,
	}
}

func (nbs *NomsBlockStore) Path() (string, bool) {
	if tfp, ok := nbs.p.(tableFilePersister); ok {
		switch p := tfp.(type) {
		case *fsTablePersister, *ChunkJournal:
			return p.Path(), true
		default:
			return "", false
		}
	}
	return "", false
}

// WriteTableFile will read a table file from the provided reader and write it to the TableFileStore
func (nbs *NomsBlockStore) WriteTableFile(ctx context.Context, fileName string, numChunks int, contentHash []byte, getRd func() (io.ReadCloser, uint64, error)) error {
	valctx.ValidateContext(ctx)
	tfp, ok := nbs.p.(tableFilePersister)
	if !ok {
		return errors.New("Not implemented")
	}

	r, sz, err := getRd()
	if err != nil {
		return err
	}
	defer r.Close()
	return tfp.CopyTableFile(ctx, r, fileName, sz, uint32(numChunks))
}

// AddTableFilesToManifest adds table files to the manifest
func (nbs *NomsBlockStore) AddTableFilesToManifest(ctx context.Context, fileIdToNumChunks map[string]int, getAddrs chunks.GetAddrsCurry) error {
	valctx.ValidateContext(ctx)
	return nbs.addTableFilesToManifest(ctx, fileIdToNumChunks, getAddrs, nbs.refCheck)
}

// A small helper which returns a composite refCheck function combining |base| and a |hasMany| call against each source in |css|.
func getRefCheck(nbs *NomsBlockStore, base func([]hasRecord) (hash.HashSet, error), css chunkSourceSet) func([]hasRecord) (hash.HashSet, error) {
	if base == nil {
		return nil
	}
	return func(recs []hasRecord) (hash.HashSet, error) {
		nbs.mu.Lock()
		absent, err := base(recs)
		nbs.mu.Unlock()
		if err != nil {
			return nil, err
		}
		if len(absent) == 0 {
			return nil, nil
		}

		// Still some missing. Check the chunkSourceSet.
		for _, cs := range css {
			remaining, _, err := cs.hasMany(recs, nil)
			if err != nil {
				return nil, err
			}
			if !remaining {
				return nil, nil
			}
		}

		ret := hash.HashSet{}
		for _, r := range recs {
			if !r.has {
				ret.Insert(*r.a)
			}
		}
		return ret, nil
	}
}

// For each chunk in sources, walk all its addresses with |getAddrs| and ensure that none are missing from a call to |refCheck|.
func refCheckAllSources(ctx context.Context, nbs *NomsBlockStore, getAddrs chunks.GetAddrsCurry, refCheck func([]hasRecord) (hash.HashSet, error), sources chunkSourceSet) error {
	if refCheck == nil {
		return nil
	}
	var checkErr error
	// TODO: Bigger batching.
	checkDeps := func(c chunks.Chunk) {
		if checkErr != nil {
			return
		}
		addrs := make(hash.HashSet)
		getAddrs(c)(ctx, addrs, func(hash.Hash) bool { return false })
		remaining, err := refCheck(toHasRecords(addrs))
		if err != nil {
			checkErr = err
		}
		if len(remaining) > 0 {
			checkErr = fmt.Errorf("cannot add table files: %w, missing: %v", ErrTableFileNotFound, remaining)
		}
	}
	for _, source := range sources {
		err := source.iterateAllChunks(ctx, func(c chunks.Chunk) {
			if checkErr != nil {
				return
			}
			checkDeps(c)
		}, nbs.stats)
		if err != nil {
			checkErr = errors.Join(err, checkErr)
		}
		if checkErr != nil {
			break
		}
	}
	return checkErr
}

func (nbs *NomsBlockStore) addTableFilesToManifest(ctx context.Context, fileIdToNumChunks map[string]int, getAddrs chunks.GetAddrsCurry, genRefCheck func([]hasRecord) (hash.HashSet, error)) error {
	fileIdHashToNumChunks := make(map[hash.Hash]uint32)
	for fileId, numChunks := range fileIdToNumChunks {
		fileIdHash, ok := hash.MaybeParse(fileId)
		if !ok {
			return errors.New("invalid base32 encoded hash: " + fileId)
		}
		if numChunks > 0 {
			fileIdHashToNumChunks[fileIdHash] = uint32(numChunks)
		}
	}

	if len(fileIdHashToNumChunks) == 0 {
		return nil
	}

	for {
		// Open chunk sources for each of the fileIdHashToNumChunks files.
		// This is done with the lock held. We also inspect |gcGen| at this
		// time so that we can ensure our view of the store is still
		// accurate when we add these files to the store if all the sanity
		// checks pass.
		chunkSources, gcGen, err := nbs.openChunkSourcesForAddTableFiles(ctx, fileIdHashToNumChunks)
		if err != nil {
			return err
		}
		// If these sources get added to the store, they will get cloned.
		// Either way, we want to close these instances when we are done.
		defer chunkSources.close()

		refCheck := getRefCheck(nbs, genRefCheck, chunkSources)
		err = refCheckAllSources(ctx, nbs, getAddrs, refCheck, chunkSources)
		if err != nil {
			// There was an error checking all references.
			return err
		}

		// At this point, the added files are consistent with our view of the store.
		// We add them to the set of table files in the store.
		_, gcGenMismatch, err := nbs.updateManifestAddFiles(ctx, fileIdHashToNumChunks, nil, &gcGen, chunkSources)
		if err != nil {
			return err
		} else if gcGenMismatch {
			// A gcGenMismatch means that the store has changed out from under
			// us as we were running these checks. We want to retry.
			continue
		}

		// At this point, the files have been added to the
		// store and the store was in a consistent state when
		// we added them.
		//
		// We currently do not take any chunk dependencies
		// for a GC process on the chunks that are added in
		// these files. In practice, that means that all the
		// dependencies are taken at once, in the |Commit|
		// call setting the new root.
		return nil
	}
}

func (nbs *NomsBlockStore) openChunkSourcesForAddTableFiles(ctx context.Context, files map[hash.Hash]uint32) (chunkSourceSet, hash.Hash, error) {
	nbs.mu.Lock()
	defer nbs.mu.Unlock()
	sources, err := nbs.tables.openForAdd(ctx, files, nbs.stats)
	if err != nil {
		return nil, hash.Hash{}, err
	}
	return sources, nbs.upstream.gcGen, nil
}

// PruneTableFiles deletes old table files that are no longer referenced in the manifest.
func (nbs *NomsBlockStore) PruneTableFiles(ctx context.Context) (err error) {
	return nbs.pruneTableFiles(ctx)
}

func (nbs *NomsBlockStore) pruneTableFiles(ctx context.Context) (err error) {
	mtime := time.Now()
	return nbs.p.PruneTableFiles(ctx, func() []hash.Hash {
		nbs.mu.Lock()
		defer nbs.mu.Unlock()
		keepers := make([]hash.Hash, 0, len(nbs.tables.novel)+len(nbs.tables.upstream))
		for a, _ := range nbs.tables.novel {
			keepers = append(keepers, a)
		}
		for a, _ := range nbs.tables.upstream {
			keepers = append(keepers, a)
		}
		return keepers
	}, mtime)
}

func (nbs *NomsBlockStore) BeginGC(keeper func(hash.Hash) bool, _ chunks.GCMode) error {
	nbs.cond.L.Lock()
	defer nbs.cond.L.Unlock()
	if nbs.gcInProgress {
		return errors.New("gc already in progress")
	}
	nbs.gcInProgress = true
	nbs.keeperFunc = keeper
	nbs.cond.Broadcast()
	return nil
}

func (nbs *NomsBlockStore) EndGC(_ chunks.GCMode) {
	nbs.cond.L.Lock()
	defer nbs.cond.L.Unlock()
	if !nbs.gcInProgress {
		panic("EndGC called when gc was not in progress")
	}
	for nbs.gcOutstandingReads > 0 {
		nbs.cond.Wait()
	}
	nbs.gcInProgress = false
	nbs.keeperFunc = nil
	nbs.cond.Broadcast()
}

// beginRead() is called with |nbs.mu| held. It signals an ongoing
// read operation which will be operating against the existing table
// files without |nbs.mu| held. The read should be bracket with a call
// to the returned |endRead|, which must be called with |nbs.mu| held
// if it is non-|nil|, and should not be called otherwise.
//
// If there is an ongoing GC operation which this call is made, it is
// guaranteed not to complete until the corresponding |endRead| call.
func (nbs *NomsBlockStore) beginRead() (endRead func()) {
	if nbs.gcInProgress {
		nbs.gcOutstandingReads += 1
		return func() {
			nbs.gcOutstandingReads -= 1
			if nbs.gcOutstandingReads < 0 {
				panic("impossible")
			}
			nbs.cond.Broadcast()
		}
	}
	return nil
}

func (nbs *NomsBlockStore) MarkAndSweepChunks(ctx context.Context, getAddrs chunks.GetAddrsCurry, filter chunks.HasManyFunc, dest chunks.ChunkStore, mode chunks.GCMode) (chunks.MarkAndSweeper, error) {
	return markAndSweepChunks(ctx, nbs, nbs, dest, getAddrs, filter, mode)
}

func markAndSweepChunks(ctx context.Context, nbs *NomsBlockStore, src CompressedChunkStoreForGC, dest chunks.ChunkStore, getAddrs chunks.GetAddrsCurry, filter chunks.HasManyFunc, mode chunks.GCMode) (chunks.MarkAndSweeper, error) {
	ops := nbs.SupportedOperations()
	if !ops.CanGC || !ops.CanPrune {
		return nil, chunks.ErrUnsupportedOperation
	}

	precheck := func() error {
		nbs.mu.RLock()
		defer nbs.mu.RUnlock()

		// Check to see if the specs have changed since last gc. If they haven't bail early.
		gcGenCheck := generateLockHash(nbs.upstream.root, nbs.upstream.specs, nbs.upstream.appendix, []byte("full"))
		if nbs.upstream.gcGen == gcGenCheck {
			return chunks.ErrNothingToCollect
		}
		if mode != chunks.GCMode_Full {
			// Allow a non-full GC to match the no-op work check as well.
			gcGenCheck := generateLockHash(nbs.upstream.root, nbs.upstream.specs, nbs.upstream.appendix, nil)
			if nbs.upstream.gcGen == gcGenCheck {
				return chunks.ErrNothingToCollect
			}
		}
		return nil
	}
	err := precheck()
	if err != nil {
		return nil, err
	}

	var destNBS *NomsBlockStore
	if dest != nil {
		switch typed := dest.(type) {
		case *NomsBlockStore:
			destNBS = typed
		case NBSMetricWrapper:
			destNBS = typed.nbs
		default:
			return nil, fmt.Errorf("cannot MarkAndSweep into a non-NomsBlockStore ChunkStore: %w", chunks.ErrUnsupportedOperation)
		}
	} else {
		destNBS = nbs
	}

	tfp, ok := destNBS.p.(tableFilePersister)
	if !ok {
		return nil, fmt.Errorf("NBS does not support copying garbage collection")
	}

	gcc, err := newGarbageCollectionCopier(tfp)
	if err != nil {
		return nil, err
	}

	return &markAndSweeper{
		src:      src,
		dest:     destNBS,
		getAddrs: getAddrs,
		filter:   filter,
		visited:  make(hash.HashSet),
		tfp:      tfp,
		gcc:      gcc,
		mode:     mode,
	}, nil
}

type markAndSweeper struct {
	src      CompressedChunkStoreForGC
	dest     *NomsBlockStore
	getAddrs chunks.GetAddrsCurry
	filter   chunks.HasManyFunc

	visited hash.HashSet

	tfp  tableFilePersister
	gcc  *gcCopier
	mode chunks.GCMode
}

func (i *markAndSweeper) SaveHashes(ctx context.Context, hashes []hash.Hash) error {
	toVisit := make(hash.HashSet, len(hashes))
	for _, h := range hashes {
		if _, ok := i.visited[h]; !ok {
			toVisit.Insert(h)
		}
	}
	var err error
	var mu sync.Mutex
	first := true
	for {
		// We manually check context here, because in some cases
		// the work we are doing here does not result in a timely
		// error once the context is canceled.
		if ctx.Err() != nil {
			return ctx.Err()
		}

		if !first {
			copy := toVisit.Copy()
			for h := range toVisit {
				if _, ok := i.visited[h]; ok {
					delete(copy, h)
				}
			}
			toVisit = copy
		}

		toVisit, err = i.filter(ctx, toVisit)
		if err != nil {
			return err
		}
		if len(toVisit) == 0 {
			break
		}

		first = false
		nextToVisit := make(hash.HashSet)

		found := 0
		var addErr error
		err = i.src.getManyCompressed(ctx, toVisit, func(ctx context.Context, tc ToChunker) {
			mu.Lock()
			defer mu.Unlock()
			if addErr != nil {
				return
			}
			found += 1
			if tc.IsGhost() {
				// Ghost chunks encountered on the walk can be left alone --- they
				// do not bring their dependencies, and because of how generational
				// store works, they will still be ghost chunks
				// in the store after the GC is finished.
				return
			}
			addErr = i.gcc.addChunk(ctx, tc)
			if addErr != nil {
				return
			}
			c, err := tc.ToChunk()
			if err != nil {
				addErr = err
				return
			}
			addErr = i.getAddrs(c)(ctx, nextToVisit, func(h hash.Hash) bool { return false })
		}, gcDependencyMode_NoDependency)
		if err != nil {
			return err
		}
		if addErr != nil {
			return addErr
		}
		if found != len(toVisit) {
			return fmt.Errorf("dangling references requested during GC. GC not successful. %v", toVisit)
		}

		i.visited.InsertAll(toVisit)

		toVisit = nextToVisit
	}
	return nil
}

func (i *markAndSweeper) Finalize(ctx context.Context) (chunks.GCFinalizer, error) {
	specs, err := i.gcc.copyTablesToDir(ctx)
	if err != nil {
		return nil, err
	}
	i.gcc = nil

	return gcFinalizer{
		nbs:   i.dest,
		specs: specs,
		mode:  i.mode,
	}, nil
}

func (i *markAndSweeper) Close(ctx context.Context) error {
	if i.gcc != nil {
		return i.gcc.cancel(ctx)
	}
	return nil
}

type gcFinalizer struct {
	nbs   *NomsBlockStore
	specs []tableSpec
	mode  chunks.GCMode
}

func (gcf gcFinalizer) AddChunksToStore(ctx context.Context) (chunks.HasManyFunc, error) {
	fileIdToNumChunks := tableSpecsToMap(gcf.specs)
	var addrs []hash.Hash
	for _, spec := range gcf.specs {
		addrs = append(addrs, spec.name)
	}
	f := func(ctx context.Context, hashes hash.HashSet) (hash.HashSet, error) {
		return gcf.nbs.hasManyInSources(addrs, hashes)
	}
	// Passing |nil| for getAddrs and |refCheck| means ref checking on
	// this add is off.
	return f, gcf.nbs.addTableFilesToManifest(ctx, fileIdToNumChunks, nil, nil)
}

func (gcf gcFinalizer) SwapChunksInStore(ctx context.Context) error {
	return gcf.nbs.swapTables(ctx, gcf.specs, gcf.mode)
}

func (nbs *NomsBlockStore) IterateAllChunks(ctx context.Context, cb func(chunk chunks.Chunk)) error {
	for _, v := range nbs.tables.novel {
		err := v.iterateAllChunks(ctx, cb, nbs.stats)
		if err != nil {
			return err
		}
		if ctx.Err() != nil {
			return ctx.Err()
		}
	}
	for _, v := range nbs.tables.upstream {
		err := v.iterateAllChunks(ctx, cb, nbs.stats)
		if err != nil {
			return err
		}
		if ctx.Err() != nil {
			return ctx.Err()
		}
	}
	return nil
}

func (nbs *NomsBlockStore) swapTables(ctx context.Context, specs []tableSpec, mode chunks.GCMode) (err error) {
	nbs.mu.Lock()
	defer nbs.mu.Unlock()

	nbs.mm.LockForUpdate()
	defer func() {
		unlockErr := nbs.mm.UnlockForUpdate()
		if err == nil {
			err = unlockErr
		}
	}()

	newLock := generateLockHash(nbs.upstream.root, specs, []tableSpec{}, nil)
	var extra []byte
	if mode == chunks.GCMode_Full {
		extra = []byte("full")
	}
	newGCGen := generateLockHash(nbs.upstream.root, specs, []tableSpec{}, extra)

	newContents := manifestContents{
		nbfVers: nbs.upstream.nbfVers,
		root:    nbs.upstream.root,
		lock:    newLock,
		gcGen:   newGCGen,
		specs:   specs,
	}

	// Nothing has changed. Bail early.
	if newContents.gcGen == nbs.upstream.gcGen {
		return nil
	}

	upstream, uerr := nbs.mm.UpdateGCGen(ctx, nbs.upstream.lock, newContents, nbs.stats, nil)
	if uerr != nil {
		return uerr
	}

	if upstream.lock != newContents.lock {
		return errors.New("concurrent manifest edit during GC, before swapTables. GC failed.")
	}

	// We purge the hasCache here, since |swapTables| is the only place where
	// chunks can actually be removed from the block store. Other times when
	// we update the table set, we are appending new table files to it, or
	// replacing table files in it with a file into which they were conjoined.
	nbs.hasCache.Purge()

	// replace nbs.tables.upstream with gc compacted tables
	ts, err := nbs.tables.rebase(ctx, upstream.specs, nil, nbs.stats)
	if err != nil {
		return err
	}
	oldTables := nbs.tables
	nbs.tables, nbs.upstream = ts, upstream
	err = oldTables.close()
	if err != nil {
		return err
	}

	// When this is called, we are at a safepoint in the GC process.
	// We clear novel and the memtable, which are not coming with us
	// into the new store.
	oldNovel := nbs.tables.novel
	nbs.tables.novel = make(chunkSourceSet)
	for _, css := range oldNovel {
		err = css.close()
		if err != nil {
			return err
		}
	}
	if nbs.mt != nil {
		var thrown []string
		for a := range nbs.mt.chunks {
			thrown = append(thrown, a.String())
		}
	}
	nbs.mt = nil
	return nil
}

<<<<<<< HEAD
// SetRootChunk changes the root chunk hash from the previous value to the new root.
func (nbs *NomsBlockStore) SetRootChunk(ctx context.Context, root, previous hash.Hash) error {
	valctx.ValidateContext(ctx)
	return nbs.setRootChunk(ctx, root, previous, nbs.refCheck)
}

func (nbs *NomsBlockStore) setRootChunk(ctx context.Context, root, previous hash.Hash, checker refCheck) error {
	nbs.mu.Lock()
	defer nbs.mu.Unlock()
	err := nbs.waitForGC(ctx)
	if err != nil {
		return err
	}
	for {
		err := nbs.updateManifest(ctx, root, previous, checker)

		if err == nil {
			return nil
		} else if err == errOptimisticLockFailedTables {
			continue
		} else {
			return err
		}

		// Same behavior as Commit
		// I guess this thing infinitely retries without backoff in the case off errOptimisticLockFailedTables
	}
}

=======
>>>>>>> 58dabb6a
// CalcReads computes the number of IO operations necessary to fetch |hashes|.
func CalcReads(nbs *NomsBlockStore, hashes hash.HashSet, blockSize uint64, keeper keeperF) (int, bool, gcBehavior, error) {
	reqs := toGetRecords(hashes)
	tables := func() (tables tableSet) {
		nbs.mu.RLock()
		defer nbs.mu.RUnlock()
		tables = nbs.tables

		return
	}()

	reads, split, remaining, gcb, err := tableSetCalcReads(tables, reqs, blockSize, keeper)
	if err != nil {
		return 0, false, gcb, err
	}
	if gcb != gcBehavior_Continue {
		return 0, false, gcb, nil
	}

	if remaining {
		return 0, false, gcBehavior_Continue, errors.New("failed to find all chunks")
	}

	return reads, split, gcb, err
}<|MERGE_RESOLUTION|>--- conflicted
+++ resolved
@@ -2189,38 +2189,6 @@
 	return nil
 }
 
-<<<<<<< HEAD
-// SetRootChunk changes the root chunk hash from the previous value to the new root.
-func (nbs *NomsBlockStore) SetRootChunk(ctx context.Context, root, previous hash.Hash) error {
-	valctx.ValidateContext(ctx)
-	return nbs.setRootChunk(ctx, root, previous, nbs.refCheck)
-}
-
-func (nbs *NomsBlockStore) setRootChunk(ctx context.Context, root, previous hash.Hash, checker refCheck) error {
-	nbs.mu.Lock()
-	defer nbs.mu.Unlock()
-	err := nbs.waitForGC(ctx)
-	if err != nil {
-		return err
-	}
-	for {
-		err := nbs.updateManifest(ctx, root, previous, checker)
-
-		if err == nil {
-			return nil
-		} else if err == errOptimisticLockFailedTables {
-			continue
-		} else {
-			return err
-		}
-
-		// Same behavior as Commit
-		// I guess this thing infinitely retries without backoff in the case off errOptimisticLockFailedTables
-	}
-}
-
-=======
->>>>>>> 58dabb6a
 // CalcReads computes the number of IO operations necessary to fetch |hashes|.
 func CalcReads(nbs *NomsBlockStore, hashes hash.HashSet, blockSize uint64, keeper keeperF) (int, bool, gcBehavior, error) {
 	reqs := toGetRecords(hashes)
