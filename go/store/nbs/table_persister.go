// Copyright 2019 Dolthub, Inc.
//
// Licensed under the Apache License, Version 2.0 (the "License");
// you may not use this file except in compliance with the License.
// You may obtain a copy of the License at
//
//     http://www.apache.org/licenses/LICENSE-2.0
//
// Unless required by applicable law or agreed to in writing, software
// distributed under the License is distributed on an "AS IS" BASIS,
// WITHOUT WARRANTIES OR CONDITIONS OF ANY KIND, either express or implied.
// See the License for the specific language governing permissions and
// limitations under the License.
//
// This file incorporates work covered by the following copyright and
// permission notice:
//
// Copyright 2016 Attic Labs, Inc. All rights reserved.
// Licensed under the Apache License, version 2.0:
// http://www.apache.org/licenses/LICENSE-2.0

package nbs

import (
	"bytes"
	"context"
	"crypto/sha512"
	"encoding/binary"
	"errors"
	"io"
	"sort"
	"time"

	"github.com/dolthub/dolt/go/store/chunks"
	"github.com/dolthub/dolt/go/store/hash"
)

var errCacheMiss = errors.New("index cache miss")

type cleanupFunc func()

// tablePersister allows interaction with persistent storage. It provides
// primitives for pushing the contents of a memTable to persistent storage,
// opening persistent tables for reading, and conjoining a number of existing
// chunkSources into one. A tablePersister implementation must be goroutine-
// safe.
type tablePersister interface {
	// Persist makes the contents of mt durable. Chunks already present in
	// |haver| may be dropped in the process.
	Persist(ctx context.Context, mt *memTable, haver chunkReader, keeper keeperF, stats *Stats) (chunkSource, gcBehavior, error)

	// ConjoinAll conjoins all chunks in |sources| into a single, new
	// chunkSource. It returns a |cleanupFunc| which can be called to
	// potentially release resources associated with the |sources| once
	// they are no longer needed.
	ConjoinAll(ctx context.Context, sources chunkSources, stats *Stats) (chunkSource, cleanupFunc, error)

	// Open a table named |name|, containing |chunkCount| chunks.
	Open(ctx context.Context, name hash.Hash, chunkCount uint32, stats *Stats) (chunkSource, error)

	// Exists checks if a table named |name| exists.
	Exists(ctx context.Context, name string, chunkCount uint32, stats *Stats) (bool, error)

	// PruneTableFiles deletes table files which the persister would normally be responsible for and
	// which are not in the included |keeper| set and have not be written or modified more recently
	// than the provided |mtime|.
	PruneTableFiles(ctx context.Context, keeper func() []hash.Hash, mtime time.Time) error

	AccessMode() chunks.ExclusiveAccessMode

	io.Closer
}

type tableFilePersister interface {
	tablePersister

	// CopyTableFile copies the table file with the given fileId from the reader to the TableFileStore.
	//
	// |splitOffset| is the offset in bytes within the file where the file is split between data and the index/footer.
	// This is only used for the blob store persister, as it stores the data and index/footer in separate blobs. In the
	// event that splitOffset is 0, the blob store persister will upload the entire file as a single blob.
	CopyTableFile(ctx context.Context, r io.Reader, fileId string, fileSz uint64, splitOffset uint64) error

	// Path returns the file system path. Use CopyTableFile instead of Path to
	// copy a file to the TableFileStore. Path cannot be removed because it's used
	// in remotesrv.
	Path() string
}

type movingTableFilePersister interface {
	TryMoveCmpChunkTableWriter(ctx context.Context, filename string, w GenericTableWriter) error
}

type chunkSourcesByDescendingDataSize struct {
	sws []sourceWithSize
}

func (csbds chunkSourcesByDescendingDataSize) Len() int { return len(csbds.sws) }
func (csbds chunkSourcesByDescendingDataSize) Less(i, j int) bool {
	swsI, swsJ := csbds.sws[i], csbds.sws[j]
	if swsI.dataLen == swsJ.dataLen {
		hi := swsI.source.hash()
		hj := swsJ.source.hash()
		return bytes.Compare(hi[:], hj[:]) < 0
	}
	return swsI.dataLen > swsJ.dataLen
}
func (csbds chunkSourcesByDescendingDataSize) Swap(i, j int) {
	csbds.sws[i], csbds.sws[j] = csbds.sws[j], csbds.sws[i]
}

type sourceWithSize struct {
	source  chunkSource
	dataLen uint64
}

func newSourceWithSize(src chunkSource) (res sourceWithSize, isArchive bool, err error) {
	aSrc, ok := src.(archiveChunkSource)
	if !ok {
		index, err := src.index()
		if err != nil {
			return sourceWithSize{}, false, err
		}
		// Calculate the amount of chunk data in |src|
		return sourceWithSize{src, calcChunkRangeSize(index)}, false, nil
	} else {
		dataSpan := aSrc.aRdr.footer.dataSpan()
		dataLen := dataSpan.length - dataSpan.offset
		return sourceWithSize{src, dataLen}, true, nil
	}
}

type compactionPlan struct {
	sources             chunkSourcesByDescendingDataSize
	name                hash.Hash
	suffix              string
	mergedIndex         []byte
	chunkCount          uint32
	totalCompressedData uint64
}

const (
	conjoinModeUnknown = iota
	conjoinModeTable
	conjoinModeArchive
)

// planRangeCopyConjoin computes a conjoin plan for tablePersisters that can conjoin
// chunkSources using range copies (copy only chunk records, not chunk indexes).
<<<<<<< HEAD
func planRangeCopyConjoin(sources chunkSources, stats *Stats) (compactionPlan, error) {
	mode := conjoinModeTable
	sized := make([]sourceWithSize, 0, len(sources))
=======
func planRangeCopyConjoin(ctx context.Context, sources chunkSources, stats *Stats) (compactionPlan, error) {
	mode := conjoinModeUnknown
	var sized []sourceWithSize
>>>>>>> 025bd41b
	for _, src := range sources {
		sws, isArchive, err := newSourceWithSize(src)
		if err != nil {
			return compactionPlan{}, err
		}
		if isArchive {
			mode = conjoinModeArchive
		}
		sized = append(sized, sws)
	}

	switch mode {
	case conjoinModeArchive:
		return planArchiveConjoin(sized, stats)
	case conjoinModeTable:
		return planTableConjoin(ctx, sized, stats)
	default:
		return compactionPlan{}, errors.New("runtime error: unknown conjoin mode")
	}
}

// calcChunkRangeSize computes the size of the chunk records for a table file.
func calcChunkRangeSize(index tableIndex) uint64 {
	return index.tableFileSize() - indexSize(index.chunkCount()) - footerSize
}

func planTableConjoin(ctx context.Context, sources []sourceWithSize, stats *Stats) (plan compactionPlan, err error) {
	// place largest chunk sources at the beginning of the conjoin
	plan.sources = chunkSourcesByDescendingDataSize{sws: sources}
	sort.Sort(plan.sources)

	var totalUncompressedData uint64
	for _, s := range sources {
		var uncmp uint64
		if uncmp, err = s.source.uncompressedLen(); err != nil {
			return compactionPlan{}, err
		}
		totalUncompressedData += uncmp

		index, err := s.source.index()
		if err != nil {
			return compactionPlan{}, err
		}
		// Calculate the amount of chunk data in |src|
		plan.totalCompressedData += s.dataLen
		plan.chunkCount += index.chunkCount()
	}

	lengthsPos := lengthsOffset(plan.chunkCount)
	suffixesPos := suffixesOffset(plan.chunkCount)
	plan.mergedIndex = make([]byte, indexSize(plan.chunkCount)+footerSize)

	prefixIndexRecs := make(prefixIndexSlice, 0, plan.chunkCount)
	var ordinalOffset uint32
	for _, sws := range plan.sources.sws {
		var index tableIndex
		index, err = sws.source.index()

		if err != nil {
			return compactionPlan{}, err
		}

		ordinals, cleanup, err := index.ordinals(ctx)
		if err != nil {
			return compactionPlan{}, err
		}
		defer cleanup()
		prefixes, cleanup, err := index.prefixes(ctx)
		if err != nil {
			return compactionPlan{}, err
		}
		defer cleanup()

		// Add all the prefix tuples from this index to the list of all prefixIndexRecs, modifying the ordinals such that all entries from the 1st item in sources come after those in the 0th and so on.
		for j, prefix := range prefixes {
			rec := prefixIndexRec{order: ordinalOffset + ordinals[j]}
			binary.BigEndian.PutUint64(rec.addr[:], prefix)
			prefixIndexRecs = append(prefixIndexRecs, rec)
		}

		var cnt uint32
		cnt, err = sws.source.count()

		if err != nil {
			return compactionPlan{}, err
		}

		ordinalOffset += cnt

		if onHeap, ok := index.(onHeapTableIndex); ok {
			// TODO: copy the lengths and suffixes as a byte-copy from src BUG #3438
			// Bring over the lengths block, in order
			for ord := uint32(0); ord < onHeap.chunkCount(); ord++ {
				e := onHeap.getIndexEntry(ord)
				binary.BigEndian.PutUint32(plan.mergedIndex[lengthsPos:], e.Length())
				lengthsPos += lengthSize
			}

			// Bring over the suffixes block, in order
			n := copy(plan.mergedIndex[suffixesPos:], onHeap.suffixes)

			if n != len(onHeap.suffixes) {
				return compactionPlan{}, errors.New("failed to copy all data")
			}

			suffixesPos += uint64(n)
		} else {
			// Build up the index one entry at a time.
			var h hash.Hash
			for i := 0; i < len(ordinals); i++ {
				e, err := index.indexEntry(uint32(i), &h)
				if err != nil {
					return compactionPlan{}, err
				}
				li := lengthsPos + lengthSize*uint64(ordinals[i])
				si := suffixesPos + hash.SuffixLen*uint64(ordinals[i])
				binary.BigEndian.PutUint32(plan.mergedIndex[li:], e.Length())
				copy(plan.mergedIndex[si:], h[hash.PrefixLen:])
			}
			lengthsPos += lengthSize * uint64(len(ordinals))
			suffixesPos += hash.SuffixLen * uint64(len(ordinals))
		}
	}

	// Sort all prefixTuples by hash and then insert them starting at the beginning of plan.mergedIndex
	sort.Sort(prefixIndexRecs)
	var pfxPos uint64
	for _, pi := range prefixIndexRecs {
		binary.BigEndian.PutUint64(plan.mergedIndex[pfxPos:], pi.addr.Prefix())
		pfxPos += hash.PrefixLen
		binary.BigEndian.PutUint32(plan.mergedIndex[pfxPos:], pi.order)
		pfxPos += ordinalSize
	}

	writeFooter(plan.mergedIndex[uint64(len(plan.mergedIndex))-footerSize:], plan.chunkCount, totalUncompressedData)

	suffixesStart := uint64(plan.chunkCount) * (prefixTupleSize + lengthSize)
	suffixBytes := plan.mergedIndex[suffixesStart : suffixesStart+uint64(plan.chunkCount)*hash.SuffixLen]
	plan.name = nameFromSuffixes(suffixBytes)

	stats.BytesPerConjoin.Sample(plan.totalCompressedData + uint64(len(plan.mergedIndex)))
	return plan, nil
}

func nameFromSuffixes(suffixes []byte) (name hash.Hash) {
	sha := sha512.New()
	sha.Write(suffixes)

	var h []byte
	h = sha.Sum(h) // Appends hash to h
	return hash.New(h[:hash.ByteLen])
}<|MERGE_RESOLUTION|>--- conflicted
+++ resolved
@@ -147,15 +147,9 @@
 
 // planRangeCopyConjoin computes a conjoin plan for tablePersisters that can conjoin
 // chunkSources using range copies (copy only chunk records, not chunk indexes).
-<<<<<<< HEAD
-func planRangeCopyConjoin(sources chunkSources, stats *Stats) (compactionPlan, error) {
+func planRangeCopyConjoin(ctx context.Context, sources chunkSources, stats *Stats) (compactionPlan, error) {
 	mode := conjoinModeTable
 	sized := make([]sourceWithSize, 0, len(sources))
-=======
-func planRangeCopyConjoin(ctx context.Context, sources chunkSources, stats *Stats) (compactionPlan, error) {
-	mode := conjoinModeUnknown
-	var sized []sourceWithSize
->>>>>>> 025bd41b
 	for _, src := range sources {
 		sws, isArchive, err := newSourceWithSize(src)
 		if err != nil {
