// Copyright 2022 Dolthub, Inc.
//
// Licensed under the Apache License, Version 2.0 (the "License");
// you may not use this file except in compliance with the License.
// You may obtain a copy of the License at
//
//     http://www.apache.org/licenses/LICENSE-2.0
//
// Unless required by applicable law or agreed to in writing, software
// distributed under the License is distributed on an "AS IS" BASIS,
// WITHOUT WARRANTIES OR CONDITIONS OF ANY KIND, either express or implied.
// See the License for the specific language governing permissions and
// limitations under the License.

package prolly

import (
	"context"
	"fmt"
	"io"
	"strings"

	"github.com/dolthub/dolt/go/store/prolly/message"

	"github.com/dolthub/dolt/go/store/hash"
	"github.com/dolthub/dolt/go/store/pool"
	"github.com/dolthub/dolt/go/store/prolly/tree"
	"github.com/dolthub/dolt/go/store/types"
	"github.com/dolthub/dolt/go/store/val"
)

type Map struct {
	tuples  orderedTree[val.Tuple, val.Tuple, val.TupleDesc]
	keyDesc val.TupleDesc
	valDesc val.TupleDesc
}

type DiffFn func(context.Context, tree.Diff) error

type DiffSummary struct {
	Adds, Removes        uint64
	Changes, CellChanges uint64
	NewSize, OldSize     uint64
}

// NewMap creates an empty prolly tree Map
func NewMap(node tree.Node, ns tree.NodeStore, keyDesc, valDesc val.TupleDesc) Map {
	tuples := orderedTree[val.Tuple, val.Tuple, val.TupleDesc]{
		root:  node,
		ns:    ns,
		order: keyDesc,
	}
	return Map{
		tuples:  tuples,
		keyDesc: keyDesc,
		valDesc: valDesc,
	}
}

// NewMapFromTuples creates a prolly tree Map from slice of sorted Tuples.
func NewMapFromTuples(ctx context.Context, ns tree.NodeStore, keyDesc, valDesc val.TupleDesc, tups ...val.Tuple) (Map, error) {
	if len(tups)%2 != 0 {
		return Map{}, fmt.Errorf("tuples must be key-value pairs")
	}

	return NewMapFromTupleIter(ctx, ns, keyDesc, valDesc, &tupleIter{tuples: tups})
}

type TupleIter interface {
	Next(ctx context.Context) (k, v val.Tuple)
}

func NewMapFromTupleIter(ctx context.Context, ns tree.NodeStore, keyDesc, valDesc val.TupleDesc, iter TupleIter) (Map, error) {
	serializer := message.NewProllyMapSerializer(valDesc, ns.Pool())
	ch, err := tree.NewEmptyChunker(ctx, ns, serializer)
	if err != nil {
		return Map{}, err
	}

	var k, v val.Tuple
	for {
		k, v = iter.Next(ctx)
		if k == nil {
			break
		}
		if err != nil {
			return Map{}, err
		}
		if err = ch.AddPair(ctx, tree.Item(k), tree.Item(v)); err != nil {
			return Map{}, err
		}
	}

	root, err := ch.Done(ctx)
	if err != nil {
		return Map{}, err
	}

	return NewMap(root, ns, keyDesc, valDesc), nil
}

func MutateMapWithTupleIter(ctx context.Context, m Map, iter TupleIter) (Map, error) {
	t := m.tuples
	i := mutationIter{iter: iter}
	s := message.NewProllyMapSerializer(m.valDesc, t.ns.Pool())

	root, err := tree.ApplyMutations(ctx, t.ns, t.root, s, i, t.compareItems)
	if err != nil {
		return Map{}, err
	}

	return Map{
		tuples: orderedTree[val.Tuple, val.Tuple, val.TupleDesc]{
			root:  root,
			ns:    t.ns,
			order: t.order,
		},
		keyDesc: m.keyDesc,
		valDesc: m.valDesc,
	}, nil
}

func DiffMaps(ctx context.Context, from, to Map, cb DiffFn) error {
	return diffOrderedTrees(ctx, from.tuples, to.tuples, cb)
}

// RangeDiffMaps returns diffs within a Range. See Range for which diffs are
// returned.
func RangeDiffMaps(ctx context.Context, from, to Map, rng Range, cb DiffFn) error {
	return rangeDiffOrderedTrees(ctx, from.tuples, to.tuples, rng, cb)
}

// DiffKeyRangeMaps returns diffs within a physical key range. The key range is
// specified by |startInclusive| and |stopExclusive|. If |startInclusive| or
// |stopExclusive| is null, then the range is unbounded towards that end.
func DiffKeyRangeMaps(ctx context.Context, from, to Map, startInclusive, stopExclusive val.Tuple, cb DiffFn) error {
	return diffKeyRangeOrderedTrees(ctx, from.tuples, to.tuples, startInclusive, stopExclusive, cb)
}

func MergeMaps(ctx context.Context, left, right, base Map, cb tree.CollisionFn) (Map, error) {
	serializer := message.NewProllyMapSerializer(left.valDesc, base.NodeStore().Pool())
	tuples, err := mergeOrderedTrees(ctx, left.tuples, right.tuples, base.tuples, cb, serializer, base.valDesc)
	if err != nil {
		return Map{}, err
	}

	return Map{
		tuples:  tuples,
		keyDesc: base.keyDesc,
		valDesc: base.valDesc,
	}, nil
}

// NodeStore returns the map's NodeStore
func (m Map) NodeStore() tree.NodeStore {
	return m.tuples.ns
}

// Mutate makes a MutableMap from a Map.
func (m Map) Mutate() MutableMap {
	return newMutableMap(m)
}

// Count returns the number of key-value pairs in the Map.
func (m Map) Count() (int, error) {
	return m.tuples.count()
}

func (m Map) Height() (int, error) {
	return m.tuples.height()
}

// HashOf returns the Hash of this Map.
func (m Map) HashOf() hash.Hash {
	return m.tuples.hashOf()
}

// Format returns the NomsBinFormat of this Map.
func (m Map) Format() *types.NomsBinFormat {
	return m.tuples.ns.Format()
}

// Descriptors returns the TupleDesc's from this Map.
func (m Map) Descriptors() (val.TupleDesc, val.TupleDesc) {
	return m.keyDesc, m.valDesc
}

func (m Map) WalkAddresses(ctx context.Context, cb tree.AddressCb) error {
	return m.tuples.walkAddresses(ctx, cb)
}

func (m Map) WalkNodes(ctx context.Context, cb tree.NodeCb) error {
	return m.tuples.walkNodes(ctx, cb)
}

// Get searches for the key-value pair keyed by |key| and passes the results to the callback.
// If |key| is not present in the map, a nil key-value pair are passed.
func (m Map) Get(ctx context.Context, key val.Tuple, cb KeyValueFn[val.Tuple, val.Tuple]) (err error) {
	return m.tuples.get(ctx, key, cb)
}

// Has returns true is |key| is present in the Map.
func (m Map) Has(ctx context.Context, key val.Tuple) (ok bool, err error) {
	return m.tuples.has(ctx, key)
}

func (m Map) Last(ctx context.Context) (key, value val.Tuple, err error) {
	return m.tuples.last(ctx)
}

// IterAll returns a MapIter that iterates over the entire Map.
func (m Map) IterAll(ctx context.Context) (MapIter, error) {
	return m.tuples.iterAll(ctx)
}

// IterAllReverse returns a MapIter that iterates over the entire Map from the end to the beginning.
func (m Map) IterAllReverse(ctx context.Context) (MapIter, error) {
	return m.tuples.iterAllReverse(ctx)
}

// IterOrdinalRange returns a MapIter for the ordinal range beginning at |start| and ending before |stop|.
func (m Map) IterOrdinalRange(ctx context.Context, start, stop uint64) (MapIter, error) {
	return m.tuples.iterOrdinalRange(ctx, start, stop)
}

// FetchOrdinalRange fetches all leaf Nodes for the ordinal range beginning at |start|
// and ending before |stop| and returns an iterator over their Items.
func (m Map) FetchOrdinalRange(ctx context.Context, start, stop uint64) (MapIter, error) {
	return m.tuples.fetchOrdinalRange(ctx, start, stop)
}

// IterRange returns a mutableMapIter that iterates over a Range.
func (m Map) IterRange(ctx context.Context, rng Range) (MapIter, error) {
	if rng.IsPointLookup(m.keyDesc) {
		return m.pointLookupFromRange(ctx, rng)
	}

	iter, err := treeIterFromRange(ctx, m.tuples.root, m.tuples.ns, rng)
	if err != nil {
		return nil, err
	}
	return filteredIter{iter: iter, rng: rng}, nil
}

<<<<<<< HEAD
// GetOrdinal returns the smallest ordinal position at which the key >= |query|.
func (m Map) GetOrdinal(ctx context.Context, query val.Tuple) (uint64, error) {
	return m.tuples.getOrdinal(ctx, query)
}

// GetRangeCardinality returns the number of key-value tuples in |rng|.
func (m Map) GetRangeCardinality(ctx context.Context, rng Range) (uint64, error) {
	start, err := tree.NewCursorFromSearchFn(ctx, m.tuples.ns, m.tuples.root, rangeStartSearchFn(rng))
	if err != nil {
		return 0, err
	}

	stop, err := tree.NewCursorFromSearchFn(ctx, m.tuples.ns, m.tuples.root, rangeStopSearchFn(rng))
	if err != nil {
		return 0, err
	}

	stopF := func(curr *tree.Cursor) bool {
		return curr.Compare(stop) >= 0
	}

	if stopF(start) {
		return 0, nil // empty range
	}

	startOrd, err := tree.GetOrdinalOfCursor(start)
	if err != nil {
		return 0, err
	}

	endOrd, err := tree.GetOrdinalOfCursor(stop)
	if err != nil {
		return 0, err
	}

	return endOrd - startOrd, nil
=======
// IterKeyRange iterates over a physical key range defined by |startInclusive|
// and |stopExclusive|. If |startInclusive| and/or |stopExclusive| is nil, the
// range will be open towards that end.
func (m Map) IterKeyRange(ctx context.Context, startInclusive, stopExclusive val.Tuple) (MapIter, error) {
	return m.tuples.iterKeyRange(ctx, startInclusive, stopExclusive)
>>>>>>> 1adc73be
}

func (m Map) Node() tree.Node {
	return m.tuples.root
}

// Pool returns the pool.BuffPool of the underlying tuples' tree.NodeStore
func (m Map) Pool() pool.BuffPool {
	return m.tuples.ns.Pool()
}

func (m Map) CompareItems(left, right tree.Item) int {
	return m.keyDesc.Compare(val.Tuple(left), val.Tuple(right))
}

func (m Map) pointLookupFromRange(ctx context.Context, rng Range) (*pointLookup, error) {
	cur, err := tree.NewCursorFromSearchFn(ctx, m.tuples.ns, m.tuples.root, rangeStartSearchFn(rng))
	if err != nil {
		return nil, err
	}
	if !cur.Valid() {
		// map does not contain |rng|
		return &pointLookup{}, nil
	}

	key := val.Tuple(cur.CurrentKey())
	value := val.Tuple(cur.CurrentValue())

	if !rng.Matches(key) {
		return &pointLookup{}, nil
	}

	return &pointLookup{k: key, v: value}, nil
}

func treeIterFromRange(
	ctx context.Context,
	root tree.Node,
	ns tree.NodeStore,
	rng Range,
) (*orderedTreeIter[val.Tuple, val.Tuple], error) {
	var (
		err   error
		start *tree.Cursor
		stop  *tree.Cursor
	)

	start, err = tree.NewCursorFromSearchFn(ctx, ns, root, rangeStartSearchFn(rng))
	if err != nil {
		return nil, err
	}

	stop, err = tree.NewCursorFromSearchFn(ctx, ns, root, rangeStopSearchFn(rng))
	if err != nil {
		return nil, err
	}

	stopF := func(curr *tree.Cursor) bool {
		return curr.Compare(stop) >= 0
	}

	if stopF(start) {
		start = nil // empty range
	}

	return &orderedTreeIter[val.Tuple, val.Tuple]{curr: start, stop: stopF, step: start.Advance}, nil
}

func NewPointLookup(k, v val.Tuple) *pointLookup {
	return &pointLookup{k, v}
}

var EmptyPointLookup = &pointLookup{}

type pointLookup struct {
	k, v val.Tuple
}

var _ MapIter = &pointLookup{}

func (p *pointLookup) Next(context.Context) (key, value val.Tuple, err error) {
	if p.k == nil || p.v == nil {
		err = io.EOF
	} else {
		key, value = p.k, p.v
		p.k, p.v = nil, nil
	}
	return
}

// DebugFormat formats a Map.
func DebugFormat(ctx context.Context, m Map) (string, error) {
	kd, vd := m.Descriptors()
	iter, err := m.IterAll(ctx)
	if err != nil {
		return "", err
	}
	c, err := m.Count()
	if err != nil {
		return "", err
	}

	var sb strings.Builder
	sb.WriteString(fmt.Sprintf("Prolly Map (count: %d) {\n", c))
	for {
		k, v, err := iter.Next(ctx)
		if err == io.EOF {
			break
		}
		if err != nil {
			return "", err
		}

		sb.WriteString("\t")
		sb.WriteString(kd.Format(k))
		sb.WriteString(": ")
		sb.WriteString(vd.Format(v))
		sb.WriteString(",\n")
	}
	sb.WriteString("}")
	return sb.String(), nil
}

// ConvertToSecondaryKeylessIndex converts the given map to a keyless index map.
func ConvertToSecondaryKeylessIndex(m Map) Map {
	keyDesc, valDesc := m.Descriptors()
	newTypes := make([]val.Type, len(keyDesc.Types)+1)
	copy(newTypes, keyDesc.Types)
	newTypes[len(newTypes)-1] = val.Type{Enc: val.Hash128Enc}
	newKeyDesc := val.NewTupleDescriptorWithComparator(keyDesc.Comparator(), newTypes...)
	newTuples := m.tuples
	newTuples.order = newKeyDesc
	return Map{
		tuples:  newTuples,
		keyDesc: newKeyDesc,
		valDesc: valDesc,
	}
}<|MERGE_RESOLUTION|>--- conflicted
+++ resolved
@@ -242,50 +242,49 @@
 	return filteredIter{iter: iter, rng: rng}, nil
 }
 
-<<<<<<< HEAD
-// GetOrdinal returns the smallest ordinal position at which the key >= |query|.
-func (m Map) GetOrdinal(ctx context.Context, query val.Tuple) (uint64, error) {
-	return m.tuples.getOrdinal(ctx, query)
-}
-
-// GetRangeCardinality returns the number of key-value tuples in |rng|.
-func (m Map) GetRangeCardinality(ctx context.Context, rng Range) (uint64, error) {
-	start, err := tree.NewCursorFromSearchFn(ctx, m.tuples.ns, m.tuples.root, rangeStartSearchFn(rng))
-	if err != nil {
-		return 0, err
-	}
-
-	stop, err := tree.NewCursorFromSearchFn(ctx, m.tuples.ns, m.tuples.root, rangeStopSearchFn(rng))
-	if err != nil {
-		return 0, err
-	}
-
-	stopF := func(curr *tree.Cursor) bool {
-		return curr.Compare(stop) >= 0
-	}
-
-	if stopF(start) {
-		return 0, nil // empty range
-	}
-
-	startOrd, err := tree.GetOrdinalOfCursor(start)
-	if err != nil {
-		return 0, err
-	}
-
-	endOrd, err := tree.GetOrdinalOfCursor(stop)
-	if err != nil {
-		return 0, err
-	}
-
-	return endOrd - startOrd, nil
-=======
 // IterKeyRange iterates over a physical key range defined by |startInclusive|
 // and |stopExclusive|. If |startInclusive| and/or |stopExclusive| is nil, the
 // range will be open towards that end.
 func (m Map) IterKeyRange(ctx context.Context, startInclusive, stopExclusive val.Tuple) (MapIter, error) {
 	return m.tuples.iterKeyRange(ctx, startInclusive, stopExclusive)
->>>>>>> 1adc73be
+}
+
+// GetOrdinal returns the smallest ordinal position at which the key >= |query|.
+func (m Map) GetOrdinal(ctx context.Context, query val.Tuple) (uint64, error) {
+	return m.tuples.getOrdinal(ctx, query)
+}
+
+// GetRangeCardinality returns the number of key-value tuples in |rng|.
+func (m Map) GetRangeCardinality(ctx context.Context, rng Range) (uint64, error) {
+	start, err := tree.NewCursorFromSearchFn(ctx, m.tuples.ns, m.tuples.root, rangeStartSearchFn(rng))
+	if err != nil {
+		return 0, err
+	}
+
+	stop, err := tree.NewCursorFromSearchFn(ctx, m.tuples.ns, m.tuples.root, rangeStopSearchFn(rng))
+	if err != nil {
+		return 0, err
+	}
+
+	stopF := func(curr *tree.Cursor) bool {
+		return curr.Compare(stop) >= 0
+	}
+
+	if stopF(start) {
+		return 0, nil // empty range
+	}
+
+	startOrd, err := tree.GetOrdinalOfCursor(start)
+	if err != nil {
+		return 0, err
+	}
+
+	endOrd, err := tree.GetOrdinalOfCursor(stop)
+	if err != nil {
+		return 0, err
+	}
+
+	return endOrd - startOrd, nil
 }
 
 func (m Map) Node() tree.Node {
