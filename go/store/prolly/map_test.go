--- conflicted
+++ resolved
@@ -23,6 +23,7 @@
 	"strings"
 	"testing"
 
+	"github.com/dolthub/dolt/go/store/prolly/message"
 	"github.com/stretchr/testify/assert"
 	"github.com/stretchr/testify/require"
 
@@ -155,7 +156,7 @@
 			// original tuples, before modification
 			base := all[:q3]
 			tree.SortTuplePairs(base, kd)
-			before := prollyMapFromTuples(t, kd, vd, base).(Map)
+			before := mustProllyMapFromTuples(t, kd, vd, base)
 
 			ctx := context.Background()
 			ds, err := DebugFormat(ctx, before)
@@ -290,27 +291,6 @@
 	return om, tuples
 }
 
-<<<<<<< HEAD
-=======
-func prollyMapFromTuples(t *testing.T, kd, vd val.TupleDesc, tuples [][2]val.Tuple) testMap {
-	ctx := context.Background()
-	ns := tree.NewTestNodeStore()
-
-	serializer := message.NewProllyMapSerializer(vd, ns.Pool())
-	chunker, err := tree.NewEmptyChunker(ctx, ns, serializer)
-	require.NoError(t, err)
-
-	for _, pair := range tuples {
-		err := chunker.AddPair(ctx, tree.Item(pair[0]), tree.Item(pair[1]))
-		require.NoError(t, err)
-	}
-	root, err := chunker.Done(ctx)
-	require.NoError(t, err)
-
-	return NewMap(root, ns, kd, vd)
-}
-
->>>>>>> dd3138cd
 func testGet(t *testing.T, om testMap, tuples [][2]val.Tuple) {
 	ctx := context.Background()
 
