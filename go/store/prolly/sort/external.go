// Copyright 2024 Dolthub, Inc.
//
// Licensed under the Apache License, Version 2.0 (the "License");
// you may not use this file except in compliance with the License.
// You may obtain a copy of the License at
//
//     http://www.apache.org/licenses/LICENSE-2.0
//
// Unless required by applicable law or agreed to in writing, software
// distributed under the License is distributed on an "AS IS" BASIS,
// WITHOUT WARRANTIES OR CONDITIONS OF ANY KIND, either express or implied.
// See the License for the specific language governing permissions and
// limitations under the License.

package sort

import (
	"bufio"
	"container/heap"
	"context"
	"encoding/binary"
	"errors"
	"fmt"
	"github.com/dolthub/dolt/go/store/util/tempfiles"
	"github.com/dolthub/dolt/go/store/val"
	"io"
	"os"
	"sort"
)

// tupleSorter inputs a series of unsorted tuples and outputs a sorted list
// of tuples. Batches of tuples sorted in memory are written to disk, and
// then k-way merge sorted to produce a final sorted list. The |fileMax|
// parameter limits the number of files spilled to disk at any given time.
// The maximum memory used will be |fileMax| * |batchSize|.
type tupleSorter struct {
	keyCmp    func(val.Tuple, val.Tuple) bool
	files     [][]keyIterable
	inProg    *keyMem
	fileMax   int
	fileCnt   int
	batchSize int
	tmpProv   tempfiles.TempFileProvider
}

func NewTupleSorter(batchSize, fileMax int, keyCmp func(val.Tuple, val.Tuple) bool, tmpProv tempfiles.TempFileProvider) *tupleSorter {
	if fileMax%2 == 1 {
		// round down to even
		// fileMax/2 will be compact parallelism
		fileMax -= 1
	}
	ret := &tupleSorter{
		fileMax:   fileMax,
		batchSize: batchSize,
		keyCmp:    keyCmp,
		tmpProv:   tmpProv,
	}
	ret.inProg = newKeyMem(batchSize)
	return ret
}

func (a *tupleSorter) Flush(ctx context.Context) (iter keyIterable, err error) {
	// don't flush in-progress, just sort in memory
	a.inProg.sort(a.keyCmp)

	if len(a.files) == 0 {
		// don't go to disk if we didn't reach a mem flush
		return a.inProg, nil
	}

	var iterables []keyIterable
	iterables = append(iterables, a.inProg)
	for _, level := range a.files {
		for _, file := range level {
			iterables = append(iterables, file)
		}
	}

	newF, err := a.newFile()
	if err != nil {
		return nil, err
	}
	allKeys := newKeyFile(newF, a.inProg.byteLim)
	defer func() {
		if err != nil {
			allKeys.Close()
		}
	}()

	m, err := newFileMerger(ctx, a.keyCmp, allKeys, iterables...)
	if err != nil {
		return nil, err
	}
	defer m.Close()
	if err := m.run(ctx); err != nil {
		return nil, err
	}
	return allKeys, nil
}

func (a *tupleSorter) Insert(ctx context.Context, k val.Tuple) (err error) {
	if !a.inProg.insert(k) {
		if err := a.flushMem(ctx); err != nil {
			return err
		}
		a.inProg.insert(k)
	}
	return
}
func (a *tupleSorter) Close() {
	for _, level := range a.files {
		for _, f := range level {
			f.Close()
		}
	}
}

func (a *tupleSorter) flushMem(ctx context.Context) error {
	// flush and replace |inProg|
	if a.inProg.Len() > 0 {
		newF, err := a.newFile()
		if err != nil {
			return err
		}
		newFile, err := a.inProg.flush(newF, a.keyCmp)
		if err != nil {
			return err
		}
		a.inProg = newKeyMem(a.batchSize)
		if len(a.files) == 0 {
			a.files = append(a.files, []keyIterable{newFile})
		} else {
			a.files[0] = append(a.files[0], newFile)
		}
		a.fileCnt++
	}
	for level, ok := a.shouldCompact(); ok; level, ok = a.shouldCompact() {
		if err := a.compact(ctx, level); err != nil {
			return err
		}
	}
	return nil
}

func (a *tupleSorter) newFile() (*os.File, error) {
	f, err := a.tmpProv.NewFile("", "key_file_")
	if err != nil {
		return nil, err
	}
	return f, nil
}

func (a *tupleSorter) shouldCompact() (int, bool) {
	for i, level := range a.files {
		if len(level) >= a.fileMax {
			return i, true
		}
	}
	return -1, false
}

<<<<<<< HEAD
// compact halves the number of files, doubling their size
func (a *tupleSorter) compact(ctx context.Context, level int) (err error) {
=======
// compact merges the first `a.fileMax` files in `a.files[level]` into a single sorted file which is added to `a.files[level+1]`
func (a *tupleSorter) compact(ctx context.Context, level int) error {
	fileLevel := a.files[level]

>>>>>>> 3194cd4d
	newF, err := a.newFile()
	if err != nil {
		return err
	}
	outF := newKeyFile(newF, a.batchSize)
	func() {
		if err != nil {
			outF.Close()
		}
	}()

	fileLevel := a.files[level]
	m, err := newFileMerger(ctx, a.keyCmp, outF, fileLevel[:a.fileMax]...)
	if err != nil {
		return err
	}
	defer m.Close()
	if err := m.run(ctx); err != nil {
		return err
	}

	// zero out compacted level
	// add to next level
	a.files[level] = a.files[level][a.fileMax:]
	if len(a.files) <= level+1 {
		a.files = append(a.files, []keyIterable{outF})
	} else {
		a.files[level+1] = append(a.files[level+1], outF)
	}

	return nil
}

func newKeyMem(size int) *keyMem {
	return &keyMem{byteLim: size}
}

type keyMem struct {
	keys    []val.Tuple
	byteCnt int
	byteLim int
}

func (k *keyMem) insert(key val.Tuple) bool {
	if len(key)+int(keyLenSz)+k.byteCnt > k.byteLim {
		return false
	}

	k.keys = append(k.keys, key)
	k.byteCnt += len(key) + int(keyLenSz)
	return true
}

func (k *keyMem) flush(f *os.File, cmp func(val.Tuple, val.Tuple) bool) (*keyFile, error) {
	k.sort(cmp)
	kf := newKeyFile(f, k.byteLim)
	for _, k := range k.keys {
		if err := kf.append(k); err != nil {
			return nil, err
		}
	}
	if err := kf.buf.Flush(); err != nil {
		return nil, err
	}
	return kf, nil
}

func (f *keyMem) IterAll(_ context.Context) (keyIter, error) {
	return &keyMemIter{keys: f.keys}, nil
}

func (f *keyMem) Close() {
	return
}

type keyMemIter struct {
	keys []val.Tuple
	i    int
}

func (i *keyMemIter) Next(ctx context.Context) (val.Tuple, error) {
	if i.i >= len(i.keys) {
		return nil, io.EOF
	}
	ret := i.keys[i.i]
	i.i++
	return ret, nil
}

func (i *keyMemIter) Close() {
	return
}

func (k *keyMem) Len() int {
	return len(k.keys)
}

// sort sorts the tuples in memory without flushing to disk
func (k *keyMem) sort(cmp func(val.Tuple, val.Tuple) bool) {
	sort.Slice(k.keys, func(i, j int) bool {
		return cmp(k.keys[i], k.keys[j])
	})
}

func newKeyFile(f *os.File, batchSize int) *keyFile {
	return &keyFile{f: f, buf: bufio.NewWriterSize(f, batchSize), batchSize: batchSize}
}

type keyFile struct {
	f         *os.File
	buf       *bufio.Writer
	batchSize int
}

func (f *keyFile) IterAll(ctx context.Context) (keyIter, error) {
	if f.batchSize == 0 {
		return nil, fmt.Errorf("invalid zero batch size")
	}
	if _, err := f.f.Seek(0, io.SeekStart); err != nil {
		return nil, err
	}
	file := f.f
	f.f = nil
	return &keyFileReader{buf: bufio.NewReader(file), f: file}, nil
}

func (f *keyFile) Close() {
	if f != nil && f.f != nil {
		f.f.Close()
		os.Remove(f.f.Name())
	}
	return
}

// append writes |keySize|key| to the intermediate file
func (f *keyFile) append(k val.Tuple) error {
	v := uint32(len(k))
	var sizeBuf [4]byte
	writeUint32(sizeBuf[:], v)

	if _, err := f.buf.Write(sizeBuf[:]); err != nil {
		return err
	}
	if _, err := f.buf.Write(k[:]); err != nil {
		return err
	}

	return nil
}

type keyFileReader struct {
	buf *bufio.Reader
	f   *os.File
}

const (
	keyLenSz = 4
)

func readUint32(buf []byte) uint32 {
	return binary.BigEndian.Uint32(buf)
}

func writeUint32(buf []byte, u uint32) {
	binary.BigEndian.PutUint32(buf, u)
}

func (r *keyFileReader) Next(ctx context.Context) (val.Tuple, error) {
	var keySizeBuf [4]byte
	if _, err := io.ReadFull(r.buf, keySizeBuf[:]); err != nil {
		return nil, err
	}

	keySize := readUint32(keySizeBuf[:])
	key := make([]byte, keySize)
	if _, err := io.ReadFull(r.buf, key); err != nil {
		return nil, err
	}

	return key, nil
}

func (r *keyFileReader) Close() {
	if r != nil && r.f != nil {
		r.f.Close()
		os.Remove(r.f.Name())
	}
}

type keyIterable interface {
	IterAll(context.Context) (keyIter, error)
	Close()
}

type keyIter interface {
	Next(ctx context.Context) (val.Tuple, error)
	Close()
}

// mergeFileReader is the heap object for a k-way merge.
type mergeFileReader struct {
	// iter abstracts file or in-memory sorted tuples
	iter keyIter
	// head is the next tuple in the sorted list
	head val.Tuple
}

func (r *mergeFileReader) next(ctx context.Context) (bool, error) {
	var err error
	r.head, err = r.iter.Next(ctx)
	if err != nil {
		if errors.Is(err, io.EOF) {
			return false, nil
		}
		return false, err
	}
	return true, nil
}

func newMergeFileReader(ctx context.Context, iter keyIter) (*mergeFileReader, error) {
	root, err := iter.Next(ctx)
	if err != nil {
		return nil, err
	}
	return &mergeFileReader{iter: iter, head: root}, nil
}

type mergeQueue struct {
	files  []*mergeFileReader
	keyCmp func(val.Tuple, val.Tuple) bool
}

func (mq mergeQueue) Len() int { return len(mq.files) }

func (mq mergeQueue) Less(i, j int) bool {
	// We want Pop to give us the lowest, not highest, priority so we use less than here.
	return mq.keyCmp(mq.files[i].head, mq.files[j].head)
}

func (mq mergeQueue) Swap(i, j int) {
	mq.files[i], mq.files[j] = mq.files[j], mq.files[i]
}

func (mq *mergeQueue) Push(x any) {
	item := x.(*mergeFileReader)
	mq.files = append(mq.files, item)
}

func (mq *mergeQueue) Pop() any {
	old := mq.files
	n := len(old)
	item := old[n-1]
	old[n-1] = nil // avoid memory leak
	mq.files = old[0 : n-1]
	return item
}

type fileMerger struct {
	mq  *mergeQueue
	out *keyFile
}

func newFileMerger(ctx context.Context, keyCmp func(val.Tuple, val.Tuple) bool, target *keyFile, files ...keyIterable) (m *fileMerger, err error) {
	var fileHeads []*mergeFileReader
	defer func() {
		if err != nil {
			for _, fh := range fileHeads {
				fh.iter.Close()
			}
		}
	}()

	for _, f := range files {
		iter, err := f.IterAll(ctx)
		if err != nil {
			return nil, err
		}
		reader, err := newMergeFileReader(ctx, iter)
		if err != nil {
			iter.Close()
			if !errors.Is(err, io.EOF) {
				// empty file excluded from merge queue
				return nil, err
			}
		} else {
			fileHeads = append(fileHeads, reader)
		}
	}

	mq := &mergeQueue{files: fileHeads, keyCmp: keyCmp}
	heap.Init(mq)

	return &fileMerger{
		mq:  mq,
		out: target,
	}, nil
}

func (m *fileMerger) run(ctx context.Context) error {
	for {
		if m.mq.Len() == 0 {
			return m.out.buf.Flush()
		}
		reader := heap.Pop(m.mq).(*mergeFileReader)
		m.out.append(reader.head)
		if ok, err := reader.next(ctx); ok {
			heap.Push(m.mq, reader)
		} else {
			reader.iter.Close()
			if err != nil {
				return err
			}
		}
	}
}

func (m *fileMerger) Close() {
	if m != nil && m.mq != nil {
		for _, f := range m.mq.files {
			f.iter.Close()
		}
	}
}<|MERGE_RESOLUTION|>--- conflicted
+++ resolved
@@ -159,15 +159,8 @@
 	return -1, false
 }
 
-<<<<<<< HEAD
-// compact halves the number of files, doubling their size
-func (a *tupleSorter) compact(ctx context.Context, level int) (err error) {
-=======
 // compact merges the first `a.fileMax` files in `a.files[level]` into a single sorted file which is added to `a.files[level+1]`
 func (a *tupleSorter) compact(ctx context.Context, level int) error {
-	fileLevel := a.files[level]
-
->>>>>>> 3194cd4d
 	newF, err := a.newFile()
 	if err != nil {
 		return err
