--- conflicted
+++ resolved
@@ -28,7 +28,6 @@
 )
 
 type Chunker interface {
-	AdvanceTo(ctx context.Context, next *Cursor) error
 	AddPair(ctx context.Context, key, value Item) error
 	UpdatePair(ctx context.Context, key, value Item) error
 	DeletePair(ctx context.Context, key, value Item) error
@@ -55,14 +54,10 @@
 }
 
 func newEmptyChunker[S message.Serializer](ctx context.Context, ns NodeStore, serializer S) (*chunker[S], error) {
-	return NewChunker(ctx, nil, 0, ns, serializer)
-}
-
-<<<<<<< HEAD
-func NewChunker[S message.Serializer](ctx context.Context, cur *Cursor, level int, ns NodeStore, serializer S) (*chunker[S], error) {
-=======
+	return newChunker(ctx, nil, 0, ns, serializer)
+}
+
 func newChunker[S message.Serializer](ctx context.Context, cur *cursor, level int, ns NodeStore, serializer S) (*chunker[S], error) {
->>>>>>> 7750616a
 	// |cur| will be nil if this is a new Node, implying this is a new tree, or the tree has grown in height relative
 	// to its original chunked form.
 
@@ -360,7 +355,7 @@
 		parent = tc.cur.parent
 	}
 
-	tc.parent, err = NewChunker(ctx, parent, tc.level+1, tc.ns, tc.serializer)
+	tc.parent, err = newChunker(ctx, parent, tc.level+1, tc.ns, tc.serializer)
 	if err != nil {
 		return err
 	}
