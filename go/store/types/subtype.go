--- conflicted
+++ resolved
@@ -21,21 +21,6 @@
 
 package types
 
-<<<<<<< HEAD
-=======
-import (
-	"context"
-
-	"github.com/liquidata-inc/dolt/go/store/d"
-)
-
-func assertSubtype(ctx context.Context, nbf *NomsBinFormat, t *Type, v Value) {
-	if !IsValueSubtypeOf(nbf, v, t) {
-		d.Panic("Invalid type. %s is not a subtype of %s", TypeOf(v).Describe(ctx), t.Describe(ctx))
-	}
-}
-
->>>>>>> 3a643624
 // IsSubtype determines whether concreteType is a subtype of requiredType. For example, `Float` is a subtype of `Float | String`.
 func IsSubtype(nbf *NomsBinFormat, requiredType, concreteType *Type) bool {
 	isSub, _ := isSubtypeTopLevel(nbf, requiredType, concreteType)
