--- conflicted
+++ resolved
@@ -671,7 +671,6 @@
 	walker := newParallelRefWalker(ctx, lvs.nbf, concurrency)
 
 	eg.Go(func() error {
-<<<<<<< HEAD
 		defer func() {
 			close(keepChunks)
 			_ = walker.Close()
@@ -695,49 +694,6 @@
 	lvs.bufferedChunks = make(map[hash.Hash]chunks.Chunk, lvs.bufferedChunkSize)
 	lvs.bufferedChunkSize = 0
 	lvs.withBufferedChildren = map[hash.Hash]uint64{}
-=======
-		toVisitCount := 1
-		toVisit := [][]hash.Hash{{root}}
-		visited := hash.NewHashSet(root)
-		for toVisitCount > 0 {
-			batches := batches(toVisit)
-			toVisit = make([][]hash.Hash, len(batches))
-			toVisitCount = 0
-			for i, batch := range batches {
-				if err := keepHashes(batch); err != nil {
-					return err
-				}
-				vals, err := lvs.ReadManyValues(ctx, batch)
-				if err != nil {
-					return err
-				}
-				if len(vals) != len(batch) {
-					return errors.New("dangling reference found in chunk store")
-				}
-				hashes, err := walker.GetRefs(visited, vals)
-				if err != nil {
-					return err
-				}
-				toVisit[i] = hashes
-				toVisitCount += len(hashes)
-			}
-		}
-		walker.Close()
-
-		lvs.bufferMu.Lock()
-		defer lvs.bufferMu.Unlock()
-		if len(lvs.bufferedChunks) > 0 {
-			return errors.New("invalid GC state; bufferedChunks started empty and was not empty at end of run.")
-		}
-		lvs.decodedChunks = sizecache.New(lvs.decodedChunks.Size())
-		lvs.bufferedChunks = make(map[hash.Hash]chunks.Chunk, lvs.bufferedChunkSize)
-		lvs.bufferedChunkSize = 0
-		lvs.withBufferedChildren = map[hash.Hash]uint64{}
-
-		close(keepChunks)
-		return nil
-	})
->>>>>>> 6f5ea341
 
 	return eg.Wait()
 }
