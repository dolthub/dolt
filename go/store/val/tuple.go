// Copyright 2021 Dolthub, Inc.
//
// Licensed under the Apache License, Version 2.0 (the "License");
// you may not use this file except in compliance with the License.
// You may obtain a copy of the License at
//
//     http://www.apache.org/licenses/LICENSE-2.0
//
// Unless required by applicable law or agreed to in writing, software
// distributed under the License is distributed on an "AS IS" BASIS,
// WITHOUT WARRANTIES OR CONDITIONS OF ANY KIND, either express or implied.
// See the License for the specific language governing permissions and
// limitations under the License.

package val

import (
	"math"

	"github.com/dolthub/dolt/go/store/hash"
	"github.com/dolthub/dolt/go/store/pool"
)

const (
	MaxTupleFields          = 4096
	countSize      ByteSize = 2
	nodeCountSize           = uint64Size
	treeLevelSize           = uint8Size

	// MaxTupleDataSize is the maximum KV length considering the extra
	// flatbuffer metadata required to serialize the message. This number
	// implicitly checks the "last row" size that will append chunk level
	// metadata. Key and value offsets per field are excluded from this number.
	// (uint16) - (field count) - (content hash) - (node count) - (tree level)
	MaxTupleDataSize ByteSize = math.MaxUint16 - countSize - hash.ByteLen - nodeCountSize - treeLevelSize
)

// A Tuple is a vector of fields encoded as a byte slice. Key-Value Tuple pairs
// are used to store row data within clustered and secondary indexes in Dolt.
//
// The encoding format for Tuples starts with field values packed contiguously from
// the front of the Tuple, followed by field offsets, and finally a field count:
//
//	+---------+---------+-----+---------+----------+-----+----------+-------+
//	| Value 0 | Value 1 | ... | Value K | Offset 1 | ... | Offset K | Count |
//	+---------+---------+-----+---------+----------+-----+----------+-------+
//
// Field offsets encode the byte-offset from the front of the Tuple to the beginning
// of the corresponding field in the Tuple. The offset for the first field is always
// zero and is therefore omitted. Offsets and the field count are little-endian
// encoded uint16 values.
//
// Tuples read and write field values as byte slices. Interpreting these encoded
// values is left up to TupleDesc which knows about a Tuple's schema and associated
// field encodings. Zero-length fields are interpreted as NULL values, all non-NULL
// values must be encoded with non-zero length. For this reason, variable-length
// strings are encoded with a NUL terminator (see codec.go).
//
// Accessing the ith field where i > count will return a NULL value. This allows us
// to implicitly add nullable columns to the end of a schema without needing to
// rewrite index storage. However, because Dolt storage in content-addressed, we
// must have a single canonical encoding for any given Tuple. For this reason, the
// NULL suffix of a Tuple is explicitly truncated and the field count reduced.
type Tuple []byte

var EmptyTuple = Tuple([]byte{0, 0})

func NewTuple(pool pool.BuffPool, values ...[]byte) Tuple {
	values = trimNullSuffix(values)

	var count int
	var pos ByteSize
	for _, v := range values {
		if isNull(v) {
			continue
		}
		count++
		pos += sizeOf(v)
	}
	if len(values) > MaxTupleFields {
		panic("tuple field maxIdx exceeds maximum")
	}
	if pos > MaxTupleDataSize {
		panic("tuple data size exceeds maximum")
	}

	tup, offs := allocateTuple(pool, pos, len(values))

	count = 0
	pos = ByteSize(0)
	for _, v := range values {
		writeOffset(count, pos, offs)
		count++

		if isNull(v) {
			continue
		}

		copy(tup[pos:pos+sizeOf(v)], v)
		pos += sizeOf(v)
	}

	return tup
}

func trimNullSuffix(values [][]byte) [][]byte {
	n := len(values)
	for i := len(values) - 1; i >= 0; i-- {
		if values[i] != nil {
			break
		}
		n--
	}
	return values[:n]
}

func cloneTuple(pool pool.BuffPool, tup Tuple) Tuple {
	buf := pool.Get(uint64(len(tup)))
	copy(buf, tup)
	return buf
}

func allocateTuple(pool pool.BuffPool, bufSz ByteSize, fields int) (tup Tuple, offs offsets) {
	offSz := offsetsSize(fields)
	tup = pool.Get(uint64(bufSz + offSz + countSize))
<<<<<<< HEAD
=======
	// todo: this causes panics still
	//tup = sql.SingletonBuf.GetFull(int(bufSz + offSz + countSize))
>>>>>>> 049dea8b
	writeFieldCount(tup, fields)
	offs = offsets(tup[bufSz : bufSz+offSz])

	return
}

func (tup Tuple) GetOffset(i int) (int, bool) {
	cnt := tup.Count()
	if i >= cnt {
		return 0, false
	}

	sz := ByteSize(len(tup))
	split := sz - uint16Size*ByteSize(cnt)
	offs := tup[split : sz-countSize]

	start, stop := uint16(0), uint16(split)
	if i*2 < len(offs) {
		pos := i * 2
		stop = ReadUint16(offs[pos : pos+2])
	}
	if i > 0 {
		pos := (i - 1) * 2
		start = ReadUint16(offs[pos : pos+2])
	}

	return int(start), start != stop
}

// GetField returns the value for field |i|.
func (tup Tuple) GetField(i int) []byte {
	cnt := tup.Count()
	if i >= cnt {
		return nil
	}

	sz := ByteSize(len(tup))
	split := sz - uint16Size*ByteSize(cnt)
	offs := tup[split : sz-countSize]

	start, stop := uint16(0), uint16(split)
	if i*2 < len(offs) {
		pos := i * 2
		stop = ReadUint16(offs[pos : pos+2])
	}
	if i > 0 {
		pos := (i - 1) * 2
		start = ReadUint16(offs[pos : pos+2])
	}

	if start == stop {
		return nil // NULL
	}

	return tup[start:stop]
}

func (tup Tuple) FieldIsNull(i int) bool {
	return tup.GetField(i) == nil
}

func (tup Tuple) Count() int {
	sl := tup[len(tup)-int(countSize):]
	return int(ReadUint16(sl))
}

func isNull(val []byte) bool {
	return val == nil
}

func sizeOf(val []byte) ByteSize {
	return ByteSize(len(val))
}

func writeFieldCount(tup Tuple, count int) {
	sl := tup[len(tup)-int(countSize):]
	WriteUint16(sl, uint16(count))
}

type offsets []byte

// offsetsSize returns the number of bytes needed to
// store |fieldCount| offsets.
func offsetsSize(count int) ByteSize {
	if count == 0 {
		return 0
	}
	return ByteSize((count - 1) * 2)
}

// writeOffset writes offset |pos| at index |i|.
func writeOffset(i int, off ByteSize, arr offsets) {
	if i == 0 {
		return
	}
	start := (i - 1) * 2
	WriteUint16(arr[start:start+2], uint16(off))
}<|MERGE_RESOLUTION|>--- conflicted
+++ resolved
@@ -123,11 +123,6 @@
 func allocateTuple(pool pool.BuffPool, bufSz ByteSize, fields int) (tup Tuple, offs offsets) {
 	offSz := offsetsSize(fields)
 	tup = pool.Get(uint64(bufSz + offSz + countSize))
-<<<<<<< HEAD
-=======
-	// todo: this causes panics still
-	//tup = sql.SingletonBuf.GetFull(int(bufSz + offSz + countSize))
->>>>>>> 049dea8b
 	writeFieldCount(tup, fields)
 	offs = offsets(tup[bufSz : bufSz+offSz])
 
