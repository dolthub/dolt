// Copyright 2021 Dolthub, Inc.
//
// Licensed under the Apache License, Version 2.0 (the "License");
// you may not use this file except in compliance with the License.
// You may obtain a copy of the License at
//
//     http://www.apache.org/licenses/LICENSE-2.0
//
// Unless required by applicable law or agreed to in writing, software
// distributed under the License is distributed on an "AS IS" BASIS,
// WITHOUT WARRANTIES OR CONDITIONS OF ANY KIND, either express or implied.
// See the License for the specific language governing permissions and
// limitations under the License.

package val

import (
	"time"

	"github.com/shopspring/decimal"

	"github.com/dolthub/dolt/go/store/hash"
	"github.com/dolthub/dolt/go/store/pool"
)

const (
	builderBufferSize = 128
)

// OrdinalMapping is a mapping from one field ordering to another.
// It's used to construct index tuples from another index's tuples.
type OrdinalMapping []int

func (om OrdinalMapping) MapOrdinal(to int) (from int) {
	from = om[to]
	return
}

type TupleBuilder struct {
	Desc   TupleDesc
	fields [][]byte
	buf    []byte
	pos    ByteSize
}

func NewTupleBuilder(desc TupleDesc) *TupleBuilder {
	return &TupleBuilder{
		Desc:   desc,
		fields: make([][]byte, len(desc.Types)),
		buf:    make([]byte, builderBufferSize),
	}
}

// Build materializes a Tuple from the fields written to the TupleBuilder.
func (tb *TupleBuilder) Build(pool pool.BuffPool) (tup Tuple) {
	for i, typ := range tb.Desc.Types {
		if !typ.Nullable && tb.fields[i] == nil {
			panic("cannot write NULL to non-NULL field")
		}
	}
	return tb.BuildPermissive(pool)
}

// BuildPermissive materializes a Tuple from the fields
// written to the TupleBuilder without validating nullability.
func (tb *TupleBuilder) BuildPermissive(pool pool.BuffPool) (tup Tuple) {
	values := tb.fields[:tb.Desc.Count()]
	tup = NewTuple(pool, values...)
	tb.Recycle()
	return
}

// BuildPrefix materializes a prefix Tuple from the first |k| fields written to the TupleBuilder.
func (tb *TupleBuilder) BuildPrefix(pool pool.BuffPool, k int) (tup Tuple) {
	for i, typ := range tb.Desc.Types[:k] {
		if !typ.Nullable && tb.fields[i] == nil {
			panic("cannot write NULL to non-NULL field")
		}
	}
	values := tb.fields[:k]
	tup = NewTuple(pool, values...)
	tb.Recycle()
	return
}

// Recycle resets the TupleBuilder so it can build a new Tuple.
func (tb *TupleBuilder) Recycle() {
	for i := 0; i < tb.Desc.Count(); i++ {
		tb.fields[i] = nil
	}
	tb.pos = 0
}

// PutBool writes a bool to the ith field of the Tuple being built.
func (tb *TupleBuilder) PutBool(i int, v bool) {
	tb.Desc.expectEncoding(i, Int8Enc)
	tb.ensureCapacity(int8Size)
	tb.fields[i] = tb.buf[tb.pos : tb.pos+int8Size]
	writeBool(tb.fields[i], v)
	tb.pos += int8Size
}

// PutInt8 writes an int8 to the ith field of the Tuple being built.
func (tb *TupleBuilder) PutInt8(i int, v int8) {
	tb.Desc.expectEncoding(i, Int8Enc)
	tb.ensureCapacity(int8Size)
	tb.fields[i] = tb.buf[tb.pos : tb.pos+int8Size]
	writeInt8(tb.fields[i], v)
	tb.pos += int8Size
}

// PutUint8 writes a uint8 to the ith field of the Tuple being built.
func (tb *TupleBuilder) PutUint8(i int, v uint8) {
	tb.Desc.expectEncoding(i, Uint8Enc)
	tb.ensureCapacity(uint8Size)
	tb.fields[i] = tb.buf[tb.pos : tb.pos+uint8Size]
	writeUint8(tb.fields[i], v)
	tb.pos += uint8Size
}

// PutInt16 writes an int16 to the ith field of the Tuple being built.
func (tb *TupleBuilder) PutInt16(i int, v int16) {
	tb.Desc.expectEncoding(i, Int16Enc)
	tb.ensureCapacity(int16Size)
	tb.fields[i] = tb.buf[tb.pos : tb.pos+int16Size]
	writeInt16(tb.fields[i], v)
	tb.pos += int16Size
}

// PutUint16 writes a uint16 to the ith field of the Tuple being built.
func (tb *TupleBuilder) PutUint16(i int, v uint16) {
	tb.Desc.expectEncoding(i, Uint16Enc)
	tb.ensureCapacity(uint16Size)
	tb.fields[i] = tb.buf[tb.pos : tb.pos+uint16Size]
	WriteUint16(tb.fields[i], v)
	tb.pos += uint16Size
}

// PutInt32 writes an int32 to the ith field of the Tuple being built.
func (tb *TupleBuilder) PutInt32(i int, v int32) {
	tb.Desc.expectEncoding(i, Int32Enc)
	tb.ensureCapacity(int32Size)
	tb.fields[i] = tb.buf[tb.pos : tb.pos+int32Size]
	writeInt32(tb.fields[i], v)
	tb.pos += int32Size
}

// PutUint32 writes a uint32 to the ith field of the Tuple being built.
func (tb *TupleBuilder) PutUint32(i int, v uint32) {
	tb.Desc.expectEncoding(i, Uint32Enc)
	tb.ensureCapacity(uint32Size)
	tb.fields[i] = tb.buf[tb.pos : tb.pos+uint32Size]
	writeUint32(tb.fields[i], v)
	tb.pos += uint32Size
}

// PutInt64 writes an int64 to the ith field of the Tuple being built.
func (tb *TupleBuilder) PutInt64(i int, v int64) {
	tb.Desc.expectEncoding(i, Int64Enc)
	tb.ensureCapacity(int64Size)
	tb.fields[i] = tb.buf[tb.pos : tb.pos+int64Size]
	writeInt64(tb.fields[i], v)
	tb.pos += int64Size
}

// PutUint64 writes a uint64 to the ith field of the Tuple being built.
func (tb *TupleBuilder) PutUint64(i int, v uint64) {
	tb.Desc.expectEncoding(i, Uint64Enc)
	tb.ensureCapacity(uint64Size)
	tb.fields[i] = tb.buf[tb.pos : tb.pos+uint64Size]
	writeUint64(tb.fields[i], v)
	tb.pos += uint64Size
}

// PutFloat32 writes a float32 to the ith field of the Tuple being built.
func (tb *TupleBuilder) PutFloat32(i int, v float32) {
	tb.Desc.expectEncoding(i, Float32Enc)
	tb.ensureCapacity(float32Size)
	tb.fields[i] = tb.buf[tb.pos : tb.pos+float32Size]
	writeFloat32(tb.fields[i], v)
	tb.pos += float32Size
}

// PutFloat64 writes a float64 to the ith field of the Tuple being built.
func (tb *TupleBuilder) PutFloat64(i int, v float64) {
	tb.Desc.expectEncoding(i, Float64Enc)
	tb.ensureCapacity(float64Size)
	tb.fields[i] = tb.buf[tb.pos : tb.pos+float64Size]
	writeFloat64(tb.fields[i], v)
	tb.pos += float64Size
}

func (tb *TupleBuilder) PutBit(i int, v uint64) {
	tb.Desc.expectEncoding(i, Bit64Enc)
	tb.ensureCapacity(bit64Size)
	tb.fields[i] = tb.buf[tb.pos : tb.pos+bit64Size]
	writeBit64(tb.fields[i], v)
	tb.pos += bit64Size
}

func (tb *TupleBuilder) PutDecimal(i int, v decimal.Decimal) {
	tb.Desc.expectEncoding(i, DecimalEnc)
	sz := sizeOfDecimal(v)
	tb.ensureCapacity(sz)
	tb.fields[i] = tb.buf[tb.pos : tb.pos+sz]
	writeDecimal(tb.fields[i], v)
	tb.pos += sz
}

// PutYear writes an int16-encoded year to the ith field of the Tuple being built.
func (tb *TupleBuilder) PutYear(i int, v int16) {
	tb.Desc.expectEncoding(i, YearEnc)
	tb.ensureCapacity(yearSize)
	tb.fields[i] = tb.buf[tb.pos : tb.pos+yearSize]
	writeYear(tb.fields[i], v)
	tb.pos += int16Size
}

func (tb *TupleBuilder) PutDate(i int, v time.Time) {
	tb.Desc.expectEncoding(i, DateEnc)
	tb.ensureCapacity(dateSize)
	tb.fields[i] = tb.buf[tb.pos : tb.pos+dateSize]
	writeDate(tb.fields[i], v)
	tb.pos += dateSize
}

// PutSqlTime writes a string to the ith field of the Tuple being built.
func (tb *TupleBuilder) PutSqlTime(i int, v int64) {
	tb.Desc.expectEncoding(i, TimeEnc)
	tb.ensureCapacity(timeSize)
	tb.fields[i] = tb.buf[tb.pos : tb.pos+timeSize]
	writeTime(tb.fields[i], v)
	tb.pos += timeSize
}

func (tb *TupleBuilder) PutDatetime(i int, v time.Time) {
	tb.Desc.expectEncoding(i, DatetimeEnc)
	tb.ensureCapacity(datetimeSize)
	tb.fields[i] = tb.buf[tb.pos : tb.pos+datetimeSize]
	writeDatetime(tb.fields[i], v)
	tb.pos += datetimeSize
}

func (tb *TupleBuilder) PutEnum(i int, v uint16) {
	tb.Desc.expectEncoding(i, EnumEnc)
	tb.ensureCapacity(enumSize)
	tb.fields[i] = tb.buf[tb.pos : tb.pos+enumSize]
	writeEnum(tb.fields[i], v)
	tb.pos += enumSize
}

func (tb *TupleBuilder) PutSet(i int, v uint64) {
	tb.Desc.expectEncoding(i, SetEnc)
	tb.ensureCapacity(setSize)
	tb.fields[i] = tb.buf[tb.pos : tb.pos+setSize]
	writeSet(tb.fields[i], v)
	tb.pos += setSize
}

// PutString writes a string to the ith field of the Tuple being built.
func (tb *TupleBuilder) PutString(i int, v string) {
	tb.Desc.expectEncoding(i, StringEnc)
	sz := ByteSize(len(v)) + 1
	tb.ensureCapacity(sz)
	tb.fields[i] = tb.buf[tb.pos : tb.pos+sz]
	writeString(tb.fields[i], v)
	tb.pos += sz
}

// PutByteString writes a []byte to the ith field of the Tuple being built.
func (tb *TupleBuilder) PutByteString(i int, v []byte) {
	tb.Desc.expectEncoding(i, ByteStringEnc)
	sz := ByteSize(len(v)) + 1
	tb.ensureCapacity(sz)
	tb.fields[i] = tb.buf[tb.pos : tb.pos+sz]
	writeByteString(tb.fields[i], v)
	tb.pos += sz
}

// PutJSON writes a []byte to the ith field of the Tuple being built.
func (tb *TupleBuilder) PutJSON(i int, v []byte) {
	tb.Desc.expectEncoding(i, JSONEnc)
	sz := ByteSize(len(v)) + 1
	tb.ensureCapacity(sz)
	tb.fields[i] = tb.buf[tb.pos : tb.pos+sz]
	writeByteString(tb.fields[i], v)
	tb.pos += sz
}

// PutGeometry writes a []byte to the ith field of the Tuple being built.
func (tb *TupleBuilder) PutGeometry(i int, v []byte) {
	tb.Desc.expectEncoding(i, GeometryEnc)
	sz := ByteSize(len(v)) + 1
	tb.ensureCapacity(sz)
	tb.fields[i] = tb.buf[tb.pos : tb.pos+sz]
	writeByteString(tb.fields[i], v)
	tb.pos += sz
}

// PutHash128 writes a hash128 to the ith field of the Tuple being built.
func (tb *TupleBuilder) PutHash128(i int, v []byte) {
	tb.Desc.expectEncoding(i, Hash128Enc)
	tb.ensureCapacity(hash128Size)
	tb.fields[i] = tb.buf[tb.pos : tb.pos+hash128Size]
	writeHash128(tb.fields[i], v)
	tb.pos += hash128Size
}

// PutRaw writes a []byte to the ith field of the Tuple being built.
func (tb *TupleBuilder) PutRaw(i int, buf []byte) {
	if buf == nil {
		// todo(andy): does it make sense to
		//  allow/expect nulls here?
		return
	}
	sz := ByteSize(len(buf))
	tb.ensureCapacity(sz)
	tb.fields[i] = tb.buf[tb.pos : tb.pos+sz]
	writeRaw(tb.fields[i], buf)
	tb.pos += sz
}

// PutCommitAddr writes a commit's address ref to the ith field
// of the Tuple being built.
func (tb *TupleBuilder) PutCommitAddr(i int, v hash.Hash) {
	tb.Desc.expectEncoding(i, CommitAddrEnc)
	tb.ensureCapacity(hash.ByteLen)
	tb.putAddr(i, v)
}

// PutBytesAddr writes a blob's address ref to the ith field
// of the Tuple being built.
func (tb *TupleBuilder) PutBytesAddr(i int, v hash.Hash) {
	tb.Desc.expectEncoding(i, BytesAddrEnc)
	tb.ensureCapacity(hash.ByteLen)
	tb.putAddr(i, v)
}

// PutStringAddr writes a string's address ref to the ith field
// of the Tuple being built.
func (tb *TupleBuilder) PutStringAddr(i int, v hash.Hash) {
	tb.Desc.expectEncoding(i, StringAddrEnc)
	tb.ensureCapacity(hash.ByteLen)
	tb.putAddr(i, v)
}

// PutJSONAddr writes a JSON string's address ref to the ith field
// of the Tuple being built.
func (tb *TupleBuilder) PutJSONAddr(i int, v hash.Hash) {
	tb.Desc.expectEncoding(i, JSONAddrEnc)
	tb.ensureCapacity(hash.ByteLen)
	tb.putAddr(i, v)
}

func (tb *TupleBuilder) putAddr(i int, v hash.Hash) {
	tb.fields[i] = tb.buf[tb.pos : tb.pos+hash.ByteLen]
	writeAddr(tb.fields[i], v[:])
	tb.pos += hash.ByteLen
}

func (tb *TupleBuilder) ensureCapacity(sz ByteSize) {
	need := int(tb.pos+sz) - len(tb.buf)
	if need > 0 {
		for i := 0; i < need; i++ {
			tb.buf = append(tb.buf, byte(0))
		}
	}
}

<<<<<<< HEAD
// PutZAddr writes a bounding box to the ith field of the Tuple being built.
func (tb *TupleBuilder) PutZAddr(i int, v [zAddrSize]byte) {
	tb.Desc.expectEncoding(i, ZAddrEnc)
	tb.ensureCapacity(zAddrSize)
	tb.fields[i] = tb.buf[tb.pos : tb.pos+zAddrSize]
	writeZAddr(tb.fields[i], v)
	tb.pos += zAddrSize
=======
// PutCell writes a Cell to the ith field of the Tuple being built.
func (tb *TupleBuilder) PutCell(i int, v Cell) {
	tb.Desc.expectEncoding(i, CellEnc)
	tb.ensureCapacity(cellSize)
	tb.fields[i] = tb.buf[tb.pos : tb.pos+cellSize]
	writeCell(tb.fields[i], v)
	tb.pos += cellSize
>>>>>>> 699174a2
}<|MERGE_RESOLUTION|>--- conflicted
+++ resolved
@@ -367,15 +367,6 @@
 	}
 }
 
-<<<<<<< HEAD
-// PutZAddr writes a bounding box to the ith field of the Tuple being built.
-func (tb *TupleBuilder) PutZAddr(i int, v [zAddrSize]byte) {
-	tb.Desc.expectEncoding(i, ZAddrEnc)
-	tb.ensureCapacity(zAddrSize)
-	tb.fields[i] = tb.buf[tb.pos : tb.pos+zAddrSize]
-	writeZAddr(tb.fields[i], v)
-	tb.pos += zAddrSize
-=======
 // PutCell writes a Cell to the ith field of the Tuple being built.
 func (tb *TupleBuilder) PutCell(i int, v Cell) {
 	tb.Desc.expectEncoding(i, CellEnc)
@@ -383,5 +374,4 @@
 	tb.fields[i] = tb.buf[tb.pos : tb.pos+cellSize]
 	writeCell(tb.fields[i], v)
 	tb.pos += cellSize
->>>>>>> 699174a2
 }