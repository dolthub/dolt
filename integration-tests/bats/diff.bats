--- conflicted
+++ resolved
@@ -870,7 +870,128 @@
    [[ $output =~ '| + | 1  | ramen        |' ]] || false
 }
 
-<<<<<<< HEAD
+@test "diff: with limit" {
+    dolt sql <<SQL
+CREATE TABLE test2 (
+  pk BIGINT NOT NULL COMMENT 'tag:0',
+  PRIMARY KEY (pk)
+);
+SQL
+
+    dolt add .
+    dolt commit -m table
+
+    dolt sql -q "insert into test values (0, 0, 0, 0, 0, 0)"
+    dolt sql -q "insert into test values (1, 1, 1, 1, 1, 1)"
+    dolt sql -q "insert into test2 values (0)"
+    dolt sql -q "insert into test2 values (1)"
+    dolt sql -q "insert into test2 values (2)"
+
+    run dolt diff
+
+    EXPECTED_TABLE1=$(cat <<'EOF'
++---+----+----+----+----+----+----+
+|   | pk | c1 | c2 | c3 | c4 | c5 |
++---+----+----+----+----+----+----+
+| + | 0  | 0  | 0  | 0  | 0  | 0  |
+| + | 1  | 1  | 1  | 1  | 1  | 1  |
++---+----+----+----+----+----+----+
+EOF
+)
+    EXPECTED_TABLE2=$(cat <<'EOF'
++---+----+
+|   | pk |
++---+----+
+| + | 0  |
+| + | 1  |
+| + | 2  |
++---+----+
+EOF
+)
+
+    [[ "$output" =~ "$EXPECTED_TABLE1" ]] || false
+    [[ "$output" =~ "$EXPECTED_TABLE2" ]] || false
+
+    run dolt diff --limit 3
+    [[ "$output" =~ "$EXPECTED_TABLE1" ]] || false
+    [[ "$output" =~ "$EXPECTED_TABLE2" ]] || false
+
+    run dolt diff --limit 100
+    [[ "$output" =~ "$EXPECTED_TABLE1" ]] || false
+    [[ "$output" =~ "$EXPECTED_TABLE2" ]] || false
+
+    run dolt diff --limit 1
+
+    EXPECTED_TABLE1=$(cat <<'EOF'
++---+----+----+----+----+----+----+
+|   | pk | c1 | c2 | c3 | c4 | c5 |
++---+----+----+----+----+----+----+
+| + | 0  | 0  | 0  | 0  | 0  | 0  |
++---+----+----+----+----+----+----+
+EOF
+)
+    EXPECTED_TABLE2=$(cat <<'EOF'
++---+----+
+|   | pk |
++---+----+
+| + | 0  |
++---+----+
+EOF
+)
+
+    [[ "$output" =~ "$EXPECTED_TABLE1" ]] || false
+    [[ "$output" =~ "$EXPECTED_TABLE2" ]] || false
+
+    run dolt diff --limit 2
+
+    EXPECTED_TABLE1=$(cat <<'EOF'
++---+----+----+----+----+----+----+
+|   | pk | c1 | c2 | c3 | c4 | c5 |
++---+----+----+----+----+----+----+
+| + | 0  | 0  | 0  | 0  | 0  | 0  |
+| + | 1  | 1  | 1  | 1  | 1  | 1  |
++---+----+----+----+----+----+----+
+EOF
+)
+    EXPECTED_TABLE2=$(cat <<'EOF'
++---+----+
+|   | pk |
++---+----+
+| + | 0  |
+| + | 1  |
++---+----+
+EOF
+)
+
+    [[ "$output" =~ "$EXPECTED_TABLE1" ]] || false
+    [[ "$output" =~ "$EXPECTED_TABLE2" ]] || false
+
+    run dolt diff test2 --where "to_pk > 0" --limit 1
+
+    EXPECTED_TABLE2=$(cat <<'EOF'
++---+----+
+|   | pk |
++---+----+
+| + | 1  |
++---+----+
+EOF
+)
+
+    [[ "$output" =~ "$EXPECTED_TABLE2" ]] || false
+
+    run dolt diff --limit 0
+
+    [[ "$output" =~ "diff --dolt a/test b/test" ]] || false
+    [[ "$output" =~ "--- a/test @" ]] || false
+    [[ "$output" =~ "+++ b/test @" ]] || false
+    [[ "$output" =~ "diff --dolt a/test2 b/test2" ]] || false
+    [[ "$output" =~ "--- a/test2 @" ]] || false
+    [[ "$output" =~ "+++ b/test2 @" ]] || false
+    
+    run dolt diff --limit
+    [ "$status" -ne 0 ]
+}
+
 @test "diff: allowed across primary key renames" {
     dolt sql <<SQL
 CREATE TABLE t1 (pk int PRIMARY KEY, col1 int);
@@ -921,126 +1042,4 @@
     [[ "$output" =~ '| < | 1    | 1    | 1    | NULL | NULL |' ]] || false
     [[ "$output" =~ '| > | NULL | NULL | 100  | 1    | 1    |' ]] || false
     [[ "$output" =~ '+---+------+------+------+------+------+' ]] || false
-=======
-@test "diff: with limit" {
-    dolt sql <<SQL
-CREATE TABLE test2 (
-  pk BIGINT NOT NULL COMMENT 'tag:0',
-  PRIMARY KEY (pk)
-);
-SQL
-
-    dolt add .
-    dolt commit -m table
-
-    dolt sql -q "insert into test values (0, 0, 0, 0, 0, 0)"
-    dolt sql -q "insert into test values (1, 1, 1, 1, 1, 1)"
-    dolt sql -q "insert into test2 values (0)"
-    dolt sql -q "insert into test2 values (1)"
-    dolt sql -q "insert into test2 values (2)"
-
-    run dolt diff
-
-    EXPECTED_TABLE1=$(cat <<'EOF'
-+---+----+----+----+----+----+----+
-|   | pk | c1 | c2 | c3 | c4 | c5 |
-+---+----+----+----+----+----+----+
-| + | 0  | 0  | 0  | 0  | 0  | 0  |
-| + | 1  | 1  | 1  | 1  | 1  | 1  |
-+---+----+----+----+----+----+----+
-EOF
-)
-    EXPECTED_TABLE2=$(cat <<'EOF'
-+---+----+
-|   | pk |
-+---+----+
-| + | 0  |
-| + | 1  |
-| + | 2  |
-+---+----+
-EOF
-)
-
-    [[ "$output" =~ "$EXPECTED_TABLE1" ]] || false
-    [[ "$output" =~ "$EXPECTED_TABLE2" ]] || false
-
-    run dolt diff --limit 3
-    [[ "$output" =~ "$EXPECTED_TABLE1" ]] || false
-    [[ "$output" =~ "$EXPECTED_TABLE2" ]] || false
-
-    run dolt diff --limit 100
-    [[ "$output" =~ "$EXPECTED_TABLE1" ]] || false
-    [[ "$output" =~ "$EXPECTED_TABLE2" ]] || false
-
-    run dolt diff --limit 1
-
-    EXPECTED_TABLE1=$(cat <<'EOF'
-+---+----+----+----+----+----+----+
-|   | pk | c1 | c2 | c3 | c4 | c5 |
-+---+----+----+----+----+----+----+
-| + | 0  | 0  | 0  | 0  | 0  | 0  |
-+---+----+----+----+----+----+----+
-EOF
-)
-    EXPECTED_TABLE2=$(cat <<'EOF'
-+---+----+
-|   | pk |
-+---+----+
-| + | 0  |
-+---+----+
-EOF
-)
-
-    [[ "$output" =~ "$EXPECTED_TABLE1" ]] || false
-    [[ "$output" =~ "$EXPECTED_TABLE2" ]] || false
-
-    run dolt diff --limit 2
-
-    EXPECTED_TABLE1=$(cat <<'EOF'
-+---+----+----+----+----+----+----+
-|   | pk | c1 | c2 | c3 | c4 | c5 |
-+---+----+----+----+----+----+----+
-| + | 0  | 0  | 0  | 0  | 0  | 0  |
-| + | 1  | 1  | 1  | 1  | 1  | 1  |
-+---+----+----+----+----+----+----+
-EOF
-)
-    EXPECTED_TABLE2=$(cat <<'EOF'
-+---+----+
-|   | pk |
-+---+----+
-| + | 0  |
-| + | 1  |
-+---+----+
-EOF
-)
-
-    [[ "$output" =~ "$EXPECTED_TABLE1" ]] || false
-    [[ "$output" =~ "$EXPECTED_TABLE2" ]] || false
-
-    run dolt diff test2 --where "to_pk > 0" --limit 1
-
-    EXPECTED_TABLE2=$(cat <<'EOF'
-+---+----+
-|   | pk |
-+---+----+
-| + | 1  |
-+---+----+
-EOF
-)
-
-    [[ "$output" =~ "$EXPECTED_TABLE2" ]] || false
-
-    run dolt diff --limit 0
-
-    [[ "$output" =~ "diff --dolt a/test b/test" ]] || false
-    [[ "$output" =~ "--- a/test @" ]] || false
-    [[ "$output" =~ "+++ b/test @" ]] || false
-    [[ "$output" =~ "diff --dolt a/test2 b/test2" ]] || false
-    [[ "$output" =~ "--- a/test2 @" ]] || false
-    [[ "$output" =~ "+++ b/test2 @" ]] || false
-    
-    run dolt diff --limit
-    [ "$status" -ne 0 ]
->>>>>>> 8383b9ba
 }