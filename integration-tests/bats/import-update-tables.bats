#!/usr/bin/env bats
load $BATS_TEST_DIRNAME/helper/common.bash

setup() {
    setup_common

    cat <<SQL > 1pk5col-ints-sch.sql
CREATE TABLE test (
  pk BIGINT NOT NULL COMMENT 'tag:0',
  c1 BIGINT COMMENT 'tag:1',
  c2 BIGINT COMMENT 'tag:2',
  c3 BIGINT COMMENT 'tag:3',
  c4 BIGINT COMMENT 'tag:4',
  c5 BIGINT COMMENT 'tag:5',
  PRIMARY KEY (pk)
);
SQL

    cat <<SQL > 1pk1col-char-sch.sql
CREATE TABLE test (
  pk BIGINT NOT NULL COMMENT 'tag:0',
  c CHAR(5) COMMENT 'tag:1',
  PRIMARY KEY (pk)
);
SQL

    cat <<DELIM > 1pk5col-ints.csv
pk,c1,c2,c3,c4,c5
0,1,2,3,4,5
1,1,2,3,4,5
DELIM

    cat <<DELIM > 1pk5col-ints-updt.csv
pk,c1,c2,c3,c4,c5
0,1,2,3,4,6
DELIM

    cat <<SQL > employees-sch.sql
CREATE TABLE employees (
  \`id\` varchar(20) NOT NULL COMMENT 'tag:0',
  \`first name\` LONGTEXT COMMENT 'tag:1',
  \`last name\` LONGTEXT COMMENT 'tag:2',
  \`title\` LONGTEXT COMMENT 'tag:3',
  \`start date\` LONGTEXT COMMENT 'tag:4',
  \`end date\` LONGTEXT COMMENT 'tag:5',
  PRIMARY KEY (id)
);
SQL

  cat <<SQL > check-constraint-sch.sql
CREATE TABLE persons (
    ID int PRIMARY KEY,
    LastName varchar(255) NOT NULL,
    FirstName varchar(255),
    Age int CHECK (Age>=18)
);
SQL

    cat <<SQL > nibrs_month_sch.sql
CREATE TABLE \`test\` (
  \`STATE_ID\` smallint NOT NULL,
  \`NIBRS_MONTH_ID\` bigint NOT NULL,
  \`AGENCY_ID\` bigint NOT NULL,
  \`AGENCY_TABLE_TYPE_ID\` smallint NOT NULL,
  \`MONTH_NUM\` smallint NOT NULL,
  \`DATA_YEAR\` smallint NOT NULL,
  \`REPORTED_STATUS\` varchar(1) collate utf8mb4_0900_ai_ci,
  \`REPORT_DATE\` timestamp,
  \`UPDATE_FLAG\` char(1) collate utf8mb4_0900_ai_ci,
  \`ORIG_FORMAT\` char(1) collate utf8mb4_0900_ai_ci,
  \`DATA_HOME\` varchar(1) collate utf8mb4_0900_ai_ci,
  \`DDOCNAME\` varchar(50) collate utf8mb4_0900_ai_ci,
  \`DID\` bigint,
  \`MONTH_PUB_STATUS\` int,
  \`INC_DATA_YEAR\` int,
  PRIMARY KEY (\`STATE_ID\`,\`NIBRS_MONTH_ID\`,\`DATA_YEAR\`),
  KEY \`AGENCY_TABLE_TYPE_ID\` (\`AGENCY_TABLE_TYPE_ID\`),
  KEY \`DATA_YEAR_INDEX\` (\`DATA_YEAR\`),
  KEY \`NIBRS_MONTH_ID_INDEX\` (\`NIBRS_MONTH_ID\`),
  KEY \`STATE_ID_INDEX\` (\`STATE_ID\`)
) ENGINE=InnoDB DEFAULT CHARSET=utf8mb4;
SQL

    cat <<CSV > nibrs_month_csv.csv
INC_DATA_YEAR,NIBRS_MONTH_ID,AGENCY_ID,MONTH_NUM,DATA_YEAR,REPORTED_STATUS,REPORT_DATE,UPDATE_FLAG,ORIG_FORMAT,DATA_HOME,DDOCNAME,DID,MONTH_PUB_STATUS,STATE_ID,AGENCY_TABLE_TYPE_ID
2019,9128595,9305,3,2019,I,2019-07-18,Y,F,C,2019_03_MN0510000_NIBRS,49502383,0,27,2
CSV

    dolt sql <<SQL
CREATE TABLE colors (
    id INT NOT NULL,
    color VARCHAR(32) NOT NULL,

    PRIMARY KEY (id),
    INDEX color_index(color)
);
CREATE TABLE objects (
    id INT NOT NULL,
    name VARCHAR(64) NOT NULL,
    color VARCHAR(32),

    PRIMARY KEY(id),
    FOREIGN KEY (color) REFERENCES colors(color)
);
INSERT INTO colors (id,color) VALUES (1,'red'),(2,'green'),(3,'blue'),(4,'purple');
INSERT INTO objects (id,name,color) VALUES (1,'truck','red'),(2,'ball','green'),(3,'shoe','blue');
SQL
}

teardown() {
    assert_feature_version
    teardown_common
}

@test "import-update-tables: update table using csv" {
    dolt sql < 1pk5col-ints-sch.sql
    run dolt table import -u test `batshelper 1pk5col-ints.csv`
    [ "$status" -eq 0 ]
    [[ "$output" =~ "Rows Processed: 2, Additions: 2, Modifications: 0, Had No Effect: 0" ]] || false
    [[ "$output" =~ "Import completed successfully." ]] || false
    # Sanity check
    ! [[ "$output" =~ "Warning: There are fewer columns in the import file's schema than the table's schema" ]] || false

    # Validate that a successful import with no bad rows does not print the following
    ! [[ "$output" =~ "The following rows were skipped:" ]] || false

    # Run again to get correct Had No Effect amount
    run dolt table import -u test `batshelper 1pk5col-ints.csv`
    [ "$status" -eq 0 ]
    [[ "$output" =~ "Rows Processed: 2, Additions: 0, Modifications: 0, Had No Effect: 2" ]] || false
    [[ "$output" =~ "Import completed successfully." ]] || false

    # Run another update for the correct modification amount
    run dolt table import -u test 1pk5col-ints-updt.csv
    [ "$status" -eq 0 ]
    [[ "$output" =~ "Rows Processed: 1, Additions: 0, Modifications: 1, Had No Effect: 0" ]] || false
    [[ "$output" =~ "Import completed successfully." ]] || false
}

@test "import-update-tables: update table using csv with null (blank) values" {
    skip "nulls from csv not working correctly on update"
    dolt sql < 1pk5col-ints-sch.sql
    run dolt table import -u test `batshelper 1pk5col-nulls.csv`
    [ "$status" -eq 0 ]
    [[ "$output" =~ "Import completed successfully." ]] || false

    # Validate that a successful import with no bad rows does not print the following
    ! [[ "$output" =~ "The following rows were skipped:" ]] || false
}

@test "import-update-tables: update table using schema with csv" {
    dolt sql < 1pk5col-ints-sch.sql
    run dolt table import -u -s `batshelper 1pk5col-ints-schema.json` test `batshelper 1pk5col-ints.csv`
    [ "$status" -eq 1 ]
    [[ "$output" =~ "fatal: schema is not supported for update or replace operations" ]] || false
}

@test "import-update-tables: update table using csv with newlines" {
    dolt sql <<SQL
CREATE TABLE test (
  pk varchar(20) NOT NULL COMMENT 'tag:0',
  c1 LONGTEXT COMMENT 'tag:1',
  c2 LONGTEXT COMMENT 'tag:2',
  c3 LONGTEXT COMMENT 'tag:3',
  c4 LONGTEXT COMMENT 'tag:4',
  c5 LONGTEXT COMMENT 'tag:5',
  PRIMARY KEY (pk)
);
SQL
    run dolt table import -u test `batshelper 1pk5col-strings-newlines.csv`
    [ "$status" -eq 0 ]
}

@test "import-update-tables: update table using json" {
    dolt sql < employees-sch.sql
    run dolt table import -u employees `batshelper employees-tbl.json`
    [ "$status" -eq 0 ]
    [[ "$output" =~ "Rows Processed: 3, Additions: 3, Modifications: 0, Had No Effect: 0" ]] || false
    [[ "$output" =~ "Import completed successfully." ]] || false
}

@test "import-update-tables: update table using wrong json" {
    dolt sql <<SQL
CREATE TABLE employees (
  \`idz\` varchar(20) NOT NULL COMMENT 'tag:0',
  \`first namez\` LONGTEXT COMMENT 'tag:1',
  \`last namez\` LONGTEXT COMMENT 'tag:2',
  \`titlez\` LONGTEXT COMMENT 'tag:3',
  \`start datez\` LONGTEXT COMMENT 'tag:4',
  \`end datez\` LONGTEXT COMMENT 'tag:5',
  PRIMARY KEY (idz)
);
SQL
    run dolt table import -u employees `batshelper employees-tbl.json`
    [ "$status" -eq 1 ]
    [[ "$output" =~ "not found in schema" ]] || false
}

@test "import-update-tables: update table using schema with json" {
    dolt sql < employees-sch.sql
    run dolt table import -u -s employees-sch.sql employees `batshelper employees-tbl.json`
    [ "$status" -eq 1 ]
    [[ "$output" =~ "fatal: schema is not supported for update or replace operations" ]] || false
}

@test "import-update-tables: update table with existing imported data with different schema" {
  run dolt table import -c -s employees-sch.sql employees `batshelper employees-tbl.json`
  [ "$status" -eq 0 ]
  [[ "$output" =~ "Import completed successfully." ]] || false
  run dolt table import -u employees `batshelper employees-tbl-schema-wrong.json`
  [ "$status" -eq 1 ]
  [[ "$output" =~ "not found in schema" ]] || false
}

@test "import-update-tables: update table with json when table does not exist" {
    run dolt table import -u employees `batshelper employees-tbl.json`
    [ "$status" -eq 1 ]
    [[ "$output" =~ "The following table could not be found:" ]] || false
}

@test "import-update-tables: update table with a json with columns in different order" {
    dolt sql <<SQL
CREATE TABLE employees (
  \`id\` varchar(20) NOT NULL COMMENT 'tag:0',
  \`first name\` LONGTEXT COMMENT 'tag:1',
  \`last name\` LONGTEXT COMMENT 'tag:2',
  \`title\` LONGTEXT COMMENT 'tag:3',
  \`start date\` LONGTEXT COMMENT 'tag:4',
  \`end date\` LONGTEXT COMMENT 'tag:5',
  PRIMARY KEY (id)
);
SQL
    run dolt table import -u employees `batshelper employees-tbl-schema-unordered.json`
    [ "$status" -eq 0 ]
    [[ "$output" =~ "Rows Processed: 3, Additions: 3, Modifications: 0, Had No Effect: 0" ]] || false
    [[ "$output" =~ "Import completed successfully." ]] || false
    run dolt schema export employees
    [[ "$status" -eq 0 ]]
    [[ "${lines[1]}" =~ "id" ]]         || false
    [[ "${lines[2]}" =~ "first name" ]] || false
    [[ "${lines[3]}" =~ "last name" ]]  || false
    [[ "${lines[4]}" =~ "title" ]]      || false
    [[ "${lines[5]}" =~ "start date" ]] || false
    [[ "${lines[6]}" =~ "end date" ]]   || false
}

@test "import-update-tables: update table with a csv with columns in different order" {
    dolt sql <<SQL
CREATE TABLE employees (
  \`id\` varchar(20) NOT NULL COMMENT 'tag:0',
  \`first name\` LONGTEXT COMMENT 'tag:1',
  \`last name\` LONGTEXT COMMENT 'tag:2',
  \`title\` LONGTEXT COMMENT 'tag:3',
  \`start date\` LONGTEXT COMMENT 'tag:4',
  \`end date\` LONGTEXT COMMENT 'tag:5',
  PRIMARY KEY (id)
);
SQL
    run dolt table import -u employees `batshelper employees-tbl-schema-unordered.csv`
    [ "$status" -eq 0 ]
    [[ "$output" =~ "Rows Processed: 3, Additions: 3, Modifications: 0, Had No Effect: 0" ]] || false
    [[ "$output" =~ "Import completed successfully." ]] || false
    run dolt schema export employees
    [[ "$status" -eq 0 ]]
    [[ "${lines[1]}" =~ "id" ]]         || false
    [[ "${lines[2]}" =~ "first name" ]] || false
    [[ "${lines[3]}" =~ "last name" ]]  || false
    [[ "${lines[4]}" =~ "title" ]]      || false
    [[ "${lines[5]}" =~ "start date" ]] || false
    [[ "${lines[6]}" =~ "end date" ]]   || false
}

@test "import-update-tables: updating table by inputting string longer than char column throws an error" {
    cat <<DELIM > 1pk1col-rpt-chars.csv
pk,c
1,"123456"
DELIM

    dolt sql < 1pk1col-char-sch.sql
    run dolt table import -u test 1pk1col-rpt-chars.csv
    [ "$status" -eq 1 ]
    [[ "$output" =~ "An error occurred while moving data" ]] || false
    [[ "$output" =~ "A bad row was encountered" ]] || false
    [[ "$output" =~ "[1,123456]" ]] || false    
    [[ "$output" =~ 'too large for column' ]] || false
}

@test "import-update-tables: update table with repeat pk in csv does not throw an error" {
    cat <<DELIM > 1pk5col-rpt-ints.csv
pk,c1,c2,c3,c4,c5
1,1,2,3,4,5
1,1,2,3,4,5
DELIM

    dolt sql < 1pk5col-ints-sch.sql
    run dolt table import -u test 1pk5col-rpt-ints.csv
    [ "$status" -eq 0 ]
    [[ "$output" =~ "Import completed successfully." ]] || false

    run dolt sql -r csv -q "select * from test"
    [ "${#lines[@]}" -eq 2 ]
    [[ "${lines[1]}" =~ "1,1,2,3,4,5" ]] || false
}

@test "import-update-tables: importing into new table renders bad rows" {
     cat <<DELIM > persons.csv
ID,LastName,FirstName,Age
1,"jon","doe", 20
2,"little","doe", 10
3,"little","doe",4
4,"little","doe",1
DELIM

    dolt sql < check-constraint-sch.sql
    run dolt table import -u persons persons.csv
    [ "$status" -eq 1 ]

    [[ "$output" =~ "A bad row was encountered" ]] || false
    [[ "$output" =~ "[2,little,doe,10]" ]] || false

    run dolt table import -u --continue persons persons.csv
    [ "$status" -eq 0 ]
    [[ "${lines[0]}" =~ "The following rows were skipped:" ]] || false
    [[ "${lines[1]}" =~ '[2,little,doe,10]' ]] || false
    [[ "${lines[2]}" =~ '[3,little,doe,4]' ]] || false
    [[ "${lines[3]}" =~ '[4,little,doe,1]' ]] || false
    [[ "${lines[4]}" =~ "Rows Processed: 1, Additions: 1, Modifications: 0, Had No Effect: 0" ]] || false
    [[ "${lines[5]}" =~ "Lines skipped: 3" ]] || false
    [[ "${lines[6]}" =~ "Import completed successfully." ]] || false

    run dolt sql -r csv -q "select * from persons"
    [ "${#lines[@]}" -eq 2 ]
    [[ "$output" =~ "ID,LastName,FirstName,Age" ]] || false
    [[ "$output" =~ "1,jon,doe,20" ]] || false
}

@test "import-update-tables: subsequent runs of same import with duplicate keys produces no difference in final data" {
    cat <<DELIM > 1pk5col-rpt-ints.csv
pk,c1,c2,c3,c4,c5
1,1,2,3,4,5
1,1,2,3,4,7
1,1,2,3,4,8
DELIM

    dolt sql < 1pk5col-ints-sch.sql
    dolt table import -u --continue test 1pk5col-rpt-ints.csv
    dolt add .
    dolt commit -am "cm1"

    run dolt table import -u --continue test 1pk5col-rpt-ints.csv
    [ "$status" -eq 0 ]
    [[ "$output" =~ "Modifications: 3" ]] || falsa


    run dolt diff
    [ "$status" -eq 0 ]
    [ "${#lines[@]}" -eq 0 ]
}

@test "import-update-tables: importing some columns does not overwrite columns not part of the import" {
  dolt sql <1pk5col-ints-sch.sql
  echo -e 'pk,c1\n1,1\n2,6'|dolt table import -u test
  echo -e 'pk,c2\n1,2\n2,7'|dolt table import -u test
  echo -e 'pk,c3,c4,c5\n1,3,4,5\n2,8,9,10'|dolt table import -u test

  EXPECTED=$(echo -e "pk,c1,c2,c3,c4,c5\n1,1,2,3,4,5\n2,6,7,8,9,10")
  run dolt sql -r csv -q 'SELECT * FROM test'
  [ "$status" -eq 0 ]
  [[ "$output" =~ "$EXPECTED" ]] || false
}

@test "import-update-tables: poorly written file correctly errors" {
   cat <<DELIM > bad-updates.csv
pk,v1
5,5,
6,6,
DELIM

    dolt sql -q "CREATE TABLE test(pk BIGINT PRIMARY KEY, v1 BIGINT DEFAULT 2 NOT NULL, v2 int)"
    dolt sql -q "INSERT INTO test (pk, v1, v2) VALUES (1, 2, 3), (2, 3, 4)"

    run dolt table import -u test bad-updates.csv
    [ "$status" -eq 1 ]
    [[ "$output" =~ "A bad row was encountered" ]] || false
    [[ "$output" =~ "CSV reader expected 2 values, but saw 3" ]] || false
    [[ "$output" =~ "with the following values left over: '[\"\"]'" ]] || false

    run dolt table import -u --continue test bad-updates.csv
    [ "$status" -eq 0 ]
    [[ "$output" =~ "Lines skipped: 2" ]] || false
}

@test "import-update-tables: error during primary key table just skips" {
   cat <<DELIM > bad-updates.csv
pk
1
2
100
3
DELIM

    dolt sql -q "CREATE TABLE test(pk int PRIMARY KEY CHECK (pk < 10))"

    run dolt table import -u test bad-updates.csv
    [ "$status" -eq 1 ]
    [[ "$output" =~ "A bad row was encountered" ]] || false
    [[ "$output" =~ "[100]" ]] || false

    run dolt table import -u --continue test bad-updates.csv
    [ "$status" -eq 0 ]
    [[ "$output" =~ "Lines skipped: 1" ]] || false

    run dolt sql -r csv -q "select * from test"
    skip "table editors need to handle continue flag"
    [ "${#lines[@]}" -eq 4 ]
    [[ "$output" =~ "pk" ]] || false
    [[ "$output" =~ "1" ]] || false
    [[ "$output" =~ "2" ]] || false
    [[ "$output" =~ "3" ]] || false
}

@test "import-update-tables: compare tables in database with table imported from parquet file" {
    dolt sql -q "CREATE TABLE testTypes (pk BIGINT PRIMARY KEY, v1 TIME, v2 YEAR, v3 DATETIME, v4 BOOL, v5 ENUM('one', 'two', 'three'));"
    dolt add .
    dolt commit -m "create table"

    dolt branch new_branch

    dolt sql -q "INSERT INTO testTypes VALUES (1,'11:11:11','2020','2020-04-09 11:11:11',true,'one'),(2,'12:12:12','2020','2020-04-09 12:12:12',false,'three'),(3,'04:12:34','2019','2019-10-10 04:12:34',true,NULL),(4,NULL,'2020','2011-09-19 23:23:14',false,'two');"

    dolt add .
    dolt commit -m "add rows"

    run dolt table export testTypes test.parquet
    [ "$status" -eq 0 ]
    [ -f test.parquet ]

    dolt checkout new_branch
    dolt table import -u testTypes test.parquet
    dolt add .
    dolt commit --allow-empty -m "update table from parquet file"

    run dolt diff --stat main new_branch
    [ "$status" -eq 0 ]
    [[ "$output" = "" ]] || false
}

@test "import-update-tables: bad parquet file import errors" {
    dolt sql -q "CREATE TABLE test_table (pk int primary key, col1 text, col2 int);"
    echo "This is a bad parquet file" > bad.parquet
    run dolt table import -u test_table bad.parquet
    [ "$status" -eq 1 ]
    [[ "$output" =~ "When attempting to move data from parquet file:bad.parquet to test_table, could not open a reader." ]] || false
}

@test "import-update-tables: Subsequent updates with --continue correctly work" {
   dolt sql -q "create table t (pk int primary key, val varchar(1))"
   cat <<DELIM > file1.csv
pk,val
1,a
2,b
DELIM
   cat <<DELIM > file2.csv
pk,val
1,c
2,gps
3,v
DELIM
  cat <<DELIM > file3.csv
pk,val
1,d
4,fg
dsadas,de
DELIM

    run dolt table import -u --continue t file1.csv
    [ "$status" -eq 0 ]
    [[ "$output" =~ "Rows Processed: 2, Additions: 2, Modifications: 0, Had No Effect: 0" ]] || false
    [[ "$output" =~ "Import completed successfully." ]] || false

    run dolt sql -r csv -q "select * from t"
    [ "${lines[1]}" = "1,a" ]
    [ "${lines[2]}" = "2,b" ]

    run dolt table import -u --continue t file2.csv
    [ "$status" -eq 0 ]
    [[ "$output" =~ "Rows Processed: 3, Additions: 1, Modifications: 2, Had No Effect: 0" ]] || false
    [[ "$output" =~ "Import completed successfully." ]] || false

    ! [[ "$output" =~ "The following rows were skipped:" ]] || false

    run dolt sql -r csv -q "select * from t"
    [ "${lines[1]}" = "1,c" ]
    [ "${lines[2]}" = "2,g" ]
    [ "${lines[3]}" = "3,v" ]

    run dolt table import -u --continue t file3.csv
    [ "$status" -eq 0 ]
    [[ "$output" =~ "Rows Processed: 3, Additions: 2, Modifications: 1, Had No Effect: 0" ]] || false
    [[ "$output" =~ "Import completed successfully." ]] || false
    ! [[ "$output" =~ "The following rows were skipped:" ]] || false

    run dolt sql -r csv -q "select * from t order by pk"
    [ "${lines[1]}" = "0,d" ]
    [ "${lines[2]}" = "1,d" ]
    [ "${lines[3]}" = "2,g" ]
    [ "${lines[4]}" = "3,v" ]
    [ "${lines[5]}" = "4,f" ]

    run dolt sql -q "select count(*) from t"
    [[ "$output" =~ "5" ]] || false
}

@test "import-update-tables: string too large for column regression" {
    dolt sql < nibrs_month_sch.sql
    run dolt table import -u test nibrs_month_csv.csv
    [ "$status" -eq 0 ]
    [[ "$output" =~ "Rows Processed: 1, Additions: 1, Modifications: 0, Had No Effect: 0" ]] || false
    [[ "$output" =~ "Import completed successfully." ]] || false
}

@test "import-update-tables: csv subsetting throws error with not null column" {
    cat <<SQL > 1pk5col-ints-def-sch.sql
CREATE TABLE test (
  pk int NOT NULL COMMENT 'tag:0',
  c1 int,
  c2 int,
  c3 int,
  c4 int NOT NULL,
  c5 int,
  PRIMARY KEY (pk)
);
SQL
     cat <<DELIM > 1pk5col-ints-updt.csv
pk,c1,c2,c5,c3
0,1,2,6,3
DELIM

    dolt sql < 1pk5col-ints-def-sch.sql

    run dolt table import -u test 1pk5col-ints-updt.csv
    [ "$status" -eq 1 ]
    [[ "$output" =~ "Field 'c4' doesn't have a default value" ]] || false
}

@test "import-update-tables: csv subsetting but with defaults" {
   cat <<SQL > 1pk5col-ints-def-sch.sql
CREATE TABLE test (
  pk int NOT NULL COMMENT 'tag:0',
  c1 int,
  c2 int,
  c3 int,
  c4 int DEFAULT 42,
  c5 int,
  PRIMARY KEY (pk)
);
SQL
     cat <<DELIM > 1pk5col-ints-updt.csv
pk,c1,c2,c5,c3
0,1,2,6,3
DELIM

    dolt sql < 1pk5col-ints-def-sch.sql

    run dolt table import -u test 1pk5col-ints-updt.csv
    [ "$status" -eq 0 ]
    [[ "$output" =~ "Warning: There are fewer columns in the import file's schema than the table's schema" ]] || false
    [[ "$output" =~ "Rows Processed: 1, Additions: 1, Modifications: 0, Had No Effect: 0" ]] || false
    [[ "$output" =~ "Import completed successfully." ]] || false

    run dolt sql -r csv -q "select * from test"
    [ "${lines[1]}" = "0,1,2,3,42,6" ]

    run dolt sql -q "select count(*) from test"
    [[ "$output" =~ "1" ]] || false
}

@test "import-update-tables: csv files has less columns that schema -u" {
    cat <<DELIM > 1pk5col-ints-updt.csv
pk,c1,c2,c5,c3
0,1,2,6,3
DELIM

    dolt sql < 1pk5col-ints-sch.sql

    run dolt table import -u test 1pk5col-ints-updt.csv
    [ "$status" -eq 0 ]
    [[ "$output" =~ "Warning: There are fewer columns in the import file's schema than the table's schema" ]] || false
    [[ "$output" =~ "Rows Processed: 1, Additions: 1, Modifications: 0, Had No Effect: 0" ]] || false
    [[ "$output" =~ "Import completed successfully." ]] || false

    run dolt sql -r csv -q "select * from test"
    [ "${lines[1]}" = "0,1,2,3,,6" ]

    run dolt sql -q "select count(*) from test"
    [[ "$output" =~ "1" ]] || false
}

@test "import-update-tables: csv files has same number of columns but different order than schema" {
    cat <<DELIM > 1pk5col-ints-updt.csv
pk,c2,c4,c5,c1,c3
0,2,4,6,1,3
DELIM

    dolt sql < 1pk5col-ints-sch.sql

    run dolt table import -u test 1pk5col-ints-updt.csv
    [ "$status" -eq 0 ]
    [[ "$output" =~ "Rows Processed: 1, Additions: 1, Modifications: 0, Had No Effect: 0" ]] || false
    [[ "$output" =~ "Import completed successfully." ]] || false
    ! [[ "$output" =~ "Warning: There are fewer columns in the import file's schema than the table's schema" ]] || false

    run dolt sql -r csv -q "select * from test"
    [ "${lines[1]}" = "0,1,2,3,4,6" ]

    run dolt sql -q "select count(*) from test"
    [[ "$output" =~ "1" ]] || false
}

@test "import-update-tables: csv files has more column than schema and different order" {
    cat <<DELIM > 1pk5col-ints-updt.csv
pk,c2,c4,c5,c1,c3,c7
0,2,4,6,1,3,100
DELIM

    dolt sql < 1pk5col-ints-sch.sql

    run dolt table import -u test 1pk5col-ints-updt.csv
    [ "$status" -eq 0 ]
    [[ "$output" =~ "Rows Processed: 1, Additions: 1, Modifications: 0, Had No Effect: 0" ]] || false
    [[ "$output" =~ "Import completed successfully." ]] || false
    ! [[ "$output" =~ "Warning: There are fewer columns in the import file's schema than the table's schema" ]] || false

    run dolt sql -r csv -q "select * from test"
    [ "${lines[1]}" = "0,1,2,3,4,6" ]

    run dolt sql -q "select count(*) from test"
    [[ "$output" =~ "1" ]] || false
}

@test "import-update-tables: just update one column in a big table" {
    cat <<DELIM > 1pk5col-ints-updt.csv
pk,c2
0,7
DELIM

    dolt sql < 1pk5col-ints-sch.sql

    dolt sql -q "insert into test values (0,1,2,3,4,5)"

    run dolt table import -u test 1pk5col-ints-updt.csv
    [ "$status" -eq 0 ]
    [[ "$output" =~ "Warning: There are fewer columns in the import file's schema than the table's schema" ]] || false
    [[ "$output" =~ "Rows Processed: 1, Additions: 0, Modifications: 1, Had No Effect: 0" ]] || false
    [[ "$output" =~ "Import completed successfully." ]] || false

    run dolt sql -r csv -q "select * from test"
    [ "${lines[1]}" = "0,1,7,3,4,5" ]
}

@test "import-update-tables: updating a table with no primary keys complains" {
    cat <<DELIM > 1pk5col-ints-updt.csv
c2
70
DELIM

    dolt sql < 1pk5col-ints-sch.sql

    run dolt table import -u test 1pk5col-ints-updt.csv
    [ "$status" -eq 1 ]
    [[ "$output" =~ "Field 'pk' doesn't have a default value" ]] || false
}

@test "import-update-tables: partial update on keyless table" {
     cat <<SQL > schema.sql
CREATE TABLE keyless (
    c0 INT,
    c1 INT DEFAULT 42,
    c2 INT
);
SQL

    dolt sql < schema.sql
    dolt sql -q "insert into keyless values (0,1,0)"

    cat <<DELIM > data.csv
c0,c2
0,2
DELIM

    run dolt table import -u keyless data.csv
    [ "$status" -eq 0 ]
    [[ "$output" =~ "Warning: There are fewer columns in the import file's schema than the table's schema" ]] || false
    [[ "$output" =~ "Rows Processed: 1, Additions: 1, Modifications: 0, Had No Effect: 0" ]] || false
    [[ "$output" =~ "Import completed successfully." ]] || false

    run dolt sql -r csv -q "select * from keyless order by c0, c1 DESC"
    [ "$status" -eq 0 ]
    [ "${#lines[@]}" -eq 3 ]
    [ "${lines[1]}" = "0,42,2" ]
    [ "${lines[2]}" = "0,1,0" ]
}

@test "import-update-tables: --ignore-skipped-rows correctly prevents skipped rows from printing" {
   cat <<DELIM > persons.csv
ID,LastName,FirstName,Age
1,"jon","doe", 20
2,"little","doe", 10
3,"little","doe",4
4,"little","doe",1
DELIM

    dolt sql < check-constraint-sch.sql

    run dolt table import -u --continue --ignore-skipped-rows persons persons.csv
    [ "$status" -eq 0 ]
    ! [[ "$output" =~ "The following rows were skipped:" ]] || false
    ! [[ "$output" =~ "[2,little,doe,10]" ]] || false
    ! [[ "$output" =~ "[3,little,doe,4]" ]] || false
    ! [[ "$output" =~ "[4,little,doe,1]" ]] || false
    [[ "$output" =~ "Rows Processed: 1, Additions: 1, Modifications: 0, Had No Effect: 0" ]] || false
    [[ "$output" =~ "Import completed successfully." ]] || false

    run dolt sql -r csv -q "select * from persons"
    [[ "$output" =~ "1,jon,doe,20" ]] || false
}

@test "import-update-tables: large amounts of no effect rows" {
    dolt sql -q "create table t(pk int primary key)"
    dolt sql -q "alter table t add constraint cx CHECK (pk < 10)"
    dolt sql -q "Insert into t values (1),(2),(3),(4),(5),(6),(7),(8),(9) "

    cat <<DELIM > file.csv
pk
1
2
3
4
5
6
10000
DELIM

    run dolt table import -u --continue t file.csv
    [ "$status" -eq 0 ]
    [[ "$output" =~ "Rows Processed: 6, Additions: 0, Modifications: 0, Had No Effect: 6" ]] || false
    [[ "$output" =~ "The following rows were skipped:" ]] || false
    [[ "$output" =~ "[10000]" ]] || false

    run dolt sql -r csv -q "select * from t"
    [[ "$output" =~ "1" ]] || false
    [[ "$output" =~ "2" ]] || false
    [[ "$output" =~ "3" ]] || false
    [[ "$output" =~ "4" ]] || false
    [[ "$output" =~ "5" ]] || false
    [[ "$output" =~ "6" ]] || false
}

@test "import-update-tables: import supports tables with dashes in the name" {
    cat <<DELIM > file.csv
pk,c1
0,0
DELIM

    run dolt table import -c this-is-a-table file.csv
    [ $status -eq 0 ]
    [[ "$output" =~ "Import completed successfully." ]] || false

    run dolt table import -u this-is-a-table file.csv
    [ $status -eq 0 ]

    run dolt sql -r csv -q "SELECT * FROM \`this-is-a-table\`"
    [ $status -eq 0 ]
    [[ "$output" =~ "pk,c1" ]] || false
    [[ "$output" =~ "0,0" ]] || false
}

@test "import-update-tables: successfully update child table in fk relationship" {
    cat <<DELIM > objects-good.csv
id,name,color
4,laptop,blue
5,dollar,green
6,bottle,red
DELIM

    run dolt table import -u objects objects-good.csv
    [ "$status" -eq 0 ]
    [[ "$output" =~ "Rows Processed: 3, Additions: 3, Modifications: 0, Had No Effect: 0" ]] || false

    run dolt sql -r csv -q "SELECT * FROM objects where id >= 4"
    [ $status -eq 0 ]
    [[ "$output" =~ "id,name,color" ]] || false
    [[ "$output" =~ "4,laptop,blue" ]] || false
    [[ "$output" =~ "5,dollar,green" ]] || false
    [[ "$output" =~ "6,bottle,red" ]] || false
}

@test "import-update-tables: unsuccessfully update child table in fk relationship" {
    cat <<DELIM > objects-bad.csv
id,name,color
4,laptop,blue
5,dollar,green
6,bottle,gray
DELIM

    run dolt table import -u objects objects-bad.csv
    [ "$status" -eq 1 ]
    [[ "$output" =~ "A bad row was encountered" ]] || false
    [[ "$output" =~ "[6,bottle,gray]" ]] || false
    [[ "$output" =~ "cannot add or update a child row - Foreign key violation" ]] || false

    run dolt table import -u objects objects-bad.csv --continue
    [ "$status" -eq 0 ]
    [[ "$output" =~ "The following rows were skipped:" ]] || false
    [[ "$output" =~ "[6,bottle,gray]" ]] || false
    [[ "$output" =~ "Rows Processed: 2, Additions: 2, Modifications: 0, Had No Effect: 0" ]] || false

    run dolt sql -r csv -q "SELECT * FROM objects where id >= 4"
    [ $status -eq 0 ]
    [[ "$output" =~ "id,name,color" ]] || false
    [[ "$output" =~ "4,laptop,blue" ]] || false
    [[ "$output" =~ "5,dollar,green" ]] || false
    ! [[ "$output" =~ "6,bottle,red" ]] || false
}

@test "import-update-tables: successfully update child table in multi-key fk relationship" {
    dolt sql -q "drop table objects"
    dolt sql -q "drop table colors"

    dolt sql <<SQL
CREATE TABLE colors (
    id INT NOT NULL,
    color VARCHAR(32) NOT NULL,

    PRIMARY KEY (id),
    INDEX color_index(color)
);
CREATE TABLE materials (
    id INT NOT NULL,
    material VARCHAR(32) NOT NULL,
    color VARCHAR(32),

    PRIMARY KEY(id),
    FOREIGN KEY (color) REFERENCES colors(color),
    INDEX color_mat_index(color, material)
);
CREATE TABLE objects (
    id INT NOT NULL,
    name VARCHAR(64) NOT NULL,
    color VARCHAR(32),
    material VARCHAR(32),

    PRIMARY KEY(id),
    FOREIGN KEY (color,material) REFERENCES materials(color,material)
);
INSERT INTO colors (id,color) VALUES (1,'red'),(2,'green'),(3,'blue'),(4,'purple'),(10,'brown');
INSERT INTO materials (id,material,color) VALUES (1,'steel','red'),(2,'rubber','green'),(3,'leather','blue'),(10,'dirt','brown'),(11,'air',NULL);
INSERT INTO objects (id,name,color,material) VALUES (1,'truck','red','steel'),(2,'ball','green','rubber'),(3,'shoe','blue','leather'),(11,'tornado',NULL,'air');
SQL

    cat <<DELIM > multi-key-good.csv
id,name,color,material
4,laptop,red,steel
5,dollar,green,rubber
6,bottle,blue,leather
DELIM

    run dolt table import -u objects multi-key-good.csv
    [ "$status" -eq 0 ]
    [[ "$output" =~ "Rows Processed: 3, Additions: 3, Modifications: 0, Had No Effect: 0" ]] || false

    run dolt sql -r csv -q "SELECT * FROM objects where id >= 4 ORDER BY id"
    [ $status -eq 0 ]
    [[ "$output" =~ "id,name,color,material" ]] || false
    [[ "$output" =~ "4,laptop,red,steel" ]] || false
    [[ "$output" =~ "5,dollar,green,rubber" ]] || false
    [[ "$output" =~ "6,bottle,blue,leather" ]] || false

    cat <<DELIM > multi-key-bad.csv
id,name,color,material
4,laptop,red,steel
5,dollar,green,rubber
6,bottle,blue,steel
DELIM

    run dolt table import -u objects multi-key-bad.csv
    [ "$status" -eq 1 ]
    [[ "$output" =~ "A bad row was encountered" ]] || false
    [[ "$output" =~ "[6,bottle,blue,steel]" ]] || false
    [[ "$output" =~ "cannot add or update a child row - Foreign key violation" ]] || false

    run dolt table import -u objects multi-key-bad.csv --continue
    [ "$status" -eq 0 ]
    [[ "$output" =~ "The following rows were skipped:" ]] || false
    [[ "$output" =~ "[6,bottle,blue,steel]" ]] || false
    [[ "$output" =~ "Rows Processed: 2, Additions: 0, Modifications: 0, Had No Effect: 2" ]] || false

    run dolt sql -r csv -q "SELECT * FROM objects where id >= 4 ORDER BY id"
    [ $status -eq 0 ]
    [[ "$output" =~ "id,name,color,material" ]] || false
    [[ "$output" =~ "4,laptop,red,steel" ]] || false
    [[ "$output" =~ "5,dollar,green,rubber" ]] || false
    ! [[ "$output" =~ "6,bottle,blue,steel" ]] || false
}

@test "import-update-tables: import update with CASCADE ON UPDATE" {
   dolt sql <<SQL
CREATE TABLE one (
  pk int PRIMARY KEY,
  v1 int,
  v2 int
);
ALTER TABLE one ADD INDEX v1 (v1);
CREATE TABLE two (
  pk int PRIMARY KEY,
  v1 int,
  v2 int,
  CONSTRAINT fk_name_1 FOREIGN KEY (v1)
    REFERENCES one(v1)
    ON DELETE CASCADE
    ON UPDATE CASCADE
);
ALTER TABLE two ADD INDEX v1v2 (v1, v2);
CREATE TABLE three (
  pk int PRIMARY KEY,
  v1 int,
  v2 int,
  CONSTRAINT fk_name_2 FOREIGN KEY (v1, v2)
    REFERENCES two(v1, v2)
    ON DELETE CASCADE
    ON UPDATE CASCADE
);
INSERT INTO one VALUES (1, 1, 4), (2, 2, 5), (3, 3, 6), (4, 4, 5);
INSERT INTO two VALUES (2, 1, 1), (3, 2, 2), (4, 3, 3), (5, 4, 4);
INSERT INTO three VALUES (3, 1, 1), (4, 2, 2), (5, 3, 3), (6, 4, 4);
SQL

    cat <<DELIM > table-one.csv
pk,v1,v2
1,2,2
DELIM

    run dolt table import -u one table-one.csv
    [ $status -eq 0 ]
    [[ "$output" =~ "Rows Processed: 1, Additions: 0, Modifications: 1, Had No Effect: 0" ]] || false

    run dolt sql -r csv -q "select * from two where pk = 2"
    [ $status -eq 0 ]
    [[ "$output" =~ "pk,v1,v2" ]] || false
    [[ "$output" =~ "2,2,1" ]] || false

    run dolt sql -r csv -q "select * from three where pk = 3"
    [ $status -eq 0 ]
    [[ "$output" =~ "pk,v1,v2" ]] || false
    [[ "$output" =~ "3,2,1" ]] || false
}

@test "import-update-tables: unsuccessfully update parent table in fk relationship" {
    cat <<DELIM > colors-bad.csv
id,color
3,dsadasda
5,yellow
DELIM

    run dolt table import -u colors colors-bad.csv
    [ "$status" -eq 1 ]
    [[ "$output" =~ "A bad row was encountered" ]] || false
    [[ "$output" =~ "cannot delete or update a parent row" ]] || false

    run dolt table import -u colors colors-bad.csv --continue
    [ "$status" -eq 0 ]

    run dolt sql -r csv -q "SELECT * from colors where id in (3,5)"
    [ "$status" -eq 0 ]
    [[ "$output" =~ "id,color" ]] || false
    [[ "$output" =~ "3,blue" ]] || false
    [[ "$output" =~ "5,yellow" ]] || false
}

@test "import-update-tables: circular foreign keys" {
    dolt sql <<SQL
CREATE TABLE tbl (
    id int PRIMARY KEY,
    v1 int,
    v2 int,
    INDEX v1 (v1),
    INDEX v2 (v2)
);
ALTER TABLE tbl ADD CONSTRAINT fk_named FOREIGN KEY (v2) REFERENCES tbl(v1) ON UPDATE CASCADE ON DELETE CASCADE;
INSERT INTO tbl VALUES (1,1,1), (2, 2, 1), (3, 3, NULL);
SQL

    cat <<DELIM > circular-keys-good.csv
id,v1,v2
4,4,2
DELIM

    run dolt table import -u tbl circular-keys-good.csv
    [ $status -eq 0 ]
    [[ "$output" =~ "Rows Processed: 1, Additions: 1, Modifications: 0, Had No Effect: 0" ]] || false

    cat <<DELIM > circular-keys-bad.csv
id,v1,v2
5,5,1
6,6,1000
DELIM

    run dolt table import -u tbl circular-keys-bad.csv
    [ $status -eq 1 ]
    [[ "$output" =~ "A bad row was encountered" ]] || false
    [[ "$output" =~ "cannot add or update a child row" ]] || false
}

@test "import-update-tables: disable foreign key checks" {
    cat <<DELIM > objects-bad.csv
id,name,color
4,laptop,blue
5,dollar,green
6,bottle,gray
DELIM

    run dolt table import -u objects objects-bad.csv --disable-fk-checks
    [ "$status" -eq 0 ]
    [[ "$output" =~ "Rows Processed: 3, Additions: 3, Modifications: 0, Had No Effect: 0" ]] || false

    run dolt sql -r csv -q "select * from objects where id = 6"
    [ "$status" -eq 0 ]
    [[ "$output" =~ "6,bottle,gray" ]] || false

    run dolt constraints verify objects
    [ "$status" -eq 1 ]
    [[ "$output" =~ "All constraints are not satisfied" ]] || false
}

@test "import-update-tables: bit types" {
    dolt sql -q "CREATE TABLE bitted (id int PRIMARY KEY, b bit)"
    dolt sql -q "INSERT INTO bitted VALUES (1, 0), (3, 1)"

    dolt table export bitted bitted.csv

    run dolt table import -u bitted bitted.csv
    [ "$status" -eq 0 ]
    [[ "$output" =~ "Rows Processed: 2, Additions: 0, Modifications: 0, Had No Effect: 2" ]] || false

    run dolt sql -r csv -q "select id, convert(b, unsigned) as b from bitted order by id"
    [[ "$output" =~ "id,b" ]] || false
    [[ "$output" =~ "1,0" ]] || false
    [[ "$output" =~ "3,1" ]] || false

    # Try with a larger bit size
    dolt sql -q "create table bitted2 (id int PRIMARY KEY, b bit(4))"
    dolt sql -q "INSERT INTO bitted2 values (1, 4)"

    dolt table export -f bitted2 bitted.csv

    run dolt table import -u bitted2 bitted.csv
    [ "$status" -eq 0 ]
    [[ "$output" =~ "Rows Processed: 1, Additions: 0, Modifications: 0, Had No Effect: 1" ]] || false

    run dolt sql -r csv -q "select id, convert(b, unsigned) as b from bitted2 order by id"
    [ "$status" -eq 0 ]
    [[ "$output" =~ "id,b" ]] || false
    [[ "$output" =~ "1,4" ]] || false

    # Try with a binary value like 0x04
    echo -e 'id,b\n2,0x04\n3,0xa'|dolt table import -u bitted2
    [ "$status" -eq 0 ]

    run dolt sql -r csv -q "select id, convert(b, unsigned) as b from bitted2 order by id"
    [ "$status" -eq 0 ]
    [[ "$output" =~ "id,b" ]] || false
    [[ "$output" =~ "1,4" ]] || false
    [[ "$output" =~ "2,4" ]] || false
    [[ "$output" =~ "3,10" ]] || false

    # Try an actual bit string like b'11'
    cat <<DELIM > bitted.csv
id,b
4,b'100'
DELIM

    run dolt table import -u bitted2 bitted.csv
    [ "$status" -eq 0 ]
    [[ "$output" =~ "Rows Processed: 1, Additions: 1, Modifications: 0, Had No Effect: 0" ]] || false

    run dolt sql -r csv -q "select id, convert(b, unsigned) as b from bitted2 where id = 4"
    [ "$status" -eq 0 ]
    [[ "$output" =~ "id,b" ]] || false
    [[ "$output" =~ "4,4" ]] || false

    cat <<DELIM > bitted-bad.csv
id,b
5,b'1001
DELIM

    run dolt table import -u bitted2 bitted-bad.csv
    [ "$status" -eq 1 ]
    [[ "$output" =~ "Unparsable bit value b'1001" ]] || false
}

@test "import-update-tables: binary and varbinary types" {
    # Varbinary column
    dolt sql -q "create table t(pk int primary key, val varbinary(100))"
    cat <<DELIM > binary.csv
pk,val
1,a\0
DELIM

    run dolt table import -u t binary.csv
    [ "$status" -eq 0 ]
    [[ "$output" =~ "Rows Processed: 1, Additions: 1, Modifications: 0, Had No Effect: 0" ]] || false

    run dolt sql -r csv -q "select * from t order by pk"
    [ "$status" -eq 0 ]
    [[ "$output" =~ "pk,v" ]] || false
    [[ "$output" =~ "1,a\0" ]] || false

    dolt table rm t

    # Binary column
    dolt sql -q "create table t(pk int primary key, val binary(10))"

    run dolt table import -u t binary.csv
    [ "$status" -eq 0 ]
    [[ "$output" =~ "Rows Processed: 1, Additions: 1, Modifications: 0, Had No Effect: 0" ]] || false

    run dolt sql -r csv -q "select * from t order by pk"
    [ "$status" -eq 0 ]
    [[ "$output" =~ "pk,val" ]] || false
    [[ "$output" =~ "1,a\0" ]] || false
}

@test "import-update-tables: enum type" {
    skip "dolt is improperly giving a default value for a bad enum value on --continue"

    dolt sql -q "create table t(pk int primary key, size ENUM('x-small', 'small', 'medium', 'large', 'x-large'))"
    cat <<DELIM > enum.csv
pk,size
1,small
2,medium
3,large
DELIM

    run dolt table import -u t enum.csv
    [ "$status" -eq 0 ]
    [[ "$output" =~ "Rows Processed: 3, Additions: 3, Modifications: 0, Had No Effect: 0" ]] || false

    run dolt sql -r csv -q "select * from t order by pk"
    [ "$status" -eq 0 ]
    [[ "$output" =~ "pk,size" ]] || false
    [[ "$output" =~ "1,small" ]] || false
    [[ "$output" =~ "2,medium" ]] || false
    [[ "$output" =~ "3,large" ]] || false

    cat <<DELIM > bad-enum.csv
pk,size
1,small
2,medium
3,large
4,dasdas
DELIM

    run dolt table import -u t bad-enum.csv
    [ "$status" -eq 1 ]
    [[ "$output" =~ "Bad Row: [4,dasdas]" ]] || false

    # This is not correct
    run dolt table import -u t bad-enum.csv --continue
    [ "$status" -eq 0 ]
    [[ "$output" =~ "Rows Processed: 4, Additions: 1, Modifications: 0, Had No Effect: 3" ]] || false

    run dolt sql -r csv -q "select * from t order by pk"
    [ "$status" -eq 0 ]

    [[ "$output" =~ "pk,size" ]] || false
    [[ "$output" =~ "1,small" ]] || false
    [[ "$output" =~ "2,medium" ]] || false
    [[ "$output" =~ "3,large" ]] || false
    [[ "$output" =~ "4,x-small" ]] || false # should be empty
}

@test "import-update-tables: test better error message for mismatching column count with schema" {
    # Case where there are fewer values in a row than the number of columns in the schema
    cat <<DELIM > bad-updates.csv
pk,v1, v2
5,5
6,5
DELIM

    dolt sql -q "CREATE TABLE test(pk BIGINT PRIMARY KEY, v1 BIGINT DEFAULT 2 NOT NULL, v2 int)"
    dolt sql -q "INSERT INTO test (pk, v1, v2) VALUES (1, 2, 3), (2, 3, 4)"

    run dolt table import -u test bad-updates.csv
    [ "$status" -eq 1 ]
    [[ "$output" =~ "A bad row was encountered" ]] || false
    [[ "$output" =~ "CSV reader expected 3 values, but saw 2" ]] || false
    [[ "$output" =~ "row values:" ]]
    ! [[ "$output" =~ "with the following values left over: '[\"\"]'" ]] || false

    # Case there are more columns in the rows than the number of columns in the schema
 cat <<DELIM > bad-updates.csv
pk,v1
5,7,5
6,5,5
DELIM

    run dolt table import -u test bad-updates.csv
    [ "$status" -eq 1 ]
    [[ "$output" =~ "A bad row was encountered" ]] || false
    [[ "$output" =~ "CSV reader expected 2 values, but saw 3" ]] || false
    [[ "$output" =~ "row values:" ]]
    [[ "$output" =~ '"pk": "5"' ]]
    [[ "$output" =~ '"v1": "7"' ]]
    [[ "$output" =~ "with the following values left over: '[\"5\"]'" ]] || false

    # Add a continue statement
    run dolt table import -u --continue test bad-updates.csv
    [ "$status" -eq 0 ]
    [[ "${lines[2]}" =~ "The following rows were skipped:" ]] || false
    [[ "${lines[3]}" =~ '[5,7,5]' ]] || false
    [[ "${lines[4]}" =~ '[6,5,5]' ]] || false
    [[ "${lines[5]}" =~ "Rows Processed: 0, Additions: 0, Modifications: 0, Had No Effect: 0" ]] || false
    [[ "${lines[6]}" =~ "Lines skipped: 2" ]] || false
    [[ "${lines[7]}" =~ "Import completed successfully." ]] || false
}

@test "import-update-tables: test error when import bad csv with nulls" {
    # Case where there are fewer values in a row than the number of columns in the schema
    cat <<DELIM > bad-updates.csv
i,j,k
,,,
DELIM

    dolt sql -q "CREATE TABLE test(i int, j int, k int, l int)"

    run dolt table import -u test bad-updates.csv
    [ "$status" -eq 1 ]
    [[ "$output" =~ "A bad row was encountered" ]] || false
    [[ "$output" =~ "CSV reader expected 3 values, but saw 4" ]] || false
    [[ "$output" =~ "row values:" ]] || false
    [[ "$output" =~ "with the following values left over: '[\"\"]'" ]] || false
}

@test "import-update-tables: incorrect values default to zero value when --continue is passed" {
    dolt sql <<SQL
CREATE TABLE t (
    pk int primary key,
    col1 boolean,
    col2 integer,
    col3 tinyint,
    col4 smallint,
    col5 mediumint,
    col6 int,
    col7 bigint,
    col8 decimal,
    col9 float,
    col10 double,
    col11 date,
    col12 time,
    col13 datetime,
    col14 timestamp,
    col15 year,
    col16 ENUM('first', 'second'),
    col17 SET('a', 'b'),
    col18 JSON
);
SQL
    dolt commit -Am "add table"

    cat <<DELIM > bad-updates.csv
pk,col1,col2,col3,col4,col5,col6,col7,col8,col9,col10,col11,col12,col13,col14,col15,col16,col17,col18
1,val1,val2,val3,val4,val5,val6,val7,val8,val9,val10,val11,val12,val13,val14,val15,val16,val17,val18
DELIM
    # if a bad json value is encountered with insert ignore, MySQL throws an error
    # so, in dolt table import we skip the row.
    run dolt table import -u t --continue bad-updates.csv
    [ $status -eq 0 ]
    [[ $output =~ "The following rows were skipped:" ]] || false
    [[ $output =~ "[1,val1,val2,val3,val4,val5,val6,val7,val8,val9,val10,val11,val12,val13,val14,val15,val16,val17,val18]" ]] || false

    run dolt sql -r csv -q "select count(*) from t;"
    [[ $output =~ "0" ]] || false

    dolt sql -q "alter table t drop column col18;"
    dolt commit -Am "drop json column"

    cat <<DELIM > bad-updates.csv
pk,col1,col2,col3,col4,col5,col6,col7,col8,col9,col10,col11,col12,col13,col14,col15,col16,col17
1,val1,val2,val3,val4,val5,val6,val7,val8,val9,val10,val11,val12,val13,val14,val15,val16,val17
DELIM
    run dolt table import -u t --continue bad-updates.csv
    [ $status -eq 0 ]
    [[ "$output" =~ "Rows Processed: 1, Additions: 1, Modifications: 0, Had No Effect: 0" ]] || false

    run dolt sql -r csv -q "select * from t;"
    [ $status -eq 0 ]
    [[ "$output" =~ '1,0,0,0,0,0,0,0,0,0,0,0000-00-00,00:00:00,0000-00-00 00:00:00,0000-00-00 00:00:00,0,first,""' ]] || false
}

<<<<<<< HEAD
@test "import-update-tables: distinguish between empty string and null for ENUMs" {
    dolt sql <<SQL
create table alphabet(pk int primary key, letter enum('', 'a', 'b'));
SQL
    dolt commit -Am "add a table"

    expected=$(cat <<DELIM
pk,letter
1,a
2,""
3,
DELIM
)
    echo "$expected" > data.csv

    run dolt table import -u alphabet data.csv
    [ $status -eq 0 ]
    [[ "$output" =~ "Rows Processed: 3, Additions: 3, Modifications: 0, Had No Effect: 0" ]] || false

    run dolt sql -r csv -q "select * from alphabet;"
    [ $status -eq 0 ]
    [[ "$output" = "$expected" ]] || false
}

@test "import-update-tables: distinguish between empty string and null for SETs" {
    dolt sql <<SQL
create table word(pk int primary key, letters set('', 'a', 'b'));
SQL
    dolt commit -Am "add a table"

    expected=$(cat <<DELIM
pk,letters
1,"a,b"
2,a
3,""
4,
DELIM
)
    echo "$expected" > word_data.csv

    run dolt table import -u word word_data.csv
    [ $status -eq 0 ]
    [[ "$output" =~ "Rows Processed: 4, Additions: 4, Modifications: 0, Had No Effect: 0" ]] || false

    run dolt sql -r csv -q "select * from word;"
    [ $status -eq 0 ]
    [[ "$output" = "$expected" ]] || false
=======
@test "import-update-tables: import table with absent auto-increment column" {
    dolt sql <<SQL
CREATE TABLE tbl (
    id int PRIMARY KEY AUTO_INCREMENT,
    v1 int,
    v2 int,
    INDEX v1 (v1),
    INDEX v2 (v2)
);
SQL

    cat <<DELIM > auto-increment.csv
v1,v2
4,2
3,1
DELIM

    dolt table import -u tbl auto-increment.csv
>>>>>>> 9575228a
}<|MERGE_RESOLUTION|>--- conflicted
+++ resolved
@@ -1297,55 +1297,6 @@
     [[ "$output" =~ '1,0,0,0,0,0,0,0,0,0,0,0000-00-00,00:00:00,0000-00-00 00:00:00,0000-00-00 00:00:00,0,first,""' ]] || false
 }
 
-<<<<<<< HEAD
-@test "import-update-tables: distinguish between empty string and null for ENUMs" {
-    dolt sql <<SQL
-create table alphabet(pk int primary key, letter enum('', 'a', 'b'));
-SQL
-    dolt commit -Am "add a table"
-
-    expected=$(cat <<DELIM
-pk,letter
-1,a
-2,""
-3,
-DELIM
-)
-    echo "$expected" > data.csv
-
-    run dolt table import -u alphabet data.csv
-    [ $status -eq 0 ]
-    [[ "$output" =~ "Rows Processed: 3, Additions: 3, Modifications: 0, Had No Effect: 0" ]] || false
-
-    run dolt sql -r csv -q "select * from alphabet;"
-    [ $status -eq 0 ]
-    [[ "$output" = "$expected" ]] || false
-}
-
-@test "import-update-tables: distinguish between empty string and null for SETs" {
-    dolt sql <<SQL
-create table word(pk int primary key, letters set('', 'a', 'b'));
-SQL
-    dolt commit -Am "add a table"
-
-    expected=$(cat <<DELIM
-pk,letters
-1,"a,b"
-2,a
-3,""
-4,
-DELIM
-)
-    echo "$expected" > word_data.csv
-
-    run dolt table import -u word word_data.csv
-    [ $status -eq 0 ]
-    [[ "$output" =~ "Rows Processed: 4, Additions: 4, Modifications: 0, Had No Effect: 0" ]] || false
-
-    run dolt sql -r csv -q "select * from word;"
-    [ $status -eq 0 ]
-    [[ "$output" = "$expected" ]] || false
-=======
 @test "import-update-tables: import table with absent auto-increment column" {
     dolt sql <<SQL
 CREATE TABLE tbl (
@@ -1364,5 +1315,52 @@
 DELIM
 
     dolt table import -u tbl auto-increment.csv
->>>>>>> 9575228a
+}
+@test "import-update-tables: distinguish between empty string and null for ENUMs" {
+    dolt sql <<SQL
+create table alphabet(pk int primary key, letter enum('', 'a', 'b'));
+SQL
+    dolt commit -Am "add a table"
+
+    expected=$(cat <<DELIM
+pk,letter
+1,a
+2,""
+3,
+DELIM
+)
+    echo "$expected" > data.csv
+
+    run dolt table import -u alphabet data.csv
+    [ $status -eq 0 ]
+    [[ "$output" =~ "Rows Processed: 3, Additions: 3, Modifications: 0, Had No Effect: 0" ]] || false
+
+    run dolt sql -r csv -q "select * from alphabet;"
+    [ $status -eq 0 ]
+    [[ "$output" = "$expected" ]] || false
+}
+
+@test "import-update-tables: distinguish between empty string and null for SETs" {
+    dolt sql <<SQL
+create table word(pk int primary key, letters set('', 'a', 'b'));
+SQL
+    dolt commit -Am "add a table"
+
+    expected=$(cat <<DELIM
+pk,letters
+1,"a,b"
+2,a
+3,""
+4,
+DELIM
+)
+    echo "$expected" > word_data.csv
+
+    run dolt table import -u word word_data.csv
+    [ $status -eq 0 ]
+    [[ "$output" =~ "Rows Processed: 4, Additions: 4, Modifications: 0, Had No Effect: 0" ]] || false
+
+    run dolt sql -r csv -q "select * from word;"
+    [ $status -eq 0 ]
+    [[ "$output" = "$expected" ]] || false
 }