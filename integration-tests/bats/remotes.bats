#!/usr/bin/env bats
load $BATS_TEST_DIRNAME/helper/common.bash

remotesrv_pid=
setup() {
    skiponwindows "tests are flaky on Windows"
    setup_common
    cd $BATS_TMPDIR
    mkdir remotes-$$
    mkdir remotes-$$/empty
    echo remotesrv log available here $BATS_TMPDIR/remotes-$$/remotesrv.log
    remotesrv --http-port 1234 --dir ./remotes-$$ &> ./remotes-$$/remotesrv.log 3>&- &
    remotesrv_pid=$!
    cd dolt-repo-$$
    mkdir "dolt-repo-clones"
}

teardown() {
    teardown_common
    kill $remotesrv_pid
    rm -rf $BATS_TMPDIR/remotes-$$
}

@test "remotes: dolt remotes server is running" {
    ps -p $remotesrv_pid | grep remotesrv
}

@test "remotes: pull also fetches" {
    mkdir remote
    mkdir repo1

    cd repo1
    dolt init
    dolt remote add origin file://../remote
    dolt push origin main

    cd ..
    dolt clone file://./remote repo2

    cd repo2
    run dolt branch -va
    [[ "$output" =~ "main" ]] || false
    [[ ! "$output" =~ "other" ]] || false

    cd ../repo1
    dolt checkout -b other
    dolt push origin other

    cd ../repo2
    dolt pull
    run dolt branch -va
    [[ "$output" =~ "main" ]] || false
    [[ "$output" =~ "other" ]] || false
}

@test "remotes: pull also fetches, but does not merge other branches" {
    mkdir remote
    mkdir repo1

    cd repo1
    dolt init
    dolt remote add origin file://../remote
    dolt push --set-upstream origin main
    dolt checkout -b other
    dolt commit --allow-empty -m "first commit on other"
    dolt push --set-upstream origin other

    cd ..
    dolt clone file://./remote repo2

    cd repo2
    run dolt pull
    [ "$status" -eq 0 ]
    [[ "$output" =~ "Everything up-to-date." ]] || false

    dolt commit --allow-empty -m "a commit for main from repo2"
    dolt push

    run dolt branch
    [[ ! "$output" =~ "other" ]] || false

    run dolt checkout other
    [ "$status" -eq 0 ]
    [[ "$output" =~ "branch 'other' set up to track 'origin/other'." ]] || false

    run dolt log --oneline -n 1
    [ "$status" -eq 0 ]
    [[ "$output" =~ "first commit on other" ]] || false

    run dolt status
    [[ "$output" =~ "Your branch is up to date with 'origin/other'." ]] || false

    dolt commit --allow-empty -m "second commit on other from repo2"
    dolt push

    cd ../repo1
    dolt checkout other
    run dolt pull
    [ "$status" -eq 0 ]
    [[ "$output" =~ "Updating" ]] || false

    run dolt log --oneline -n 1
    [ "$status" -eq 0 ]
    [[ "$output" =~ "second commit on other from repo2" ]] || false

    dolt checkout main
    run dolt status
    [[ "$output" =~ "behind 'origin/main' by 1 commit" ]] || false

    run dolt log --oneline -n 1
    [ "$status" -eq 0 ]
    [[ ! "$output" =~ "a commit for main from repo2" ]] || false

    run dolt pull
    [ "$status" -eq 0 ]
    [[ "$output" =~ "Updating" ]] || false

    run dolt log --oneline -n 1
    [ "$status" -eq 0 ]
    [[ "$output" =~ "a commit for main from repo2" ]] || false
}

@test "remotes: cli 'dolt checkout new_branch' without -b flag creates new branch and sets upstream if there is a remote branch with matching name" {
    mkdir remote
    mkdir repo1

    cd repo1
    dolt init
    dolt remote add origin file://../remote
    dolt push origin main
    dolt checkout -b other
    dolt push --set-upstream origin other

    cd ..
    dolt clone file://./remote repo2

    cd repo2
    dolt commit --allow-empty -m "a commit for main from repo2"
    dolt push
    run dolt branch
    [[ ! "$output" =~ "other" ]] || false

    run dolt checkout other
    [ "$status" -eq 0 ]
    [[ "$output" =~ "branch 'other' set up to track 'origin/other'." ]] || false

    run dolt status
    [[ "$output" =~ "Your branch is up to date with 'origin/other'." ]] || false
}

@test "remotes: guessing the remote branch fails if there are multiple remotes with branches with matching name" {
    mkdir remote
    mkdir repo1

    cd repo1
    dolt init
    dolt remote add origin file://../remote
    dolt push origin main
    dolt checkout -b other
    dolt push origin other

    cd ..
    dolt clone file://./remote repo2

    cd repo2
    dolt remote add test-remote file://../remote
    dolt push test-remote main
    dolt checkout -b other
    dolt push test-remote other
    dolt branch -a
    dolt checkout main
    dolt branch -d other
    run dolt branch
    [[ ! "$output" =~ "other" ]] || false

    run dolt checkout other
    [ "$status" -eq 1 ]
    [[ "$output" =~ "'other' matched multiple (2) remote tracking branches" ]] || false
}

@test "remotes: cli 'dolt checkout -b new_branch' should not set upstream if there is a remote branch with matching name" {
    mkdir remote
    mkdir repo1

    cd repo1
    dolt init
    dolt remote add origin file://../remote
    dolt sql -q "CREATE TABLE a (pk int)"
    dolt commit -am "add table a"
    dolt push --set-upstream origin main
    dolt checkout -b other
    dolt push --set-upstream origin other

    cd ..
    dolt clone file://./remote repo2

    cd repo2
    dolt branch
    [[ ! "$output" =~ "other" ]] || false

    run dolt checkout -b other
    [ "$status" -eq 0 ]
    [[ ! "$output" =~ "branch 'other' set up to track 'origin/other'." ]] || false

    run dolt status
    [[ ! "$output" =~ "Your branch is up to date with 'origin/other'." ]] || false

    cd ../repo1
    dolt checkout other
    dolt sql -q "INSERT INTO a VALUES (1), (2)"
    dolt commit -am "add table a"
    dolt push

    cd ../repo2
    dolt checkout other
    run dolt pull
    [ "$status" -eq 1 ]
    [[ "$output" =~ "There is no tracking information for the current branch." ]] || false
}

@test "remotes: select DOLT_CHECKOUT('new_branch') without '-b' sets upstream if there is a remote branch with matching name" {
    mkdir remote
    mkdir repo1

    cd repo1
    dolt init
    dolt remote add test-remote http://localhost:50051/test-org/test-repo
    dolt sql -q "CREATE TABLE test (pk INT)"
    dolt commit -am "main commit"
    dolt push test-remote main

    cd ..
    run dolt clone http://localhost:50051/test-org/test-repo repo2
    [ "$status" -eq 0 ]
    [[ "$output" =~ "cloning http://localhost:50051/test-org/test-repo" ]] || false

    cd repo1
    dolt checkout -b test-branch
    dolt sql -q "INSERT INTO test VALUES (1);"
    dolt commit -am "test commit"
    dolt push test-remote test-branch

    cd ../repo2
    dolt fetch
    # Checkout with DOLT_CHECKOUT and confirm the table has the row added in the remote
    run dolt sql << SQL
SELECT DOLT_CHECKOUT('test-branch');
SELECT * FROM test;
SELECT DOLT_PULL();
SQL
    [ "$status" -eq 0 ]
    [[ "$output" =~ "pk" ]] || false
    [[ "$output" =~ "1" ]] || false

    skip # above checkout command should set upstream persisting outside of session
    dolt checkout test-branch
    run dolt status
    [ "$status" -eq 0 ]
    [[ "$output" =~ "branch 'test-branch' set up to track 'origin/test-branch'." ]] || false
}

@test "remotes: select 'DOLT_CHECKOUT('-b','new_branch') should not set upstream if there is a remote branch with matching name" {
    mkdir remote
    mkdir repo1

    cd repo1
    dolt init
    dolt remote add origin file://../remote
    dolt sql -q "CREATE TABLE a (pk int)"
    dolt commit -am "add table a"
    dolt push --set-upstream origin main
    dolt checkout -b other
    dolt push --set-upstream origin other

    cd ..
    dolt clone file://./remote repo2

    cd repo2
    dolt branch
    [[ ! "$output" =~ "other" ]] || false

    # Checkout with DOLT_CHECKOUT and confirm the table has the row added in the remote
    run dolt sql << SQL
SELECT DOLT_CHECKOUT('-b','other');
SELECT DOLT_PULL();
SQL
    [ "$status" -eq 1 ]
    [[ "$output" =~ "There is no tracking information for the current branch." ]] || false
}

@test "remotes: add a remote using dolt remote" {
    run dolt remote add test-remote http://localhost:50051/test-org/test-repo
    [ "$status" -eq 0 ]
    [ "$output" = "" ]
    run dolt remote -v
    [ "$status" -eq 0 ]
    [[ "$output" =~ "test-remote" ]] || false
    run dolt remote add test-remote
    [ "$status" -eq 1 ]
    [[ "$output" =~ "usage:" ]] || false
}

@test "remotes: remove a remote" {
    dolt remote add test-remote http://localhost:50051/test-org/test-repo
    run dolt remote remove test-remote
    [ "$status" -eq 0 ]
    [ "$output" = "" ]
    run dolt remote -v
    [ "$status" -eq 0 ]
    [[ ! "$output" =~ "test-remote" ]] || false
    run dolt remote remove poop
    [ "$status" -eq 1 ]
    [[ "$output" =~ "unknown remote: 'poop'" ]] || false
}

@test "remotes: push and pull an unknown remote" {
    dolt remote add test-remote http://localhost:50051/test-org/test-repo
    run dolt push poop main
    [ "$status" -eq 1 ]
    [[ "$output" =~ "unknown remote" ]] || false
    run dolt pull poop
    [ "$status" -eq 1 ]
    [[ "$output" =~ "unknown remote" ]] || false
}

@test "remotes: push with only one argument" {
    dolt remote add test-remote http://localhost:50051/test-org/test-repo
    run dolt push test-remote
    [ "$status" -eq 1 ]
    [[ "$output" =~ "fatal: The current branch main has no upstream branch." ]] || false
    [[ "$output" =~ "To push the current branch and set the remote as upstream, use" ]] || false
    [[ "$output" =~ "dolt push --set-upstream test-remote main" ]] || false
}

@test "remotes: push and pull main branch from a remote" {
    dolt remote add test-remote http://localhost:50051/test-org/test-repo
    run dolt push --set-upstream test-remote main
    [ "$status" -eq 0 ]
    [ -d "$BATS_TMPDIR/remotes-$$/test-org/test-repo" ]
    run dolt pull test-remote
    [ "$status" -eq 0 ]
    [[ "$output" =~ "Everything up-to-date" ]] || false
}

@test "remotes: push and pull non-main branch from remote" {
    dolt remote add test-remote http://localhost:50051/test-org/test-repo
    dolt checkout -b test-branch
    run dolt push --set-upstream test-remote test-branch
    [ "$status" -eq 0 ]
    run dolt pull test-remote
    [ "$status" -eq 0 ]
    [[ "$output" =~ "Everything up-to-date" ]] || false
}

@test "remotes: push and pull from non-main branch and use --set-upstream" {
    dolt remote add test-remote http://localhost:50051/test-org/test-repo
    dolt checkout -b test-branch
    run dolt push --set-upstream test-remote test-branch
    [ "$status" -eq 0 ]
    [[ ! "$output" =~ "panic:" ]] || false
    dolt sql -q "create table test (pk int, c1 int, primary key(pk))"
    dolt add .
    dolt commit -m "Added test table"
    run dolt push
    [ "$status" -eq 0 ]
}

@test "remotes: push output" {
    dolt remote add test-remote http://localhost:50051/test-org/test-repo
    dolt checkout -b test-branch
    dolt sql -q "create table test (pk int, c1 int, primary key(pk))"
    dolt add .
    dolt commit -m "Added test table"
    dolt push --set-upstream test-remote test-branch | tr "\n" "*" > output.txt
    run tail -c 1 output.txt
    [ "$output" = "*" ]
}

@test "remotes: push and pull with docs from remote" {
    skip_nbf_dolt_1 "uses docs"

    dolt remote add test-remote http://localhost:50051/test-org/test-repo
    echo "license-text" > LICENSE.md
    echo "readme-text" > README.md
    dolt add .
    dolt commit -m "test doc commit"
    dolt push test-remote main
    cd "dolt-repo-clones"
    run dolt clone http://localhost:50051/test-org/test-repo
    [ "$status" -eq 0 ]

    cd test-repo
    run dolt log
    [ "$status" -eq 0 ]
    [[ "$output" =~ "test doc commit" ]] || false

    cd ../../
    echo "updated-license" > LICENSE.md
    dolt add .
    dolt commit -m "updated license"
    dolt push test-remote main

    cd dolt-repo-clones/test-repo
    echo "this text should remain after pull :p" > README.md
    run dolt pull
    [[ "$output" =~ "Updating" ]] || false
    run dolt log
    [ "$status" -eq 0 ]
    [[ "$output" =~ "updated license" ]] || false
    run cat LICENSE.md
    [ "$status" -eq 0 ]
    [[ "$output" =~ "updated-license" ]] || false
    run cat README.md
    [ "$status" -eq 0 ]
    [[ "$output" =~ "this text should remain after pull :p" ]] || false
}

@test "remotes: push and pull tags to/from remote" {
    dolt remote add test-remote http://localhost:50051/test-org/test-repo
    dolt sql <<SQL
CREATE TABLE test (pk int PRIMARY KEY);
INSERT INTO  test VALUES (1),(2),(3);
SQL
    dolt add . && dolt commit -m "added table test"
    dolt push test-remote main
    cd "dolt-repo-clones"
    run dolt clone http://localhost:50051/test-org/test-repo
    [ "$status" -eq 0 ]

    cd ../
    dolt tag v1 head
    dolt push test-remote v1

    cd dolt-repo-clones/test-repo
    dolt pull
    [ "$status" -eq 0 ]
    run dolt tag
    [ "$status" -eq 0 ]
    [[ "$output" =~ "v1" ]] || false
}

@test "remotes: tags are fetched when pulling" {
    dolt remote add test-remote http://localhost:50051/test-org/test-repo
    dolt sql <<SQL
CREATE TABLE test (pk int PRIMARY KEY);
INSERT INTO  test VALUES (1),(2),(3);
SQL
    dolt add . && dolt commit -m "added table test"
    dolt push test-remote main
    cd "dolt-repo-clones"
    run dolt clone http://localhost:50051/test-org/test-repo
    [ "$status" -eq 0 ]

     cd ../
    dolt tag v1 head -m "tag message"
    dolt push test-remote v1
    dolt checkout -b other
    dolt sql -q "INSERT INTO test VALUES (8),(9),(10)"
    dolt add . && dolt commit -m "added values on branch other"
    dolt push -u test-remote other
    dolt tag other_tag head  -m "other message"
    dolt push test-remote other_tag

    cd dolt-repo-clones/test-repo
    run dolt pull
    [ "$status" -eq 0 ]
    run dolt tag -v
    [ "$status" -eq 0 ]
    [[ "$output" =~ "v1" ]] || false
    [[ "$output" =~ "tag message" ]] || false
    [[ "$output" =~ "other_tag" ]] || false
    [[ "$output" =~ "other message" ]] || false
}

@test "remotes: clone a remote" {
    dolt remote add test-remote http://localhost:50051/test-org/test-repo
    dolt sql <<SQL
CREATE TABLE test (
  pk BIGINT NOT NULL COMMENT 'tag:0',
  c1 BIGINT COMMENT 'tag:1',
  c2 BIGINT COMMENT 'tag:2',
  c3 BIGINT COMMENT 'tag:3',
  c4 BIGINT COMMENT 'tag:4',
  c5 BIGINT COMMENT 'tag:5',
  PRIMARY KEY (pk)
);
SQL
    dolt add test
    dolt commit -m "test commit"
    dolt push test-remote main
    cd "dolt-repo-clones"
    run dolt clone http://localhost:50051/test-org/test-repo
    [ "$status" -eq 0 ]
    [[ "$output" =~ "cloning http://localhost:50051/test-org/test-repo" ]] || false
    cd test-repo
    run dolt log
    [ "$status" -eq 0 ]
    [[ "$output" =~ "test commit" ]] || false
    run dolt status
    [ "$status" -eq 0 ]
    [[ ! "$output" =~ "LICENSE.md" ]] || false
    [[ ! "$output" =~ "README.md" ]] || false
    run ls
    [ "$status" -eq 0 ]
    [[ ! "$output" =~ "LICENSE.md" ]] || false
    [[ ! "$output" =~ "README.md" ]] || false
}

@test "remotes: read tables test" {
    # create table t1 and commit
    dolt remote add test-remote http://localhost:50051/test-org/test-repo
    dolt sql <<SQL
CREATE TABLE t1 (
  pk BIGINT NOT NULL,
  PRIMARY KEY (pk)
);
SQL
    dolt add t1
    dolt commit -m "added t1"

    # create table t2 and commit
    dolt sql <<SQL
CREATE TABLE t2 (
  pk BIGINT NOT NULL,
  PRIMARY KEY (pk)
);
SQL
    dolt add t2
    dolt commit -m "added t2"

    # create table t3 and commit
    dolt sql <<SQL
CREATE TABLE t3 (
  pk BIGINT NOT NULL,
  PRIMARY KEY (pk)
);
SQL
    dolt add t3
    dolt commit -m "added t3"

    # push repo
    dolt push test-remote main
    cd "dolt-repo-clones"

    # Create a read latest tables and verify we have all the tables
    dolt read-tables http://localhost:50051/test-org/test-repo main
    cd test-repo
    run dolt ls
    [ "$status" -eq 0 ]
    [[ "$output" =~ "t1" ]] || false
    [[ "$output" =~ "t2" ]] || false
    [[ "$output" =~ "t3" ]] || false
    cd ..

    # Read specific table from latest with a specified directory
    dolt read-tables --dir clone_t1_t2 http://localhost:50051/test-org/test-repo main t1 t2
    cd clone_t1_t2
    run dolt ls
    [ "$status" -eq 0 ]
    [[ "$output" =~ "t1" ]] || false
    [[ "$output" =~ "t2" ]] || false
    [[ ! "$output" =~ "t3" ]] || false
    cd ..

    # Read tables from parent of parent of the tip of main. Should only have table t1
    dolt read-tables --dir clone_t1 http://localhost:50051/test-org/test-repo main~2
    cd clone_t1
    run dolt ls
    [ "$status" -eq 0 ]
    [[ "$output" =~ "t1" ]] || false
    [[ ! "$output" =~ "t2" ]] || false
    [[ ! "$output" =~ "t3" ]] || false
    cd ..
}

@test "remotes: clone a remote with docs" {
    skip_nbf_dolt_1 "uses docs"

    dolt remote add test-remote http://localhost:50051/test-org/test-repo
    echo "license-text" > LICENSE.md
    echo "readme-text" > README.md
    dolt add .
    dolt commit -m "test doc commit"
    dolt push test-remote main
    cd "dolt-repo-clones"
    run dolt clone http://localhost:50051/test-org/test-repo
    [ "$status" -eq 0 ]
    [[ "$output" =~ "cloning http://localhost:50051/test-org/test-repo" ]] || false
    cd test-repo
    run dolt log
    [ "$status" -eq 0 ]
    [[ "$output" =~ "test doc commit" ]] || false
    run dolt status
    [ "$status" -eq 0 ]
    [[ ! "$output" =~ "LICENSE.md" ]] || false
    [[ ! "$output" =~ "README.md" ]] || false
    run ls
    [ "$status" -eq 0 ]
    [[ "$output" =~ "LICENSE.md" ]] || false
    [[ "$output" =~ "README.md" ]] || false
    run cat LICENSE.md
    [ "$status" -eq 0 ]
    [[ "$output" =~ "license-text" ]] || false
    run cat README.md
    [ "$status" -eq 0 ]
    [[ "$output" =~ "readme-text" ]] || false
}

@test "remotes: clone an empty remote" {
    run dolt clone http://localhost:50051/test-org/empty
    [ "$status" -eq 1 ]
    [[ "$output" =~ "clone failed" ]] || false
    [[ "$output" =~ "remote at that url contains no Dolt data" ]] || false
}

@test "remotes: clone a non-existent remote" {
    dolt remote add test-remote http://localhost:50051/test-org/test-repo
    cd "dolt-repo-clones"
    run dolt clone http://localhost:50051/foo/bar
    [ "$status" -eq 1 ]
    [[ "$output" =~ "clone failed" ]] || false
    [[ "$output" =~ "remote at that url contains no Dolt data" ]] || false
}

@test "remotes: clone a different branch than main" {
    dolt remote add test-remote http://localhost:50051/test-org/test-repo
    dolt checkout -b test-branch
    dolt sql <<SQL
CREATE TABLE test (
  pk BIGINT NOT NULL COMMENT 'tag:0',
  c1 BIGINT COMMENT 'tag:1',
  c2 BIGINT COMMENT 'tag:2',
  c3 BIGINT COMMENT 'tag:3',
  c4 BIGINT COMMENT 'tag:4',
  c5 BIGINT COMMENT 'tag:5',
  PRIMARY KEY (pk)
);
SQL
    dolt add test
    dolt commit -m "test commit"
    dolt push test-remote test-branch
    cd "dolt-repo-clones"
    run dolt clone -b test-branch http://localhost:50051/test-org/test-repo
    [ "$status" -eq 0 ]
    [[ "$output" =~ "cloning http://localhost:50051/test-org/test-repo" ]] || false
    cd test-repo
    run dolt branch
    [ "$status" -eq 0 ]
    [[ ! "$output" =~ "main" ]] || false
    [[ "$output" =~ "test-branch" ]] || false
    run dolt log
    [ "$status" -eq 0 ]
    [[ "$output" =~ "test commit" ]] || false
}

@test "remotes: call a clone's remote something other than origin" {
    dolt remote add test-remote http://localhost:50051/test-org/test-repo
    dolt sql <<SQL
CREATE TABLE test (
  pk BIGINT NOT NULL COMMENT 'tag:0',
  c1 BIGINT COMMENT 'tag:1',
  c2 BIGINT COMMENT 'tag:2',
  c3 BIGINT COMMENT 'tag:3',
  c4 BIGINT COMMENT 'tag:4',
  c5 BIGINT COMMENT 'tag:5',
  PRIMARY KEY (pk)
);
SQL
    dolt add test
    dolt commit -m "test commit"
    dolt push test-remote main
    cd "dolt-repo-clones"
    run dolt clone --remote test-remote http://localhost:50051/test-org/test-repo
    [ "$status" -eq 0 ]
    [[ "$output" =~ "cloning http://localhost:50051/test-org/test-repo" ]] || false
    cd test-repo
    run dolt log
    [ "$status" -eq 0 ]
    [[ "$output" =~ "test commit" ]] || false
    run dolt remote -v
    [ "$status" -eq 0 ]
    [[ "$output" =~ "test-remote" ]] || false
    [[ ! "$output" =~ "origin" ]] || false
}

@test "remotes: dolt fetch" {
    dolt remote add test-remote http://localhost:50051/test-org/test-repo
    dolt push test-remote main
    run dolt fetch test-remote
    [ "$status" -eq 0 ]
    [ "$output" = "" ]
    run dolt fetch test-remote refs/heads/main:refs/remotes/test-remote/main
    [ "$status" -eq 0 ]
    [ "$output" = "" ]
    run dolt fetch poop refs/heads/main:refs/remotes/poop/main
    [ "$status" -eq 1 ]
    [[ "$output" =~ "unknown remote" ]] || false
    run dolt fetch test-remote refs/heads/main:refs/remotes/test-remote/poop
    [ "$status" -eq 0 ]
    [ "$output" = "" ]
    run dolt branch -v -a
    [ "$status" -eq 0 ]
    [[ "$output" =~ "remotes/test-remote/poop" ]] || false
}

@test "remotes: fetch output" {
    # create main remote branch
    dolt remote add origin http://localhost:50051/test-org/test-repo
    dolt sql -q 'create table test (id int primary key);'
    dolt add .
    dolt commit -m 'create test table.'
    dolt push origin main:main

    # create remote branch "branch1"
    dolt checkout -b branch1
    dolt sql -q 'insert into test (id) values (1), (2), (3);'
    dolt add .
    dolt commit -m 'add some values to branch 1.'
    dolt push --set-upstream origin branch1

    # create remote branch "branch2"
    dolt checkout -b branch2
    dolt sql -q 'insert into test (id) values (4), (5), (6);'
    dolt add .
    dolt commit -m 'add some values to branch 2.'
    dolt push --set-upstream origin branch2

    # create first clone
    cd dolt-repo-clones
    dolt clone http://localhost:50051/test-org/test-repo
    cd test-repo
    dolt status
    run dolt status
    [ "$status" -eq 0 ]
    [[ "$output" =~ "On branch main" ]] || false
    [[ "$output" =~ "nothing to commit, working tree clean" ]] || false

    cd ../..

    # create second clone
    cd "dolt-repo-clones"
    dolt clone http://localhost:50051/test-org/test-repo test-repo2
    cd test-repo2
    dolt status
    run dolt status
    [ "$status" -eq 0 ]
    [[ "$output" =~ "On branch main" ]] || false
    [[ "$output" =~ "nothing to commit, working tree clean" ]] || false

    # CHANGE 1: add more data to branch1
    dolt checkout -b branch1 remotes/origin/branch1
    dolt sql -q 'insert into test (id) values (100), (101), (102);'
    dolt add .
    dolt commit -m 'add more values to branch 1.'
    dolt push --set-upstream origin branch1

    # CHANGE 2: add more data to branch2
    dolt checkout -b branch2 remotes/origin/branch2
    dolt sql -q 'insert into test (id) values (103), (104), (105);'
    dolt add .
    dolt commit -m 'add more values to branch 2.'
    dolt push --set-upstream origin branch2

    # CHANGE 3: create remote branch "branch3"
    dolt checkout -b branch3
    dolt sql -q 'insert into test (id) values (7), (8), (9);'
    dolt add .
    dolt commit -m 'add some values to branch 3.'
    dolt push --set-upstream origin branch3

    # CHANGE 4: create remote branch "branch4"
    dolt checkout -b branch4
    dolt sql -q 'insert into test (id) values (10), (11), (12);'
    dolt add .
    dolt commit -m 'add some values to  branch 4.'
    dolt push --set-upstream origin branch4

    cd ..
    cd test-repo
    run dolt fetch
    [ "$status" -eq 0 ]
    # The number of $lines and $output printed is non-deterministic
    # due to EphemeralPrinter. We can't test for their length here.
    [ "$output" != "" ]

    run dolt fetch
    [ "$status" -eq 0 ]
    [ "$output" = "" ]
}

@test "remotes: dolt fetch with docs" {
    skip_nbf_dolt_1 "uses docs"

    # Initial commit of docs on remote
    echo "initial-license" > LICENSE.md
    echo "initial-readme" > README.md
    dolt add .
    dolt commit -m "initial doc commit"
    dolt remote add test-remote http://localhost:50051/test-org/test-repo
    dolt push test-remote main
    run dolt fetch test-remote
    [ "$status" -eq 0 ]
    [ "$output" = "" ]
    run cat README.md
    [ "$status" -eq 0 ]
    [[ "$output" =~ "initial-readme" ]] || false
    run cat LICENSE.md
    [ "$status" -eq 0 ]
    [[ "$output" =~ "initial-license" ]] || false

    # Clone the initial docs/repo into dolt-repo-clones/test-repo
    cd "dolt-repo-clones"
    run dolt clone http://localhost:50051/test-org/test-repo
    cd test-repo
    run cat LICENSE.md
    [ "$status" -eq 0 ]
    [[ "$output" =~ "initial-license" ]] || false
    run cat README.md
    [ "$status" -eq 0 ]
    [[ "$output" =~ "initial-readme" ]] || false
    # Change the docs
    echo "dolt-repo-clones-license" > LICENSE.md
    echo "dolt-repo-clones-readme" > README.md
    dolt add .
    dolt commit -m "dolt-repo-clones updated docs"

    # Go back to original repo, and change the docs again
    cd ../../
    echo "initial-license-updated" > LICENSE.md
    echo "initial-readme-updated" > README.md
    dolt add .
    dolt commit -m "update initial doc values in test-org/test-repo"

    # Go back to dolt-repo-clones/test-repo and fetch the test-remote
    cd dolt-repo-clones/test-repo
    run dolt fetch test-remote
    run cat LICENSE.md
    [ "$status" -eq 0 ]
    [[ "$output" =~ "dolt-repo-clones-license" ]] || false
    run cat README.md
    [ "$status" -eq 0 ]
    [[ "$output" =~ "dolt-repo-clones-readme" ]] || false
}

@test "remotes: dolt merge with origin/main syntax." {
    dolt remote add test-remote http://localhost:50051/test-org/test-repo
    dolt push test-remote main
    dolt fetch test-remote
    cd "dolt-repo-clones"
    dolt clone http://localhost:50051/test-org/test-repo
    cd ..
    dolt sql <<SQL
CREATE TABLE test (
  pk BIGINT NOT NULL COMMENT 'tag:0',
  c1 BIGINT COMMENT 'tag:1',
  c2 BIGINT COMMENT 'tag:2',
  c3 BIGINT COMMENT 'tag:3',
  c4 BIGINT COMMENT 'tag:4',
  c5 BIGINT COMMENT 'tag:5',
  PRIMARY KEY (pk)
);
SQL
    dolt add test
    dolt commit -m "test commit"
    dolt push test-remote main
    cd "dolt-repo-clones/test-repo"
    run dolt log
    [ "$status" -eq 0 ]
    [[ ! "$output" =~ "test commit" ]] || false
    run dolt merge origin/main
    [ "$status" -eq 0 ]
    # This needs to say up-to-date like the skipped test above
    # [[ "$output" =~ "up to date" ]]
    run dolt fetch
    [ "$status" -eq 0 ]
    run dolt merge origin/main
    [ "$status" -eq 0 ]
    [[ "$output" =~ "Fast-forward" ]]
    run dolt log
    [ "$status" -eq 0 ]
    [[ "$output" =~ "test commit" ]] || false
}

@test "remotes: dolt fetch and merge with remotes/origin/main syntax" {
    dolt remote add test-remote http://localhost:50051/test-org/test-repo
    dolt push test-remote main
    cd "dolt-repo-clones"
    dolt clone http://localhost:50051/test-org/test-repo
    cd ..
    dolt sql <<SQL
CREATE TABLE test (
  pk BIGINT NOT NULL COMMENT 'tag:0',
  c1 BIGINT COMMENT 'tag:1',
  c2 BIGINT COMMENT 'tag:2',
  c3 BIGINT COMMENT 'tag:3',
  c4 BIGINT COMMENT 'tag:4',
  c5 BIGINT COMMENT 'tag:5',
  PRIMARY KEY (pk)
);
SQL
    dolt add test
    dolt commit -m "test commit"
    dolt push test-remote main
    cd "dolt-repo-clones/test-repo"
    run dolt merge remotes/origin/main
    [ "$status" -eq 0 ]
    # This needs to say up-to-date like the skipped test above
    [[ "$output" =~ "Everything up-to-date" ]]
    run dolt fetch origin main
    [ "$status" -eq 0 ]
    run dolt merge remotes/origin/main
    [ "$status" -eq 0 ]
    [[ "$output" =~ "Fast-forward" ]]
}

@test "remotes: try to push a remote that is behind tip" {
    dolt remote add test-remote http://localhost:50051/test-org/test-repo
    dolt push test-remote main
    cd "dolt-repo-clones"
    dolt clone http://localhost:50051/test-org/test-repo
    cd ..
    dolt sql <<SQL
CREATE TABLE test (
  pk BIGINT NOT NULL COMMENT 'tag:0',
  c1 BIGINT COMMENT 'tag:1',
  c2 BIGINT COMMENT 'tag:2',
  c3 BIGINT COMMENT 'tag:3',
  c4 BIGINT COMMENT 'tag:4',
  c5 BIGINT COMMENT 'tag:5',
  PRIMARY KEY (pk)
);
SQL
    dolt add test
    dolt commit -m "test commit"
    dolt push test-remote main
    cd "dolt-repo-clones/test-repo"
    run dolt push origin main
    [ "$status" -eq 0 ]
    [[ "$output" =~ "Everything up-to-date" ]] || false
    dolt fetch
    run dolt push origin main
    [ "$status" -eq 1 ]
    [[ "$output" =~ "tip of your current branch is behind" ]] || false
}

@test "remotes: generate a merge with no conflict with a remote branch" {
    dolt remote add test-remote http://localhost:50051/test-org/test-repo
    dolt push test-remote main
    cd "dolt-repo-clones"
    dolt clone http://localhost:50051/test-org/test-repo
    cd ..
    dolt sql <<SQL
CREATE TABLE test (
  pk BIGINT NOT NULL COMMENT 'tag:0',
  c1 BIGINT COMMENT 'tag:1',
  c2 BIGINT COMMENT 'tag:2',
  c3 BIGINT COMMENT 'tag:3',
  c4 BIGINT COMMENT 'tag:4',
  c5 BIGINT COMMENT 'tag:5',
  PRIMARY KEY (pk)
);
SQL
    dolt add test
    dolt commit -m "test commit"
    dolt push test-remote main
    cd "dolt-repo-clones/test-repo"
    dolt sql <<SQL
CREATE TABLE test2 (
  pk BIGINT NOT NULL COMMENT 'tag:10',
  c1 BIGINT COMMENT 'tag:11',
  c2 BIGINT COMMENT 'tag:12',
  c3 BIGINT COMMENT 'tag:13',
  c4 BIGINT COMMENT 'tag:14',
  c5 BIGINT COMMENT 'tag:15',
  PRIMARY KEY (pk)
);
SQL
    dolt add test2
    dolt commit -m "another test commit"
    run dolt pull origin
    [ "$status" -eq 0 ]
    [[ "$output" =~ "Updating" ]] || false
}

@test "remotes: generate a merge with a conflict with a remote branch" {
    dolt remote add test-remote http://localhost:50051/test-org/test-repo
    dolt sql <<SQL
CREATE TABLE test (
  pk BIGINT NOT NULL COMMENT 'tag:0',
  c1 BIGINT COMMENT 'tag:1',
  c2 BIGINT COMMENT 'tag:2',
  c3 BIGINT COMMENT 'tag:3',
  c4 BIGINT COMMENT 'tag:4',
  c5 BIGINT COMMENT 'tag:5',
  PRIMARY KEY (pk)
);
SQL
    dolt add test
    dolt commit -m "created table"
    dolt push --set-upstream test-remote main
    cd "dolt-repo-clones"
    dolt clone http://localhost:50051/test-org/test-repo
    cd ..
    dolt sql -q "insert into test values (0, 0, 0, 0, 0, 0)"
    dolt add test
    dolt commit -m "row to generate conflict"
    dolt push test-remote main
    cd "dolt-repo-clones/test-repo"
    dolt sql -q "insert into test values (0, 1, 1, 1, 1, 1)"
    dolt add test
    dolt commit -m "conflicting row"
    run dolt pull origin
    [ "$status" -eq 0 ]
    [[ "$output" =~ "CONFLICT" ]]
    dolt conflicts resolve test --ours
    dolt add test
    dolt commit -m "Fixed conflicts"
    run dolt push origin main
    cd ../../
    dolt pull test-remote
    run dolt log
    [[ "$output" =~ "Fixed conflicts" ]] || false
}

@test "remotes: clone sets your current branch appropriately" {
    dolt remote add test-remote http://localhost:50051/test-org/test-repo
    dolt sql <<SQL
CREATE TABLE test (
  pk BIGINT NOT NULL COMMENT 'tag:0',
  c1 BIGINT COMMENT 'tag:1',
  c2 BIGINT COMMENT 'tag:2',
  c3 BIGINT COMMENT 'tag:3',
  c4 BIGINT COMMENT 'tag:4',
  c5 BIGINT COMMENT 'tag:5',
  PRIMARY KEY (pk)
);
SQL
    dolt add test
    dolt commit -m "test commit"
    dolt checkout -b aaa
    dolt checkout -b zzz
    dolt push test-remote aaa
    dolt push test-remote zzz
    cd "dolt-repo-clones"
    dolt clone http://localhost:50051/test-org/test-repo
    cd test-repo
    dolt branch

    # main hasn't been pushed so expect aaa to be the current branch and the string main should not be present
    # branches should be sorted lexicographically
    run dolt branch
    [ "$status" -eq 0 ]
    [[ "$output" =~ "* aaa" ]] || false
    [[ ! "$output" =~ "main" ]] || false
    cd ../..
    dolt push test-remote main
    cd "dolt-repo-clones"
    dolt clone http://localhost:50051/test-org/test-repo test-repo2
    cd test-repo2

    # main pushed so it should be the current branch.
    run dolt branch
    [ "$status" -eq 0 ]
    [[ "$output" =~ "* main" ]] || false
}

@test "remotes: dolt pull onto a dirty working set fails" {
    dolt remote add test-remote http://localhost:50051/test-org/test-repo
    dolt sql <<SQL
CREATE TABLE test (
  pk BIGINT NOT NULL COMMENT 'tag:0',
  c1 BIGINT COMMENT 'tag:1',
  c2 BIGINT COMMENT 'tag:2',
  c3 BIGINT COMMENT 'tag:3',
  c4 BIGINT COMMENT 'tag:4',
  c5 BIGINT COMMENT 'tag:5',
  PRIMARY KEY (pk)
);
SQL
    dolt add test
    dolt commit -m "created table"
    dolt push test-remote main
    cd "dolt-repo-clones"
    dolt clone http://localhost:50051/test-org/test-repo
    cd ..
    dolt sql -q "insert into test values (0, 0, 0, 0, 0, 0)"
    dolt add test
    dolt commit -m "row to generate conflict"
    dolt push test-remote main
    cd "dolt-repo-clones/test-repo"
    dolt sql -q "insert into test values (0, 1, 1, 1, 1, 1)"
    run dolt pull origin
    [ "$status" -ne 0 ]
    [[ "$output" =~ "error: Your local changes to the following tables would be overwritten by merge:" ]] || false
    [[ "$output" =~ "test" ]] || false
    [[ "$output" =~ "Please commit your changes before you merge." ]] || false
}

@test "remotes: force push to main" {
    dolt remote add test-remote http://localhost:50051/test-org/test-repo
    dolt push test-remote main

    cd "dolt-repo-clones"
    dolt clone http://localhost:50051/test-org/test-repo
    cd ..

    dolt sql <<SQL
CREATE TABLE test (
  pk BIGINT NOT NULL COMMENT 'tag:0',
  c1 BIGINT COMMENT 'tag:1',
  c2 BIGINT COMMENT 'tag:2',
  c3 BIGINT COMMENT 'tag:3',
  c4 BIGINT COMMENT 'tag:4',
  c5 BIGINT COMMENT 'tag:5',
  PRIMARY KEY (pk)
);
SQL
    dolt add test
    dolt commit -m "test commit"
    dolt push test-remote main
    cd "dolt-repo-clones/test-repo"
    dolt sql <<SQL
CREATE TABLE other (
  pk BIGINT NOT NULL COMMENT 'tag:0',
  c1 BIGINT COMMENT 'tag:1',
  c2 BIGINT COMMENT 'tag:2',
  c3 BIGINT COMMENT 'tag:3',
  c4 BIGINT COMMENT 'tag:4',
  c5 BIGINT COMMENT 'tag:5',
  PRIMARY KEY (pk)
);
SQL
    dolt add other
    dolt commit -m "added other table"
    dolt fetch
    run dolt push origin main
    [ "$status" -eq 1 ]
    [[ "$output" =~ "tip of your current branch is behind" ]] || false
    dolt push -f main
    run dolt push -f origin main
    [ "$status" -eq 0 ]
}

@test "remotes: force fetch from main" {
    dolt remote add test-remote http://localhost:50051/test-org/test-repo
    dolt push --set-upstream test-remote main

    cd "dolt-repo-clones"
    dolt clone http://localhost:50051/test-org/test-repo
    cd ..

    dolt sql <<SQL
CREATE TABLE test (
  pk BIGINT NOT NULL COMMENT 'tag:0',
  c1 BIGINT COMMENT 'tag:1',
  c2 BIGINT COMMENT 'tag:2',
  c3 BIGINT COMMENT 'tag:3',
  c4 BIGINT COMMENT 'tag:4',
  c5 BIGINT COMMENT 'tag:5',
  PRIMARY KEY (pk)
);
SQL
    dolt add test
    dolt commit -m "test commit"
    dolt push test-remote main
    cd "dolt-repo-clones/test-repo"
    dolt sql <<SQL
CREATE TABLE other (
  pk BIGINT NOT NULL COMMENT 'tag:10',
  c1 BIGINT COMMENT 'tag:11',
  c2 BIGINT COMMENT 'tag:12',
  c3 BIGINT COMMENT 'tag:13',
  c4 BIGINT COMMENT 'tag:14',
  c5 BIGINT COMMENT 'tag:15',
  PRIMARY KEY (pk)
);
SQL
    dolt add other
    dolt commit -m "added other table"
    dolt fetch
    dolt push -f origin main
    cd ../../
    run dolt fetch test-remote
    [ "$status" -ne 0 ]
    run dolt pull
    [ "$status" -ne 0 ]
    run dolt fetch -f test-remote
    [ "$status" -eq 0 ]
    run dolt pull
    [ "$status" -eq 0 ]
}

@test "remotes: validate that a config isn't needed for a pull." {
    dolt remote add test-remote http://localhost:50051/test-org/test-repo
    dolt push test-remote main
    dolt fetch test-remote
    cd "dolt-repo-clones"
    dolt clone http://localhost:50051/test-org/test-repo
    cd ..
    dolt sql <<SQL
CREATE TABLE test (
  pk int,
  val int,
  PRIMARY KEY (pk)
);
SQL
    dolt add test
    dolt commit -m "test commit"
    dolt push test-remote main

    # cd to the other directory and execute a pull without a config
    cd "dolt-repo-clones/test-repo"
    dolt config --global --unset user.name
    dolt config --global --unset user.email

    run dolt pull
    [ "$status" -eq 0 ]
    run dolt log
    [ "$status" -eq 0 ]
    [[ "$output" =~ "test commit" ]] || false

    # turn back on the configs and make a change in the remote
    dolt config --global --add user.name mysql-test-runner
    dolt config --global --add user.email mysql-test-runner@liquidata.co

    cd ../../
    dolt sql -q "insert into test values (1,1)"
    dolt commit -am "commit from main repo"
    dolt push test-remote main

    # Try a --no-ff merge and make sure it fails
    cd "dolt-repo-clones/test-repo"
    # turn configs off again
    dolt config --global --unset user.name
    dolt config --global --unset user.email

    run dolt pull --no-ff
    [ "$status" -eq 1 ]
    [[ "$output" =~ "Aborting commit due to empty committer name. Is your config set?" ]] || false

    # Now do a two sided merge
    dolt config --global --add user.name mysql-test-runner
    dolt config --global --add user.email mysql-test-runner@liquidata.co

    dolt sql -q "insert into test values (2,1)"
    dolt commit -am "commit from test repo"

    cd ../../
    dolt sql -q "insert into test values (2,2)"
    dolt commit -am "commit from main repo"
    dolt push test-remote main

    cd "dolt-repo-clones/test-repo"
    dolt config --global --unset user.name
    dolt config --global --unset user.email

    run dolt pull
    [ "$status" -eq 1 ]
    [[ "$output" =~ "Aborting commit due to empty committer name. Is your config set?" ]] || false
}

create_main_remote_branch() {
    dolt remote add origin http://localhost:50051/test-org/test-repo
    dolt sql -q 'create table test (id int primary key);'
    dolt add .
    dolt commit -m 'create test table.'
    dolt push origin main:main
}

create_two_more_remote_branches() {
    dolt commit --allow-empty -m 'another commit.'
    dolt push origin main:branch-one
    dolt sql -q 'insert into test (id) values (1), (2), (3);'
    dolt add .
    dolt commit -m 'add some values.'
    dolt push origin main:branch-two
}

create_three_remote_branches() {
    create_main_remote_branch
    create_two_more_remote_branches
}

create_remote_branch() {
    local b="$1"
    dolt push origin main:"$b"
}

create_five_remote_branches_main_only() {
  dolt remote add origin http://localhost:50051/test-org/test-repo
  create_remote_branch "zzz"
  create_remote_branch "dev"
  create_remote_branch "prod"
  create_remote_branch "main"
  create_remote_branch "aaa"
}

create_five_remote_branches_master_only() {
  dolt remote add origin http://localhost:50051/test-org/test-repo
  create_remote_branch "111"
  create_remote_branch "dev"
  create_remote_branch "master"
  create_remote_branch "prod"
  create_remote_branch "aaa"
}

create_five_remote_branches_no_main_no_master() {
  dolt remote add origin http://localhost:50051/test-org/test-repo
  create_remote_branch "123"
  create_remote_branch "dev"
  create_remote_branch "456"
  create_remote_branch "prod"
  create_remote_branch "aaa"
}

create_five_remote_branches_main_and_master() {
  dolt remote add origin http://localhost:50051/test-org/test-repo
  create_remote_branch "master"
  create_remote_branch "dev"
  create_remote_branch "456"
  create_remote_branch "main"
  create_remote_branch "aaa"
}

@test "remotes: clone checks out main, if found" {
    create_five_remote_branches_main_only
    cd dolt-repo-clones
    dolt clone http://localhost:50051/test-org/test-repo
    cd test-repo
    dolt status
    run dolt status
    [ "$status" -eq 0 ]
    [[ "$output" =~ "On branch main" ]] || false
    [[ "$output" =~ "nothing to commit, working tree clean" ]] || false
}

@test "remotes: clone checks out master, if main not found" {
    create_five_remote_branches_master_only
    cd dolt-repo-clones
    dolt clone http://localhost:50051/test-org/test-repo
    cd test-repo
    dolt status
    run dolt status
    [ "$status" -eq 0 ]
    [[ "$output" =~ "On branch master" ]] || false
    [[ "$output" =~ "nothing to commit, working tree clean" ]] || false
}

@test "remotes: clone checks out main, if both main and master found" {
    create_five_remote_branches_main_and_master
    cd dolt-repo-clones
    dolt clone http://localhost:50051/test-org/test-repo
    cd test-repo
    dolt status
    run dolt status
    [ "$status" -eq 0 ]
    [[ "$output" =~ "On branch main" ]] || false
    [[ "$output" =~ "nothing to commit, working tree clean" ]] || false
}

@test "remotes: clone checks out first lexicographical branch if neither main nor master found" {
    create_five_remote_branches_no_main_no_master
    cd dolt-repo-clones
    dolt clone http://localhost:50051/test-org/test-repo
    cd test-repo
    dolt status
    run dolt status
    [ "$status" -eq 0 ]
    [[ "$output" =~ "On branch 123" ]] || false
    [[ "$output" =~ "nothing to commit, working tree clean" ]] || false
}

@test "remotes: clone creates remotes refs for all remote branches" {
    create_three_remote_branches
    cd dolt-repo-clones
    dolt clone http://localhost:50051/test-org/test-repo
    cd test-repo
    run dolt branch -a
    [ "$status" -eq 0 ]
    [[ "$output" =~ "* main" ]] || false
    [[ ! "$output" =~ " branch-one" ]] || false
    [[ ! "$output" =~ " branch-two" ]] || false
    [[ "$output" =~ "remotes/origin/main" ]] || false
    [[ "$output" =~ "remotes/origin/branch-one" ]] || false
    [[ "$output" =~ "remotes/origin/branch-two" ]] || false
}

@test "remotes: fetch creates new remote refs for new remote branches" {
    create_main_remote_branch

    cd dolt-repo-clones
    dolt clone http://localhost:50051/test-org/test-repo
    cd test-repo
    dolt branch -a
    run dolt branch -a
    [ "$status" -eq 0 ]
    [[ "$output" =~ "* main" ]] || false
    [[ "$output" =~ "remotes/origin/main" ]] || false

    cd ../../
    create_two_more_remote_branches

    cd dolt-repo-clones/test-repo
    dolt fetch
    run dolt branch -a
    [ "$status" -eq 0 ]
    [[ "$output" =~ "* main" ]] || false
    [[ "$output" =~ "remotes/origin/main" ]] || false
    [[ "$output" =~ "remotes/origin/branch-one" ]] || false
    [[ "$output" =~ "remotes/origin/branch-two" ]] || false
}

setup_ref_test() {
    create_main_remote_branch

    cd dolt-repo-clones
    dolt clone http://localhost:50051/test-org/test-repo
    cd test-repo
}

@test "remotes: can use refs/remotes/origin/... as commit reference for log" {
    setup_ref_test
    dolt log refs/remotes/origin/main
}

@test "remotes: can use refs/remotes/origin/... as commit reference for diff" {
    setup_ref_test
    dolt diff HEAD refs/remotes/origin/main
    dolt diff refs/remotes/origin/main HEAD
}

@test "remotes: can use refs/remotes/origin/... as commit reference for merge" {
    setup_ref_test
    dolt merge refs/remotes/origin/main
}

@test "remotes: can use remotes/origin/... as commit reference for log" {
    setup_ref_test
    dolt log remotes/origin/main
}

@test "remotes: can use remotes/origin/... as commit reference for diff" {
    setup_ref_test
    dolt diff HEAD remotes/origin/main
    dolt diff remotes/origin/main HEAD
}

@test "remotes: can use remotes/origin/... as commit reference for merge" {
    setup_ref_test
    dolt merge remotes/origin/main
}

@test "remotes: can use origin/... as commit reference for log" {
    setup_ref_test
    dolt log origin/main
}

@test "remotes: can use origin/... as commit reference for diff" {
    setup_ref_test
    dolt diff HEAD origin/main
    dolt diff origin/main HEAD
}

@test "remotes: can use origin/... as commit reference for merge" {
    setup_ref_test
    dolt merge origin/main
}

@test "remotes: can delete remote reference branch as origin/..." {
    setup_ref_test
    cd ../../
    create_two_more_remote_branches
    cd dolt-repo-clones/test-repo
    dolt fetch # TODO: Remove this fetch once clone works

    dolt branch -r -d origin/main
    run dolt branch -a
    [ "$status" -eq 0 ]
    [[ "$output" =~ "* main" ]] || false
    [[ ! "$output" =~ "remotes/origin/main" ]] || false
    [[ "$output" =~ "remotes/origin/branch-one" ]] || false
    [[ "$output" =~ "remotes/origin/branch-two" ]] || false
    dolt branch -r -d origin/branch-one origin/branch-two
    run dolt branch -a
    [ "$status" -eq 0 ]
    [[ "$output" =~ "* main" ]] || false
    [[ ! "$output" =~ "remotes/origin/main" ]] || false
    [[ ! "$output" =~ "remotes/origin/branch-one" ]] || false
    [[ ! "$output" =~ "remotes/origin/branch-two" ]] || false
}

@test "remotes: can list remote reference branches with -r" {
    setup_ref_test
    cd ../../
    create_two_more_remote_branches
    cd dolt-repo-clones/test-repo
    dolt fetch # TODO: Remove this fetch once clone works

    run dolt branch -r
    [ "$status" -eq 0 ]
    [[ ! "$output" =~ "* main" ]] || false
    [[ "$output" =~ "remotes/origin/main" ]] || false
    [[ "$output" =~ "remotes/origin/branch-one" ]] || false
    [[ "$output" =~ "remotes/origin/branch-two" ]] || false
    run dolt branch
    [ "$status" -eq 0 ]
    [[ "$output" =~ "* main" ]] || false
    [[ ! "$output" =~ "remotes/origin/main" ]] || false
    [[ ! "$output" =~ "remotes/origin/branch-one" ]] || false
    [[ ! "$output" =~ "remotes/origin/branch-two" ]] || false
    run dolt branch -a
    [ "$status" -eq 0 ]
    [[ "$output" =~ "* main" ]] || false
    [[ "$output" =~ "remotes/origin/main" ]] || false
    [[ "$output" =~ "remotes/origin/branch-one" ]] || false
    [[ "$output" =~ "remotes/origin/branch-two" ]] || false
}

@test "remotes: not specifying a branch throws an error" {
    run dolt push -u origin
    [ "$status" -eq 1 ]
    [[ "$output" =~ "error: --set-upstream requires <remote> and <refspec> params." ]] || false
}

@test "remotes: pushing empty branch does not panic" {
    run dolt push origin ''
    [ "$status" -eq 1 ]
    [[ "$output" =~ "invalid ref spec: ''" ]] || false
}

@test "remotes: existing parent directory is not wiped when clone fails" {
    # Create the new testdir and save it
    mkdir testdir && cd testdir
    run pwd
    testdir=$output

    # Create a clone operation that purposely fails on a valid remote
    mkdir clone_root
    mkdir dest && cd dest

    run dolt clone "file://../clone_root" .
    [ "$status" -eq 1 ]
    [[ "$output" =~ "clone failed" ]] || false

    # Validates that the directory exists
    run ls $testdir
    [ "$status" -eq 0 ]
    [[ "$output" =~ "clone_root" ]] || false
    [[ "$output" =~ "dest" ]] || false

    # Check that .dolt was deleted
    run ls -a $testdir/dest
    ! [[ "$output" =~ ".dolt" ]] || false

    # try again and now make sure that /dest/.dolt is correctly deleted instead of dest/
    cd ..
    run dolt clone "file://./clone_root" dest/
    [ "$status" -eq 1 ]
    [[ "$output" =~ "clone failed" ]] || false

    run ls $testdir
    [ "$status" -eq 0 ]
    [[ "$output" =~ "clone_root" ]] || false
    [[ "$output" =~ "dest" ]] || false

    run ls -a $testdir/dest
    ! [[ "$output" =~ ".dolt" ]] || false
}

@test "remotes: fetching unknown remotes should error" {
    setup_ref_test
    cd ../../
    cd dolt-repo-clones/test-repo
    run dolt fetch remotes/dasdas
    [ "$status" -eq 1 ]
    [[ ! "$output" =~ "panic" ]] || false
    [[ "$output" =~ "'remotes/dasdas' does not appear to be a dolt database" ]] || false
}

@test "remotes: fetching added invalid remote correctly errors" {
    setup_ref_test
    cd ../../
    cd dolt-repo-clones/test-repo
    dolt remote add myremote dolthub/fake

    run dolt fetch myremote
    [ "$status" -eq 1 ]
    [[ ! "$output" =~ "panic" ]] || false
    [[ "$output" =~ "permission denied" ]] || false
}

@test "remotes: fetching unknown remote ref errors accordingly" {
   setup_ref_test
   cd ../../
   cd dolt-repo-clones/test-repo

   run dolt fetch origin dadasdfasdfa
   [ "$status" -eq 1 ]
   [[ "$output" =~ "invalid ref spec: 'dadasdfasdfa'" ]] || false
}

@test "remotes: checkout with -f flag without conflict" {
    # create main remote branch
    dolt remote add origin http://localhost:50051/test-org/test-repo
    dolt sql -q 'create table test (id int primary key);'
    dolt sql -q 'insert into test (id) values (8);'
    dolt add .
    dolt commit -m 'create test table.'
    dolt push origin main:main

    # create remote branch "branch1"
    dolt checkout -b branch1
    dolt sql -q 'insert into test (id) values (1), (2), (3);'
    dolt add .
    dolt commit -m 'add some values to branch 1.'
    dolt push --set-upstream origin branch1

    run dolt checkout -f main
    [ "$status" -eq 0 ]
    [[ "$output" =~ "Switched to branch 'main'" ]] || false

    run dolt sql -q "select * from test;"
    [[ "$output" =~ "8" ]] || false
    [[ ! "$output" =~ "1" ]] || false
    [[ ! "$output" =~ "2" ]] || false
    [[ ! "$output" =~ "3" ]] || false

    dolt checkout branch1
    run dolt sql -q "select * from test;"
    [[ "$output" =~ "1" ]] || false
    [[ "$output" =~ "2" ]] || false
    [[ "$output" =~ "3" ]] || false
    [[ "$output" =~ "8" ]] || false
}

@test "remotes: checkout with -f flag with conflict" {
    # create main remote branch
    dolt remote add origin http://localhost:50051/test-org/test-repo
    dolt sql -q 'create table test (id int primary key);'
    dolt sql -q 'insert into test (id) values (8);'
    dolt add .
    dolt commit -m 'create test table.'
    dolt push origin main:main

    # create remote branch "branch1"
    dolt checkout -b branch1
    dolt sql -q 'insert into test (id) values (1), (2), (3);'
    dolt add .
    dolt commit -m 'add some values to branch 1.'
    dolt push --set-upstream origin branch1

    dolt sql -q 'insert into test (id) values (4);'
    run dolt checkout main
    [ "$status" -eq 1 ]
    [[ "$output" =~ "Please commit your changes or stash them before you switch branches." ]] || false

    run dolt checkout -f main
    [ "$status" -eq 0 ]
    [[ "$output" =~ "Switched to branch 'main'" ]] || false

    run dolt sql -q "select * from test;"
    [[ "$output" =~ "8" ]] || false
    [[ ! "$output" =~ "4" ]] || false

    dolt checkout branch1
    run dolt sql -q "select * from test;"
    [[ "$output" =~ "1" ]] || false
    [[ "$output" =~ "2" ]] || false
    [[ "$output" =~ "3" ]] || false
    [[ "$output" =~ "8" ]] || false
    [[ ! "$output" =~ "4" ]] || false
}

@test "remotes: clone sets default upstream for main" {
    dolt remote add origin http://localhost:50051/test-org/test-repo
    dolt push origin main
    cd dolt-repo-clones
    dolt clone http://localhost:50051/test-org/test-repo
    cd test-repo
    dolt push
}

@test "remotes: set upstream succeeds even if up to date" {
    dolt remote add origin http://localhost:50051/test-org/test-repo
    dolt push origin main
    dolt checkout -b feature
    dolt push --set-upstream origin feature

    cd dolt-repo-clones
    dolt clone http://localhost:50051/test-org/test-repo
    cd test-repo
    dolt checkout -b feature
    run dolt push
    [ "$status" -eq 1 ]
    dolt push --set-upstream origin feature
    dolt push
}

@test "remotes: clone local repo with file url" {
    mkdir repo1
    cd repo1
    dolt init
    dolt commit --allow-empty -am "commit from repo1"

    cd ..
    dolt clone file://./repo1/.dolt/noms repo2
    cd repo2
    run dolt log
    [[ "$output" =~ "commit from repo1" ]] || false

    run dolt status
    [[ "$output" =~ "nothing to commit, working tree clean" ]] || false

    dolt commit --allow-empty -am "commit from repo2"
    dolt push

    cd ../repo1
    run dolt log
    [[ "$output" =~ "commit from repo1" ]]
    [[ "$output" =~ "commit from repo2" ]]
}

@test "remotes: clone local repo with absolute file path" {
    skiponwindows "absolute paths don't work on windows"
    mkdir repo1
    cd repo1
    dolt init
    dolt commit --allow-empty -am "commit from repo1"

    cd ..
    dolt clone file://$(pwd)/repo1/.dolt/noms repo2
    cd repo2
    run dolt log
    [[ "$output" =~ "commit from repo1" ]] || false

    run dolt status
    [[ "$output" =~ "nothing to commit, working tree clean" ]] || false

    dolt commit --allow-empty -am "commit from repo2"
    dolt push

    cd ../repo1
    run dolt log
    [[ "$output" =~ "commit from repo1" ]]
    [[ "$output" =~ "commit from repo2" ]]
}

@test "remotes: local clone does not contain working set changes" {
    mkdir repo1
    cd repo1
    dolt init
    run dolt sql -q "create table t (i int)"
    [ "$status" -eq 0 ]
    run dolt status
    [[ "$output" =~ "new table:" ]] || false

    cd ..
    dolt clone file://./repo1/.dolt/noms repo2
    cd repo2

    run dolt status
    [[ "$output" =~ "nothing to commit, working tree clean" ]] || false
}

@test "remotes: local clone pushes to other branch" {
    mkdir repo1
    cd repo1
    dolt init

    cd ..
    dolt clone file://./repo1/.dolt/noms repo2
    cd repo2
    dolt checkout -b other
    dolt sql -q "create table t (i int)"
    dolt commit -am "adding table from other"
    dolt push origin other

    cd ../repo1
    dolt checkout other
    run dolt log
    [[ "$output" =~ "adding table from other" ]]
}

@test "remotes: dolt status on local repo compares with remote tracking" {
    mkdir remote
    mkdir repo1

    cd repo1
    dolt init
    dolt remote add origin file://../remote
    dolt push --set-upstream origin main

    cd ..
    dolt clone file://./remote repo2

    cd repo2
    dolt sql -q "CREATE TABLE test (id int primary key)"
    dolt commit -am "create table"
    run dolt push
    [ "$status" -eq "0" ]
    dolt log

    cd ../repo1
    run dolt status
    [[ "$output" =~ "nothing to commit, working tree clean" ]] || false

    dolt fetch
    run dolt status
    [[ "$output" =~ "behind" ]] || false
    [[ "$output" =~ "1 commit" ]] || false

    dolt sql -q "CREATE TABLE different (id int primary key)"
    dolt commit -am "create different table"

    run dolt status
    [[ "$output" =~ "diverged" ]] || false
    [[ "$output" =~ "1 and 1" ]] || false

    dolt pull
    dolt commit -am "merge main"

    run dolt status
    [[ "$output" =~ "ahead" ]] || false
    [[ "$output" =~ "2 commit" ]] || false
}

@test "remotes: dolt checkout --track origin/feature checks out new local branch 'feature' with upstream set" {
    mkdir remote
    mkdir repo1

    cd repo1
    dolt init
    dolt remote add origin file://../remote
    dolt push --set-upstream origin main
    dolt checkout -b feature
    dolt push --set-upstream origin feature

    cd ..
    dolt clone file://./remote repo2

    cd repo2
    run dolt branch
    [[ ! "$output" =~ "feature" ]] || false

    run dolt checkout --track origin/feature
    [ "$status" -eq 0 ]
    [[ "$output" =~ "Switched to branch 'feature'" ]] || false
    [[ "$output" =~ "branch 'feature' set up to track 'origin/feature'." ]] || false

    run dolt pull
    [ "$status" -eq 0 ]
    [[ "$output" =~ "Everything up-to-date." ]] || false
}

@test "remotes: dolt checkout -b newbranch --track origin/feature checks out new local branch 'newbranch' with upstream set" {
    mkdir remote
    mkdir repo1

    cd repo1
    dolt init
    dolt remote add origin file://../remote
    dolt push --set-upstream origin main
    dolt checkout -b feature
    dolt push --set-upstream origin feature

    cd ..
    dolt clone file://./remote repo2

    cd repo2
    run dolt branch
    [[ ! "$output" =~ "feature" ]] || false

    run dolt checkout -b newbranch --track origin/feature
    [ "$status" -eq 0 ]
    [[ "$output" =~ "Switched to branch 'newbranch'" ]] || false
    [[ "$output" =~ "branch 'newbranch' set up to track 'origin/feature'." ]] || false

    run dolt pull
    [ "$status" -eq 0 ]
    [[ "$output" =~ "Everything up-to-date." ]] || false

    dolt checkout main
    dolt branch -D newbranch

    # branch.autosetupmerge configuration defaults to --track, so the upstream is set
    run dolt checkout -b newbranch origin/feature
    [ "$status" -eq 0 ]
    [[ "$output" =~ "Switched to branch 'newbranch'" ]] || false
    [[ "$output" =~ "branch 'newbranch' set up to track 'origin/feature'." ]] || false

    run dolt pull
    [ "$status" -eq 0 ]
    [[ "$output" =~ "Everything up-to-date." ]] || false
}

@test "remotes: dolt branch track flag sets upstream" {
    mkdir remote
    mkdir repo1

    cd repo1
    dolt init
    dolt remote add origin file://../remote
    dolt sql -q "CREATE TABLE a (pk int)"
    dolt commit -am "add table a"
    dolt push --set-upstream origin main
    dolt checkout -b other
    dolt push --set-upstream origin other

    cd ..
    dolt clone file://./remote repo2

    cd repo2
    dolt branch
    [[ ! "$output" =~ "other" ]] || false

    run dolt branch --track other origin/other
    [ "$status" -eq 0 ]
    [[ "$output" =~ "branch 'other' set up to track 'origin/other'" ]] || false

    run dolt status
    [ "$status" -eq 0 ]
    [[ "$output" =~ "On branch main" ]] || false

    dolt checkout other
    run dolt pull
    [ "$status" -eq 0 ]
    [[ "$output" =~ "Everything up-to-date." ]] || false

    run dolt branch --track direct feature origin/other
    [ "$status" -eq 0 ]
    [[ "$output" =~ "branch 'feature' set up to track 'origin/other'" ]] || false

    run dolt status
    [ "$status" -eq 0 ]
    [[ "$output" =~ "On branch other" ]] || false

    dolt commit --allow-empty -m "new commit to other"
    dolt push
    dolt checkout feature
    run dolt pull
    [ "$status" -eq 0 ]
    [[ "$output" =~ "Fast-forward" ]] || false
}

<<<<<<< HEAD
@test "remotes: dolt_remote add and remove works with other commands" {
=======
@test "remotes: dolt_clone procedure" {
>>>>>>> 69a2a607
    mkdir remote
    mkdir repo1

    cd repo1
    dolt init
<<<<<<< HEAD
    run dolt sql <<SQL
CALL dolt_remote('add', 'origin', 'http://localhost:50051/test-org/test-repo');
CALL dolt_push('origin', 'main');
SQL
    [ "$status" -eq 0 ]
    [[ ! "$output" =~ "must provide a GRPCDialProvider param through GRPCDialProviderParam" ]] || false

    cd ..
    dolt clone http://localhost:50051/test-org/test-repo repo2

    cd repo2
    run dolt branch -va
    [[ "$output" =~ "main" ]] || false
    [[ ! "$output" =~ "other" ]] || false

    cd ../repo1
    dolt checkout -b other
    dolt push origin other

    cd ../repo2
    dolt pull
    run dolt branch -va
    [[ "$output" =~ "main" ]] || false
    [[ "$output" =~ "other" ]] || false

    dolt checkout main
    dolt sql -q "CREATE TABLE a(pk int primary key)"
    dolt commit -am "add table a"
    dolt push

    cd ../repo1
    dolt sql -q "CALL dolt_remote('remove', 'origin')"
    run dolt pull
    [ "$status" -eq 1 ]
    [[ "$output" =~ "no remote" ]] || false
=======
    dolt remote add origin file://../remote
    dolt push origin main
    dolt checkout -b other
    dolt push --set-upstream origin other

    cd ..
    
    run dolt sql <<SQL
call dolt_clone('file://./remote', 'repo2');
use repo2;
create table new_table(a int primary key);
insert into new_table values (1), (2);
SQL
    [ "$status" -eq 0 ]

    cd repo2
    dolt commit -am "a commit for main from repo2"
    dolt push origin main
    
    run dolt branch
    [[ ! "$output" =~ "other" ]] || false

    run dolt checkout other
    [ "$status" -eq 0 ]
    [[ "$output" =~ "branch 'other' set up to track 'origin/other'." ]] || false

    run dolt status
    [[ "$output" =~ "Your branch is up to date with 'origin/other'." ]] || false
>>>>>>> 69a2a607
}<|MERGE_RESOLUTION|>--- conflicted
+++ resolved
@@ -1942,53 +1942,12 @@
     [[ "$output" =~ "Fast-forward" ]] || false
 }
 
-<<<<<<< HEAD
-@test "remotes: dolt_remote add and remove works with other commands" {
-=======
 @test "remotes: dolt_clone procedure" {
->>>>>>> 69a2a607
     mkdir remote
     mkdir repo1
 
     cd repo1
     dolt init
-<<<<<<< HEAD
-    run dolt sql <<SQL
-CALL dolt_remote('add', 'origin', 'http://localhost:50051/test-org/test-repo');
-CALL dolt_push('origin', 'main');
-SQL
-    [ "$status" -eq 0 ]
-    [[ ! "$output" =~ "must provide a GRPCDialProvider param through GRPCDialProviderParam" ]] || false
-
-    cd ..
-    dolt clone http://localhost:50051/test-org/test-repo repo2
-
-    cd repo2
-    run dolt branch -va
-    [[ "$output" =~ "main" ]] || false
-    [[ ! "$output" =~ "other" ]] || false
-
-    cd ../repo1
-    dolt checkout -b other
-    dolt push origin other
-
-    cd ../repo2
-    dolt pull
-    run dolt branch -va
-    [[ "$output" =~ "main" ]] || false
-    [[ "$output" =~ "other" ]] || false
-
-    dolt checkout main
-    dolt sql -q "CREATE TABLE a(pk int primary key)"
-    dolt commit -am "add table a"
-    dolt push
-
-    cd ../repo1
-    dolt sql -q "CALL dolt_remote('remove', 'origin')"
-    run dolt pull
-    [ "$status" -eq 1 ]
-    [[ "$output" =~ "no remote" ]] || false
-=======
     dolt remote add origin file://../remote
     dolt push origin main
     dolt checkout -b other
@@ -2017,5 +1976,47 @@
 
     run dolt status
     [[ "$output" =~ "Your branch is up to date with 'origin/other'." ]] || false
->>>>>>> 69a2a607
+}
+
+@test "remotes: dolt_remote add and remove works with other commands" {
+    mkdir remote
+    mkdir repo1
+
+    cd repo1
+    dolt init
+    run dolt sql <<SQL
+CALL dolt_remote('add', 'origin', 'http://localhost:50051/test-org/test-repo');
+CALL dolt_push('origin', 'main');
+SQL
+    [ "$status" -eq 0 ]
+    [[ ! "$output" =~ "must provide a GRPCDialProvider param through GRPCDialProviderParam" ]] || false
+
+    cd ..
+    dolt clone http://localhost:50051/test-org/test-repo repo2
+
+    cd repo2
+    run dolt branch -va
+    [[ "$output" =~ "main" ]] || false
+    [[ ! "$output" =~ "other" ]] || false
+
+    cd ../repo1
+    dolt checkout -b other
+    dolt push origin other
+
+    cd ../repo2
+    dolt pull
+    run dolt branch -va
+    [[ "$output" =~ "main" ]] || false
+    [[ "$output" =~ "other" ]] || false
+
+    dolt checkout main
+    dolt sql -q "CREATE TABLE a(pk int primary key)"
+    dolt commit -am "add table a"
+    dolt push
+
+    cd ../repo1
+    dolt sql -q "CALL dolt_remote('remove', 'origin')"
+    run dolt pull
+    [ "$status" -eq 1 ]
+    [[ "$output" =~ "no remote" ]] || false
 }