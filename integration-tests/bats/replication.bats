#!/usr/bin/env bats
load $BATS_TEST_DIRNAME/helper/common.bash

setup() {
    setup_common
    TMPDIRS=$(pwd)/tmpdirs
    mkdir -p $TMPDIRS/{bac1,rem1,repo1}

    # repo1 -> bac1 -> repo2
    cd $TMPDIRS/repo1
    dolt init
    dolt branch feature
    dolt remote add backup1 file://../bac1
    dolt remote add remote1 file://../rem1
    dolt push remote1 main
    cd $TMPDIRS
}

teardown() {
    teardown_common
    rm -rf $TMPDIRS
    cd $BATS_TMPDIR
}

#@test "replication: default no replication" {
    #cd repo1
    #dolt sql -q "create table t1 (a int primary key)"
    #dolt commit -am "cm"

    #[ ! -d "../bac1/.dolt" ] || false
#}

#@test "replication: no push on cli commit" {

    #cd repo1
    #dolt config --local --add sqlserver.globals.DOLT_REPLICATE_TO_REMOTE backup1
    #dolt sql -q "create table t1 (a int primary key)"
    #dolt commit -am "cm"

    #cd ..
    #run dolt clone file://./bac1 repo2
    #[ "$status" -eq 1 ]
#}

#@test "replication: no push on cli sql -q commit" {
    #cd repo1
    #dolt config --local --add sqlserver.globals.DOLT_REPLICATE_TO_REMOTE backup1
    #dolt sql -q "create table t1 (a int primary key)"
    #dolt sql -q "select dolt_commit('-am', 'cm')"

    #cd ..
    #run dolt clone file://./bac1 repo2
    #[ "$status" -eq 1 ]
#}

#@test "replication: push on cli engine commit with permissive engine mode" {
    #cd repo1
    #dolt config --local --add DOLT_ENGINE_MODE permissive
    #dolt config --local --add sqlserver.globals.DOLT_REPLICATE_TO_REMOTE backup1
    #dolt sql -q "create table t1 (a int primary key)"
    #dolt sql -q "select dolt_commit('-am', 'cm')"

    #cd ..
    #dolt clone file://./bac1 repo2
    #cd repo2
    #run dolt ls
    #[ "$status" -eq 0 ]
    #[ "${#lines[@]}" -eq 2 ]
    #[[ "$output" =~ "t1" ]] || false
#}

#@test "replication: no tags" {
    #cd repo1
    #dolt config --local --add sqlserver.globals.DOLT_REPLICATE_TO_REMOTE backup1
    #dolt tag

    #[ ! -d "../bac1/.dolt" ] || false
#}

#@test "replication: pull on read" {
    #dolt clone file://./rem1 repo2
    #cd repo2
    #dolt sql -q "create table t1 (a int primary key)"
    #dolt commit -am "new commit"
    #dolt push origin main

    #cd ../repo1
    #run dolt sql -q "show tables" -r csv
    #[ "$status" -eq 0 ]
    #[ "${#lines[@]}" -eq 1 ]
    #[[ ! "$output" =~ "t1" ]] || false

    #dolt config --local --add dolt_engine_mode permissive
    #dolt config --local --add sqlserver.globals.DOLT_READ_REPLICA_REMOTE remote1
    #run dolt sql -q "show tables" -r csv
    #[ "$status" -eq 0 ]
    #[ "${#lines[@]}" -eq 2 ]
    #[[ "$output" =~ "t1" ]] || false
#}

#@test "replication: replicate on branch table update" {
    #cd repo1
    #dolt config --local --add dolt_engine_mode permissive
    #dolt config --local --add sqlserver.globals.DOLT_REPLICATE_TO_REMOTE backup1
    #dolt sql -q "create table t1 (a int primary key)"
    #dolt sql -q "UPDATE dolt_branches SET hash = COMMIT('--author', '{user_name} <{email_address}>','-m', 'cm') WHERE name = 'main' AND hash = @@repo1_head"

    #cd ..
    #dolt clone file://./bac1 repo2
    #cd repo2
    #run dolt ls
    #[ "$status" -eq 0 ]
    #[ "${#lines[@]}" -eq 2 ]
    #[[ "$output" =~ "t1" ]] || false
#}

@test "replication: error if no remote" {
    cd repo1
<<<<<<< HEAD
    dolt config --local --add sqlserver.globals.dolt_engine_mode permissive
    dolt config --local --add sqlserver.globals.DOLT_REPLICATE_TO_REMOTE unknown
    dolt sql -q "create table t1 (a int primary key)"
    dolt sql -q "select dolt_commit('-am', 'cm')"
=======
    dolt sql -q "create table t1 (a int primary key)"
    dolt commit -am "cm"

    [ ! -d "../bac1/.dolt" ] || false
}

@test "replication: no push on cli commit" {

    cd repo1
    dolt config --local --add sqlserver.global.DOLT_REPLICATE_TO_REMOTE backup1
    dolt sql -q "create table t1 (a int primary key)"
    dolt commit -am "cm"

    cd ..
    run dolt clone file://./bac1 repo2
    [ "$status" -eq 1 ]
}

@test "replication: push on cli engine commit" {
    cd repo1
    dolt config --local --add sqlserver.global.DOLT_REPLICATE_TO_REMOTE backup1
    dolt sql -q "create table t1 (a int primary key)"
    dolt sql -q "select dolt_commit('-am', 'cm')"

    cd ..
    dolt clone file://./bac1 repo2
    cd repo2
    run dolt ls
    [ "$status" -eq 0 ]
    [ "${#lines[@]}" -eq 2 ]
    [[ "$output" =~ "t1" ]] || false
}

@test "replication: no tags" {
    cd repo1
    dolt config --local --add sqlserver.global.DOLT_REPLICATE_TO_REMOTE backup1
    dolt tag

    [ ! -d "../bac1/.dolt" ] || false
}

@test "replication: pull on read" {
    dolt clone file://./rem1 repo2
    cd repo2
    dolt sql -q "create table t1 (a int primary key)"
    dolt commit -am "new commit"
    dolt push origin main

    cd ../repo1
    run dolt sql -q "show tables" -r csv
    [ "$status" -eq 0 ]
    [ "${#lines[@]}" -eq 1 ]
    [[ ! "$output" =~ "t1" ]] || false

    dolt config --local --add sqlserver.global.DOLT_READ_REPLICA_REMOTE remote1
    run dolt sql -q "show tables" -r csv
>>>>>>> cb780238
    [ "$status" -eq 0 ]
    [ "${#lines[@]}" -eq 2 ]
    [[ "$output" =~ "t1" ]] || false
}

@test "replication: replicate quiet replication warnings" {
    cd repo1
<<<<<<< HEAD
    dolt config --local --add sqlserver.globals.dolt_skip_replication_errors 1
    dolt config --local --add sqlserver.globals.dolt_engine_mode permissive
    dolt config --local --add sqlserver.globals.DOLT_REPLICATE_TO_REMOTE unknown
    dolt sql -q "create table t1 (a int primary key)"
    dolt sql -q "select dolt_commit('-am', 'cm')"
=======
    dolt config --local --add sqlserver.global.DOLT_REPLICATE_TO_REMOTE backup1
    dolt sql -q "create table t1 (a int primary key)"
    dolt sql -q "UPDATE dolt_branches SET hash = COMMIT('--author', '{user_name} <{email_address}>','-m', 'cm') WHERE name = 'main' AND hash = @@repo1_head"

    cd ..
    dolt clone file://./bac1 repo2
    cd repo2
    run dolt ls
>>>>>>> cb780238
    [ "$status" -eq 0 ]
    [ "${#lines[@]}" -eq 2 ]
    [[ "$output" =~ "t1" ]] || false
}<|MERGE_RESOLUTION|>--- conflicted
+++ resolved
@@ -22,106 +22,8 @@
     cd $BATS_TMPDIR
 }
 
-#@test "replication: default no replication" {
-    #cd repo1
-    #dolt sql -q "create table t1 (a int primary key)"
-    #dolt commit -am "cm"
-
-    #[ ! -d "../bac1/.dolt" ] || false
-#}
-
-#@test "replication: no push on cli commit" {
-
-    #cd repo1
-    #dolt config --local --add sqlserver.globals.DOLT_REPLICATE_TO_REMOTE backup1
-    #dolt sql -q "create table t1 (a int primary key)"
-    #dolt commit -am "cm"
-
-    #cd ..
-    #run dolt clone file://./bac1 repo2
-    #[ "$status" -eq 1 ]
-#}
-
-#@test "replication: no push on cli sql -q commit" {
-    #cd repo1
-    #dolt config --local --add sqlserver.globals.DOLT_REPLICATE_TO_REMOTE backup1
-    #dolt sql -q "create table t1 (a int primary key)"
-    #dolt sql -q "select dolt_commit('-am', 'cm')"
-
-    #cd ..
-    #run dolt clone file://./bac1 repo2
-    #[ "$status" -eq 1 ]
-#}
-
-#@test "replication: push on cli engine commit with permissive engine mode" {
-    #cd repo1
-    #dolt config --local --add DOLT_ENGINE_MODE permissive
-    #dolt config --local --add sqlserver.globals.DOLT_REPLICATE_TO_REMOTE backup1
-    #dolt sql -q "create table t1 (a int primary key)"
-    #dolt sql -q "select dolt_commit('-am', 'cm')"
-
-    #cd ..
-    #dolt clone file://./bac1 repo2
-    #cd repo2
-    #run dolt ls
-    #[ "$status" -eq 0 ]
-    #[ "${#lines[@]}" -eq 2 ]
-    #[[ "$output" =~ "t1" ]] || false
-#}
-
-#@test "replication: no tags" {
-    #cd repo1
-    #dolt config --local --add sqlserver.globals.DOLT_REPLICATE_TO_REMOTE backup1
-    #dolt tag
-
-    #[ ! -d "../bac1/.dolt" ] || false
-#}
-
-#@test "replication: pull on read" {
-    #dolt clone file://./rem1 repo2
-    #cd repo2
-    #dolt sql -q "create table t1 (a int primary key)"
-    #dolt commit -am "new commit"
-    #dolt push origin main
-
-    #cd ../repo1
-    #run dolt sql -q "show tables" -r csv
-    #[ "$status" -eq 0 ]
-    #[ "${#lines[@]}" -eq 1 ]
-    #[[ ! "$output" =~ "t1" ]] || false
-
-    #dolt config --local --add dolt_engine_mode permissive
-    #dolt config --local --add sqlserver.globals.DOLT_READ_REPLICA_REMOTE remote1
-    #run dolt sql -q "show tables" -r csv
-    #[ "$status" -eq 0 ]
-    #[ "${#lines[@]}" -eq 2 ]
-    #[[ "$output" =~ "t1" ]] || false
-#}
-
-#@test "replication: replicate on branch table update" {
-    #cd repo1
-    #dolt config --local --add dolt_engine_mode permissive
-    #dolt config --local --add sqlserver.globals.DOLT_REPLICATE_TO_REMOTE backup1
-    #dolt sql -q "create table t1 (a int primary key)"
-    #dolt sql -q "UPDATE dolt_branches SET hash = COMMIT('--author', '{user_name} <{email_address}>','-m', 'cm') WHERE name = 'main' AND hash = @@repo1_head"
-
-    #cd ..
-    #dolt clone file://./bac1 repo2
-    #cd repo2
-    #run dolt ls
-    #[ "$status" -eq 0 ]
-    #[ "${#lines[@]}" -eq 2 ]
-    #[[ "$output" =~ "t1" ]] || false
-#}
-
-@test "replication: error if no remote" {
+@test "replication: default no replication" {
     cd repo1
-<<<<<<< HEAD
-    dolt config --local --add sqlserver.globals.dolt_engine_mode permissive
-    dolt config --local --add sqlserver.globals.DOLT_REPLICATE_TO_REMOTE unknown
-    dolt sql -q "create table t1 (a int primary key)"
-    dolt sql -q "select dolt_commit('-am', 'cm')"
-=======
     dolt sql -q "create table t1 (a int primary key)"
     dolt commit -am "cm"
 
@@ -178,21 +80,13 @@
 
     dolt config --local --add sqlserver.global.DOLT_READ_REPLICA_REMOTE remote1
     run dolt sql -q "show tables" -r csv
->>>>>>> cb780238
     [ "$status" -eq 0 ]
     [ "${#lines[@]}" -eq 2 ]
     [[ "$output" =~ "t1" ]] || false
 }
 
-@test "replication: replicate quiet replication warnings" {
+@test "replication: replicate on branch table update" {
     cd repo1
-<<<<<<< HEAD
-    dolt config --local --add sqlserver.globals.dolt_skip_replication_errors 1
-    dolt config --local --add sqlserver.globals.dolt_engine_mode permissive
-    dolt config --local --add sqlserver.globals.DOLT_REPLICATE_TO_REMOTE unknown
-    dolt sql -q "create table t1 (a int primary key)"
-    dolt sql -q "select dolt_commit('-am', 'cm')"
-=======
     dolt config --local --add sqlserver.global.DOLT_REPLICATE_TO_REMOTE backup1
     dolt sql -q "create table t1 (a int primary key)"
     dolt sql -q "UPDATE dolt_branches SET hash = COMMIT('--author', '{user_name} <{email_address}>','-m', 'cm') WHERE name = 'main' AND hash = @@repo1_head"
@@ -201,7 +95,27 @@
     dolt clone file://./bac1 repo2
     cd repo2
     run dolt ls
->>>>>>> cb780238
+    [ "$status" -eq 0 ]
+    [ "${#lines[@]}" -eq 2 ]
+    [[ "$output" =~ "t1" ]] || false
+}
+
+@test "replication: error if no remote" {
+    cd repo1
+    dolt config --local --add sqlserver.global.DOLT_REPLICATE_TO_REMOTE unknown
+    dolt sql -q "create table t1 (a int primary key)"
+    dolt sql -q "select dolt_commit('-am', 'cm')"
+    [ "$status" -eq 0 ]
+    [ "${#lines[@]}" -eq 2 ]
+    [[ "$output" =~ "t1" ]] || false
+}
+
+@test "replication: replicate quiet replication warnings" {
+    cd repo1
+    dolt config --local --add sqlserver.global.dolt_skip_replication_errors 1
+    dolt config --local --add sqlserver.global.DOLT_REPLICATE_TO_REMOTE unknown
+    dolt sql -q "create table t1 (a int primary key)"
+    dolt sql -q "select dolt_commit('-am', 'cm')"
     [ "$status" -eq 0 ]
     [ "${#lines[@]}" -eq 2 ]
     [[ "$output" =~ "t1" ]] || false
