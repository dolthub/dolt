#!/usr/bin/env bats
load $BATS_TEST_DIRNAME/helper/common.bash

setup() {
    setup_common
    TMPDIRS=$(pwd)/tmpdirs
    mkdir -p $TMPDIRS/{bac1,rem1,repo1}

    # repo1 -> bac1 -> repo2
    cd $TMPDIRS/repo1
    dolt init
    dolt branch feature
    dolt remote add backup1 file://../bac1
    dolt remote add remote1 file://../rem1
    dolt push remote1 main
    cd $TMPDIRS
}

teardown() {
    teardown_common
    rm -rf $TMPDIRS
    cd $BATS_TMPDIR
}

@test "replication: default no replication" {
    cd repo1
    dolt sql -q "create table t1 (a int primary key)"
    dolt commit -am "cm"

    [ ! -d "../bac1/.dolt" ] || false
}

@test "replication: no push on cli commit" {

    cd repo1
    dolt config --local --add sqlserver.global.DOLT_REPLICATE_TO_REMOTE backup1
    dolt sql -q "create table t1 (a int primary key)"
    dolt commit -am "cm"

    cd ..
    run dolt clone file://./bac1 repo2
    [ "$status" -eq 1 ]
}

@test "replication: push on cli engine commit" {
    cd repo1
    dolt config --local --add sqlserver.global.DOLT_REPLICATE_TO_REMOTE backup1
    dolt sql -q "create table t1 (a int primary key)"
    dolt sql -q "select dolt_commit('-am', 'cm')"

    cd ..
    dolt clone file://./bac1 repo2
    cd repo2
    run dolt ls
    [ "$status" -eq 0 ]
    [ "${#lines[@]}" -eq 2 ]
    [[ "$output" =~ "t1" ]] || false
}

@test "replication: no tags" {
    cd repo1
    dolt config --local --add sqlserver.global.DOLT_REPLICATE_TO_REMOTE backup1
    dolt tag

    [ ! -d "../bac1/.dolt" ] || false
}

@test "replication: pull on read" {
    dolt clone file://./rem1 repo2
    cd repo2
    dolt sql -q "create table t1 (a int primary key)"
    dolt commit -am "new commit"
    dolt push origin main

    cd ../repo1
    run dolt sql -q "show tables" -r csv
    [ "$status" -eq 0 ]
    [ "${#lines[@]}" -eq 1 ]
    [[ ! "$output" =~ "t1" ]] || false

    dolt config --local --add sqlserver.global.DOLT_READ_REPLICA_REMOTE remote1
    run dolt sql -q "show tables" -r csv
    [ "$status" -eq 0 ]
    [ "${#lines[@]}" -eq 2 ]
    [[ "$output" =~ "t1" ]] || false
}

@test "replication: replicate on branch table update" {
    cd repo1
    dolt config --local --add sqlserver.global.DOLT_REPLICATE_TO_REMOTE backup1
    dolt sql -q "create table t1 (a int primary key)"
    dolt sql -q "UPDATE dolt_branches SET hash = COMMIT('--author', '{user_name} <{email_address}>','-m', 'cm') WHERE name = 'main' AND hash = @@repo1_head"

    cd ..
    dolt clone file://./bac1 repo2
    cd repo2
    run dolt ls
    [ "$status" -eq 0 ]
    [ "${#lines[@]}" -eq 2 ]
    [[ "$output" =~ "t1" ]] || false
}

<<<<<<< HEAD
@test "replication: replica pull many heads mode pulls branches" {
    dolt clone file://./rem1 repo2
    cd repo2
    dolt branch new_feature
    dolt push origin new_feature

    cd ../repo1
    dolt config --local --add sqlserver.global.DOLT_REPLICATE_HEADS_STRATEGY many
    dolt config --local --add sqlserver.global.DOLT_READ_REPLICA_REMOTE remote1
    dolt config --list
    dolt sql -q "show tables"
    dolt checkout new_feature
}

@test "replication: replica pull many heads mode pulls tags" {
    dolt clone file://./rem1 repo2
    cd repo2
    dolt checkout -b new_feature
    dolt tag v1
    dolt push origin new_feature
    dolt push origin v1

    cd ../repo1
    dolt config --local --add sqlserver.global.DOLT_REPLICATE_HEADS_STRATEGY many
    dolt config --local --add sqlserver.global.DOLT_READ_REPLICA_REMOTE remote1
    dolt sql -q "START TRANSACTION"
    run dolt tag
    [ "$status" -eq 0 ]
    [ "${#lines[@]}" -eq 1 ]
    [[ "$output" =~ "v1" ]] || false
}

@test "replication: source pushes feature head" {
    cd repo1
    dolt config --local --add sqlserver.global.DOLT_REPLICATE_TO_REMOTE remote1
    dolt checkout -b new_feature
    dolt sql -q "create table t1 (a int primary key)"
    dolt sql -q "select dolt_commit('-am', 'cm')"

    cd ..
    dolt clone file://./rem1 repo2
    cd repo2
    dolt fetch origin new_feature
}
=======
@test "replication: no remote error" {
    cd repo1
    dolt config --local --add sqlserver.global.DOLT_REPLICATE_TO_REMOTE unknown
    run dolt sql -q "create table t1 (a int primary key)"
    [ "$status" -eq 1 ]
    [[ ! "$output" =~ "panic" ]] || false
    [[ "$output" =~ "failure loading hook; remote not found: 'unknown'" ]] || false
}

@test "replication: quiet replication warnings" {
    cd repo1
    dolt config --local --add sqlserver.global.dolt_skip_replication_errors 1
    dolt config --local --add sqlserver.global.DOLT_REPLICATE_TO_REMOTE unknown
    run dolt sql -q "create table t1 (a int primary key)"
    [ "$status" -eq 0 ]
    [[ ! "$output" =~ "remote not found" ]] || false

    run dolt sql -q "select dolt_commit('-am', 'cm')"
    [ "$status" -eq 0 ]
    [[ "$output" =~ "failure loading hook; remote not found: 'unknown'" ]] || false
    [[ "$output" =~ "dolt_commit('-am', 'cm')" ]] || false
}

@test "replication: replica sink bad source no errors with standard commands" {
    cd repo1
    dolt config --local --add sqlserver.global.DOLT_READ_REPLICA_REMOTE unknown

    run dolt status
    [ "$status" -eq 0 ]
    [[ ! "$output" =~ "remote not found: 'unknown'" ]] || false
}

@test "replication: replica sink errors" {
    cd repo1
    dolt config --local --add sqlserver.global.DOLT_READ_REPLICA_REMOTE unknown

    run dolt sql -q "show tables"
    [ "$status" -eq 1 ]
    [[ ! "$output" =~ "panic" ]]
    [[ "$output" =~ "remote not found: 'unknown'" ]] || false
}
>>>>>>> 3fc4a8e7
<|MERGE_RESOLUTION|>--- conflicted
+++ resolved
@@ -100,7 +100,6 @@
     [[ "$output" =~ "t1" ]] || false
 }
 
-<<<<<<< HEAD
 @test "replication: replica pull many heads mode pulls branches" {
     dolt clone file://./rem1 repo2
     cd repo2
@@ -145,7 +144,7 @@
     cd repo2
     dolt fetch origin new_feature
 }
-=======
+
 @test "replication: no remote error" {
     cd repo1
     dolt config --local --add sqlserver.global.DOLT_REPLICATE_TO_REMOTE unknown
@@ -186,5 +185,4 @@
     [ "$status" -eq 1 ]
     [[ ! "$output" =~ "panic" ]]
     [[ "$output" =~ "remote not found: 'unknown'" ]] || false
-}
->>>>>>> 3fc4a8e7
+}