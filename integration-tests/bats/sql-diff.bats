#!/usr/bin/env bats
load $BATS_TEST_DIRNAME/helper/common.bash

setup() {
    setup_common
}

teardown() {
    assert_feature_version
    teardown_common
}

@test "sql-diff: output reconciles INSERT query" {
    dolt checkout -b firstbranch
    dolt sql <<SQL
CREATE TABLE test (
  pk BIGINT NOT NULL COMMENT 'tag:0',
  c1 BIGINT COMMENT 'tag:1',
  c2 BIGINT COMMENT 'tag:2',
  c3 BIGINT COMMENT 'tag:3',
  c4 BIGINT COMMENT 'tag:4',
  c5 BIGINT COMMENT 'tag:5',
  PRIMARY KEY (pk)
);
SQL
    dolt table import -u test `batshelper 1pk5col-ints.csv`
    dolt add test
    dolt commit -m "Added one initial row"

    dolt checkout -b newbranch
    dolt sql -q 'INSERT INTO test (pk, c1, c2, c3, c4, c5) VALUES (2, 11, 0, 0, 0, 0)'
    dolt add test
    dolt commit -m "Added three rows"

    # confirm a difference exists
    run dolt diff -r sql firstbranch newbranch
    [ "$status" -eq 0 ]
    [ ! "$output" = "" ]

    dolt diff -r sql firstbranch newbranch > query
    dolt checkout firstbranch
    dolt sql < query
    cat query
    dolt add test
    dolt commit -m "Reconciled with newbranch"

    # confirm that both branches have the same content
    run dolt diff -r sql firstbranch newbranch
    [ "$status" -eq 0 ]
    [ "$output" = "" ]
}

@test "sql-diff: output reconciles UPDATE query" {
    dolt checkout -b firstbranch
    dolt sql <<SQL
CREATE TABLE test (
  pk BIGINT NOT NULL COMMENT 'tag:0',
  c1 BIGINT COMMENT 'tag:1',
  c2 BIGINT COMMENT 'tag:2',
  c3 BIGINT COMMENT 'tag:3',
  c4 BIGINT COMMENT 'tag:4',
  c5 BIGINT COMMENT 'tag:5',
  PRIMARY KEY (pk)
);
SQL
    dolt table import -u test `batshelper 1pk5col-ints.csv`
    dolt add test
    dolt commit -m "Added one initial row"

    dolt checkout -b newbranch
    dolt sql -q 'UPDATE test SET c1=11, c5=6 WHERE pk=0'
    dolt add test
    dolt commit -m "modified first row"

    # confirm a difference exists
    run dolt diff -r sql firstbranch newbranch
    [ "$status" -eq 0 ]
    [ ! "$output" = "" ]

    dolt diff -r sql firstbranch newbranch > query
    dolt checkout firstbranch
    dolt sql < query
    rm query
    dolt add test
    dolt commit -m "Reconciled with newbranch"

    # confirm that both branches have the same content
    run dolt diff -r sql firstbranch newbranch
    [ "$status" -eq 0 ]
    [ "$output" = "" ]
}

@test "sql-diff: output reconciles DELETE query" {
    dolt checkout -b firstbranch
    dolt sql <<SQL
CREATE TABLE test (
  pk BIGINT NOT NULL COMMENT 'tag:0',
  c1 BIGINT COMMENT 'tag:1',
  c2 BIGINT COMMENT 'tag:2',
  c3 BIGINT COMMENT 'tag:3',
  c4 BIGINT COMMENT 'tag:4',
  c5 BIGINT COMMENT 'tag:5',
  PRIMARY KEY (pk)
);
SQL
    dolt table import -u test `batshelper 1pk5col-ints.csv`
    dolt add test
    dolt commit -m "Added one initial row"

    dolt checkout -b newbranch
    dolt sql -q 'DELETE FROM test WHERE pk=0'
    dolt add test
    dolt commit -m "deleted first row"

    # confirm a difference exists
    run dolt diff -r sql firstbranch newbranch
    [ "$status" -eq 0 ]
    [ ! "$output" = "" ]

    dolt diff -r sql firstbranch newbranch > query
    dolt checkout firstbranch
    dolt sql < query
    rm query
    dolt add test
    dolt commit -m "Reconciled with newbranch"

    # confirm that both branches have the same content
    run dolt diff -r sql firstbranch newbranch
    [ "$status" -eq 0 ]
    [ "$output" = "" ]
}

@test "sql-diff: output reconciles change to PRIMARY KEY field in row" {
    dolt checkout -b firstbranch
    dolt sql <<SQL
CREATE TABLE test (
  pk BIGINT NOT NULL COMMENT 'tag:0',
  c1 BIGINT COMMENT 'tag:1',
  c2 BIGINT COMMENT 'tag:2',
  c3 BIGINT COMMENT 'tag:3',
  c4 BIGINT COMMENT 'tag:4',
  c5 BIGINT COMMENT 'tag:5',
  PRIMARY KEY (pk)
);
SQL
    dolt table import -u test `batshelper 1pk5col-ints.csv`
    dolt add test
    dolt commit -m "Added one initial row"

    dolt checkout -b newbranch
    dolt sql -q 'UPDATE test SET pk=2 WHERE pk=1'
    dolt add test
    dolt commit -m "modified first row"

    # confirm a difference exists
    run dolt diff -r sql firstbranch newbranch
    [ "$status" -eq 0 ]
    [ ! "$output" = "" ]

    dolt diff -r sql firstbranch newbranch > query
    dolt checkout firstbranch
    dolt sql < query
    rm query
    dolt add test
    dolt commit -m "Reconciled with newbranch"

    # confirm that both branches have the same content
    run dolt diff -r sql firstbranch newbranch
    [ "$status" -eq 0 ]
    [ "$output" = "" ]
}

@test "sql-diff: output reconciles column rename" {

    dolt checkout -b firstbranch
    dolt sql <<SQL
CREATE TABLE test (
  pk BIGINT NOT NULL COMMENT 'tag:0',
  c1 BIGINT COMMENT 'tag:1',
  c2 BIGINT COMMENT 'tag:2',
  c3 BIGINT COMMENT 'tag:3',
  c4 BIGINT COMMENT 'tag:4',
  c5 BIGINT COMMENT 'tag:5',
  PRIMARY KEY (pk)
);
SQL
    dolt sql -q 'insert into test values (1,1,1,1,1,1)'
    dolt add .
    dolt commit -m "added row"

    dolt checkout -b newbranch
    dolt sql -q "alter table test rename column c1 to c0"
    dolt add .
    dolt commit -m "renamed column"

    # confirm a difference exists
    run dolt diff -r sql firstbranch newbranch
    [ "$status" -eq 0 ]
    [ ! "$output" = "" ]

    dolt diff -r sql firstbranch newbranch > query
    dolt checkout firstbranch
    dolt sql < query
    cat query
    dolt add test
    dolt commit -m "Reconciled with newbranch"

    # confirm that both branches have the same content
    run dolt diff -r sql firstbranch newbranch
    [ "$status" -eq 0 ]
    [ "$output" = "" ]
}

@test "sql-diff: output reconciles DROP column query" {
    dolt checkout -b firstbranch
    dolt sql <<SQL
CREATE TABLE test (
  pk BIGINT NOT NULL COMMENT 'tag:0',
  c1 BIGINT COMMENT 'tag:1',
  c2 BIGINT COMMENT 'tag:2',
  c3 BIGINT COMMENT 'tag:3',
  c4 BIGINT COMMENT 'tag:4',
  c5 BIGINT COMMENT 'tag:5',
  PRIMARY KEY (pk)
);
SQL
    dolt sql -q 'insert into test values (1,1,1,1,1,1)'
    dolt add .
    dolt commit -m "added row"

    dolt checkout -b newbranch
    dolt sql -q "alter table test drop column c1"
    dolt add .
    dolt commit -m "dropped column"

    # confirm a difference exists
    run dolt diff -r sql firstbranch newbranch
    [ "$status" -eq 0 ]
    [ ! "$output" = "" ]

    dolt diff -r sql firstbranch newbranch > query
    dolt checkout firstbranch

    cat query
    dolt sql < query
    dolt add test
    dolt commit -m "Reconciled with newbranch"

    # confirm that both branches have the same content
    run dolt diff -r sql firstbranch newbranch
    [ "$status" -eq 0 ]
    [ "$output" = "" ]
}

@test "sql-diff: output reconciles ADD column query" {
    dolt checkout -b firstbranch
    dolt sql <<SQL
CREATE TABLE test (
  pk BIGINT NOT NULL COMMENT 'tag:0',
  c1 BIGINT COMMENT 'tag:1',
  c2 BIGINT COMMENT 'tag:2',
  c3 BIGINT COMMENT 'tag:3',
  c4 BIGINT COMMENT 'tag:4',
  c5 BIGINT COMMENT 'tag:5',
  PRIMARY KEY (pk)
);
SQL
    dolt sql -q 'insert into test values (1,1,1,1,1,1)'
    dolt add .
    dolt commit -m "added row"

    dolt checkout -b newbranch
    dolt sql -q "alter table test add c0 bigint"
    dolt add .
    dolt commit -m "added column"

    # confirm a difference exists
    run dolt diff -r sql firstbranch newbranch
    [ "$status" -eq 0 ]
    [ ! "$output" = "" ]

    dolt diff -r sql firstbranch newbranch > query
    dolt checkout firstbranch
    dolt sql < query
    rm query
    dolt add test
    dolt commit -m "Reconciled with newbranch"

    # confirm that both branches have the same content
    run dolt diff -r sql firstbranch newbranch
    [ "$status" -eq 0 ]
    [ "$output" = "" ]
}

@test "sql-diff: reconciles CREATE TABLE" {
    dolt checkout -b firstbranch
    dolt checkout -b newbranch
    dolt sql <<SQL
CREATE TABLE test (
  pk BIGINT NOT NULL COMMENT 'tag:0',
  c1 BIGINT COMMENT 'tag:1',
  c2 BIGINT COMMENT 'tag:2',
  c3 BIGINT COMMENT 'tag:3',
  c4 BIGINT COMMENT 'tag:4',
  c5 BIGINT COMMENT 'tag:5',
  PRIMARY KEY (pk)
);
SQL
    dolt add .
    dolt commit -m "created new table"

    # confirm a difference exists
    run dolt diff -r sql firstbranch newbranch
    [ "$status" -eq 0 ]
    [ ! "$output" = "" ]

    dolt diff -r sql firstbranch newbranch > query
    echo "----------------------"
    cat query
    echo "----------------------"
    dolt checkout firstbranch
    dolt sql < query
    dolt add test
    dolt commit -m "Reconciled with newbranch"

    # confirm that both branches have the same content
    run dolt diff -r sql firstbranch newbranch
    [ "$status" -eq 0 ]
    [ "$output" = "" ]
}

@test "sql-diff: includes row INSERTSs to new tables after CREATE TABLE" {
    dolt checkout -b firstbranch
    dolt checkout -b newbranch
    dolt sql <<SQL
CREATE TABLE test (
  pk BIGINT NOT NULL COMMENT 'tag:0',
  c1 BIGINT COMMENT 'tag:1',
  c2 BIGINT COMMENT 'tag:2',
  c3 BIGINT COMMENT 'tag:3',
  c4 BIGINT COMMENT 'tag:4',
  c5 BIGINT COMMENT 'tag:5',
  PRIMARY KEY (pk)
);
SQL
    dolt sql -q 'insert into test values (1,1,1,1,1,1)'
    dolt sql -q 'insert into test values (2,2,2,2,2,2)'
    dolt sql -q 'insert into test values (3,3,3,3,3,3)'
    dolt add .
    dolt commit -m "created new table"

    # confirm a difference exists
    run dolt diff -r sql firstbranch newbranch
    [ "$status" -eq 0 ]
    [ ! "$output" = "" ] || false

    dolt diff -r sql firstbranch newbranch > query
    dolt checkout firstbranch
    cat query
    dolt sql < query
    dolt add test
    dolt commit -m "Reconciled with newbranch"

    # confirm that both branches have the same content
    dolt diff -r sql firstbranch newbranch
    run dolt diff -r sql firstbranch newbranch
    [ "$status" -eq 0 ]
    [ "$output" = "" ]
}

@test "sql-diff: reconciles DROP TABLE" {
    dolt checkout -b firstbranch
    dolt sql <<SQL
CREATE TABLE test (
  pk BIGINT NOT NULL COMMENT 'tag:0',
  c1 BIGINT COMMENT 'tag:1',
  c2 BIGINT COMMENT 'tag:2',
  c3 BIGINT COMMENT 'tag:3',
  c4 BIGINT COMMENT 'tag:4',
  c5 BIGINT COMMENT 'tag:5',
  PRIMARY KEY (pk)
);
SQL
    dolt sql -q 'insert into test values (1,1,1,1,1,1)'
    dolt add .
    dolt commit -m "setup table"

    dolt checkout -b newbranch
    dolt sql -q 'drop table test'
    dolt add .
    dolt commit -m "removed table"

    # confirm a difference exists
    dolt diff -r sql firstbranch newbranch
    run dolt diff -r sql firstbranch newbranch
    [ "$status" -eq 0 ]
    [ ! "$output" = "" ]

    dolt diff -r sql firstbranch newbranch > query
    dolt checkout firstbranch
    cat query
    dolt sql < query
    dolt add test
    dolt commit -m "Reconciled with newbranch"

    # confirm that both branches have the same content
    run dolt diff -r sql firstbranch newbranch
    [ "$status" -eq 0 ]
    [ "$output" = "" ]
}

@test "sql-diff: reconciles RENAME TABLE" {
    dolt checkout -b firstbranch
    dolt sql <<SQL
CREATE TABLE test (
  pk BIGINT NOT NULL COMMENT 'tag:0',
  c1 BIGINT COMMENT 'tag:1',
  c2 BIGINT COMMENT 'tag:2',
  c3 BIGINT COMMENT 'tag:3',
  c4 BIGINT COMMENT 'tag:4',
  c5 BIGINT COMMENT 'tag:5',
  PRIMARY KEY (pk)
);
SQL
    dolt sql -q 'insert into test values (1,1,1,1,1,1)'
    dolt add .
    dolt commit -m "created table"

    dolt checkout -b newbranch
    dolt sql -q='RENAME TABLE test TO newname'
    dolt sql -q 'insert into newname values (2,1,1,1,1,1)'
    dolt add .
    dolt commit -m "renamed table and added data"

    # confirm a difference exists
    run dolt diff -r sql firstbranch newbranch
    [ "$status" -eq 0 ]
    [ ! "$output" = "" ]

    dolt diff -r sql firstbranch newbranch > query
    dolt checkout firstbranch
    cat query
    dolt sql < query
    dolt add .
    dolt commit -m "Reconciled with newbranch"

    # confirm that both branches have the same content
    run dolt diff -r sql firstbranch newbranch
    [ "$status" -eq 0 ]
    [ "$output" = "" ]
    grep 'RENAME' query
}

@test "sql-diff: reconciles RENAME TABLE with schema changes" {
    dolt checkout -b firstbranch
    dolt sql <<SQL
CREATE TABLE test (
  pk BIGINT NOT NULL COMMENT 'tag:0',
  c1 BIGINT COMMENT 'tag:1',
  c2 BIGINT COMMENT 'tag:2',
  c3 BIGINT COMMENT 'tag:3',
  c4 BIGINT COMMENT 'tag:4',
  c5 BIGINT COMMENT 'tag:5',
  PRIMARY KEY (pk)
);
SQL
    dolt sql -q 'insert into test values (1,1,1,1,1,1)'
    dolt add .
    dolt commit -m "created table"

    dolt checkout -b newbranch
    dolt sql -q 'ALTER TABLE test RENAME COLUMN c2 to col2'
    dolt sql -q 'ALTER TABLE test ADD COLUMN c6 int'
    dolt sql -q='RENAME TABLE test TO newname'
    dolt sql -q 'ALTER TABLE newname DROP COLUMN c3'
    dolt sql -q 'insert into newname values (2,1,1,1,1,1)'
    dolt add .
    dolt commit -m "renamed table and added data"

    # confirm a difference exists
    run dolt diff -r sql firstbranch newbranch
    [ "$status" -eq 0 ]
    [ ! "$output" = "" ]

    dolt diff -r sql firstbranch newbranch > query
    dolt checkout firstbranch
    cat query
    dolt sql < query
    dolt add .
    dolt commit -m "Reconciled with newbranch"

    # confirm that both branches have the same content
    skip "this test is generating extra sql"
    run dolt diff -r sql firstbranch newbranch
    [ "$status" -eq 0 ]
    [ "$output" = "" ]
    grep 'RENAME' query
}

@test "sql-diff: reconciles CREATE/ALTER/DROP VIEW" {
    dolt sql -q 'create table test (pk int not null primary key)'
    dolt sql -q 'create view double_view as select pk*2 from test'
    run dolt diff -r sql
    [ "$status" -eq 0 ]
    skip "create view statements not implemented"
    [[ "$output" =~ "CREATE VIEW `double_view`" ]] || false
}

@test "sql-diff: diff sql recreates tables with all types" {
    dolt checkout -b firstbranch
    dolt checkout -b newbranch
    dolt sql <<SQL
CREATE TABLE test (
  \`pk\` BIGINT NOT NULL COMMENT 'tag:0',
  \`int\` BIGINT COMMENT 'tag:1',
  \`string\` LONGTEXT COMMENT 'tag:2',
  \`boolean\` BOOLEAN COMMENT 'tag:3',
  \`float\` DOUBLE COMMENT 'tag:4',
  \`uint\` BIGINT UNSIGNED COMMENT 'tag:5',
  \`uuid\` CHAR(36) CHARACTER SET ascii COLLATE ascii_bin COMMENT 'tag:6',
  PRIMARY KEY (pk)
);
SQL
    # dolt table import -u test `batshelper 1pksupportedtypes.csv`
    dolt add .
    dolt commit -m "created new table"

    # confirm a difference exists
    run dolt diff -r sql firstbranch newbranch
    [ "$status" -eq 0 ]
    [ ! "$output" = "" ]

    dolt diff -r sql firstbranch newbranch > query
    dolt checkout firstbranch
    dolt sql < query
    rm query
    dolt add test
    dolt commit -m "Reconciled with newbranch"

    # confirm that both branches have the same content
    dolt diff -r sql firstbranch newbranch
    run dolt diff -r sql firstbranch newbranch
    [ "$status" -eq 0 ]
    [ "$output" = "" ]
}

@test "sql-diff: supports all types" {
    dolt checkout -b firstbranch
    dolt sql <<SQL
CREATE TABLE test (
  \`pk\` BIGINT NOT NULL COMMENT 'tag:0',
  \`int\` BIGINT COMMENT 'tag:1',
  \`string\` LONGTEXT COMMENT 'tag:2',
  \`boolean\` BOOLEAN COMMENT 'tag:3',
  \`float\` DOUBLE COMMENT 'tag:4',
  \`uint\` BIGINT UNSIGNED COMMENT 'tag:5',
  \`uuid\` CHAR(36) CHARACTER SET ascii COLLATE ascii_bin COMMENT 'tag:6',
  PRIMARY KEY (pk)
);
SQL
    dolt table import -u test `batshelper 1pksupportedtypes.csv`
    dolt add .
    dolt commit -m "create/init table test"

    # for each query file in helper/queries/1pksuppportedtypes/
    # run query on db, create sql diff patch, confirm they're equivalent
    dolt branch newbranch
    for query in delete add update create_table
    do
        dolt checkout newbranch
        dolt sql < $BATS_TEST_DIRNAME/helper/queries/1pksupportedtypes/$query.sql
        dolt add .
        dolt commit -m "applied $query query"

        # confirm a difference exists
        run dolt diff -r sql firstbranch newbranch
        [ "$status" -eq 0 ]
        [ ! "$output" = "" ]

        dolt diff -r sql firstbranch > patch.sql newbranch
        dolt checkout firstbranch
        dolt sql < patch.sql
        rm patch.sql
        dolt add .
        dolt commit -m "Reconciled with newbranch"

        # confirm that both branches have the same content
        run dolt diff -r sql firstbranch newbranch
        [ "$status" -eq 0 ]
        [ "$output" = "" ]
    done
}

<<<<<<< HEAD
@test "sql-diff: supports multiple primary keys" {
    dolt sql -q "set @@PERSIST.dolt_stats_auto_refresh_enabled = 0;"
    dolt sql -q "set @@PERSIST.dolt_stats_bootstrap_enabled = 0;"

=======
run_2pk5col_ints() {
    local query_name=$1

    # Initial setup
>>>>>>> cb6d5b40
    dolt checkout -b firstbranch
    dolt sql <<SQL
CREATE TABLE test (
  pk1 BIGINT NOT NULL COMMENT 'tag:0',
  pk2 BIGINT NOT NULL COMMENT 'tag:1',
  c1 BIGINT COMMENT 'tag:2',
  c2 BIGINT COMMENT 'tag:3',
  c3 BIGINT COMMENT 'tag:4',
  c4 BIGINT COMMENT 'tag:5',
  c5 BIGINT COMMENT 'tag:6',
  PRIMARY KEY (pk1,pk2)
);
SQL
    dolt table import -u test $(batshelper 2pk5col-ints.csv)
    dolt add .
    dolt commit -m "create/init table test"
    dolt branch newbranch

    # Apply the query
    dolt checkout newbranch
    dolt sql < "$BATS_TEST_DIRNAME/helper/queries/2pk5col-ints/${query_name}.sql"
    dolt add .
    dolt diff -r sql
    dolt commit -m "applied ${query_name} query"

    # Confirm a difference exists
    run dolt diff -r sql firstbranch newbranch
    [ "$status" -eq 0 ]
    [ ! "$output" = "" ]

    # Generate patch, apply on firstbranch, and verify no differences
    dolt diff -r sql firstbranch > patch.sql newbranch
    dolt checkout firstbranch
    dolt sql < patch.sql
    rm patch.sql
    dolt add .
    dolt commit -m "Reconciled with newbranch"

    # Confirm branches are identical
    run dolt diff -r sql firstbranch newbranch
    [ "$status" -eq 0 ]
    [ "$output" = "" ]
}

@test "sql-diff: supports multiple primary keys (delete)" {
    run_2pk5col_ints "delete"
}
@test "sql-diff: supports multiple primary keys (add)" {
    run_2pk5col_ints "add"
}
@test "sql-diff: supports multiple primary keys (update)" {
    run_2pk5col_ints "update"
}
@test "sql-diff: supports multiple primary keys (single_pk_update)" {
    run_2pk5col_ints "single_pk_update"
}
@test "sql-diff: supports multiple primary keys (all_pk_update)" {
    run_2pk5col_ints "all_pk_update"
}
@test "sql-diff: supports multiple primary keys (create_table)" {
    run_2pk5col_ints "create_table"
}


@test "sql-diff: escapes values for MySQL string literals" {
    # https://dev.mysql.com/doc/refman/8.0/en/string-literals.html
    dolt sql <<SQL
CREATE TABLE test (
  pk INT NOT NULL COMMENT 'tag:0',
  c1 TEXT COMMENT 'tag:1',
  PRIMARY KEY(pk)
);
SQL
    dolt add .
    dolt commit -m "created table"
    dolt branch other

    dolt sql -q "insert into test (pk, c1) values (0, '\\\\')";
    dolt sql -q "insert into test (pk, c1) values (1, 'this string ends in backslash\\\\')";
    dolt sql -q "insert into test (pk, c1) values (2, 'this string has \\\"double quotes\\\" in it')";
    dolt sql -q "insert into test (pk, c1) values (3, 'it\\'s a contraction y\\'all')";
    dolt sql -q "insert into test (pk, c1) values (4, 'backspace \\\b')";
    dolt sql -q "insert into test (pk, c1) values (5, 'newline \\\n')";
    dolt sql -q "insert into test (pk, c1) values (6, 'carriage return \\\r')";
    dolt sql -q "insert into test (pk, c1) values (7, 'tab \\\t')";
    dolt sql -q "insert into test (pk, c1) values (8, 'ASCII 26 (Control+Z) \\Z')";
    dolt sql -q "insert into test (pk, c1) values (9, 'percent \\%')";
    dolt sql -q "insert into test (pk, c1) values (10,'underscore \\_')";
    dolt sql -q "insert into test (pk, c1) values (11,'\\\"\\\"')";
    dolt sql -q "insert into test (pk, c1) values (12,'\\\"')";

    dolt add .
    dolt commit -m "added tricky rows"
    dolt checkout other
    dolt diff -r sql other main > patch.sql
    run dolt sql < patch.sql
    [ "$status" -eq 0 ]
    run dolt diff -r sql main
    [ "$status" -eq 0 ]
    [ "$output" = "" ]
}

@test "sql-diff: sql diff ignores dolt docs" {
    echo "This is a README" > README.md
    run dolt diff -r sql
    [ "$status" -eq 0 ]
    skip "Have to decide how to treat dolty_docs in diff -r sql"
    [[ ! "$output" =~ "dolt_docs" ]] || false;
}

@test "sql-diff: handles NULL cells" {
    dolt sql <<SQL
CREATE TABLE test (
  pk INT NOT NULL COMMENT 'tag:0',
  c1 TEXT COMMENT 'tag:1',
  PRIMARY KEY(pk)
);
SQL
    dolt sql -q "insert into test (pk, c1) values (0, NULL)"
    dolt diff -r sql
    run dolt diff -r sql
    [ "$status" -eq 0 ]
    [[ "$output" =~ 'INSERT INTO `test` (`pk`,`c1`) VALUES (0,NULL)' ]] || false

    dolt sql -q "drop table test"
    dolt sql <<SQL
CREATE TABLE test (
  pk INT NOT NULL COMMENT 'tag:0',
  c1 DATETIME COMMENT 'tag:1',
  PRIMARY KEY(pk)
);
SQL
    dolt sql -q "insert into test (pk, c1) values (0, NULL)"
    run dolt diff -r sql
    [ "$status" -eq 0 ]
    [[ "$output" =~ 'INSERT INTO `test` (`pk`,`c1`) VALUES (0,NULL)' ]] || false
}

@test "sql-diff: views, triggers, tables" {
    dolt sql <<SQL
create table test (pk int primary key, c1 int, c2 int);
call dolt_add('.');
insert into test values (1,2,3);
insert into test values (4,5,6);
SQL
    dolt commit -am "Table with rows"

    dolt sql <<SQL
insert into test values (7,8,9);
delete from test where pk = 4;
SQL
    dolt commit -Am "Table data diff"

    dolt sql <<SQL
create view v1 as select "hello" from test;
SQL
    dolt commit -Am "View"

    dolt sql <<SQL
create trigger tr1 before insert on test for each row set new.c1 = new.c1 + 1;
SQL
    dolt commit -Am "Trigger"

    # Only table data diff
    dolt diff -r sql HEAD~3 HEAD~2
    run dolt diff -r sql HEAD~3 HEAD~2
    [ "$status" -eq 0 ]

    cat > expected <<'EOF'
DELETE FROM `test` WHERE `pk`=4;
INSERT INTO `test` (`pk`,`c1`,`c2`) VALUES (7,8,9);
EOF

    # We can't do direct bash comparisons because of newlines, so use diff to compare
    # Diff returns non-zero unless empty
    cat > actual <<EOF
${output}
EOF
    diff -w expected actual

    # Only view diff
    dolt diff -r sql HEAD~2 HEAD~
    run dolt diff -r sql HEAD~2 HEAD~
    [ "$status" -eq 0 ]

    cat > expected <<'EOF'
create view v1 as select "hello" from test;
EOF

    cat > actual <<EOF
${output}
EOF

    diff -w expected actual

    # Only trigger diff
    dolt diff -r sql HEAD~ HEAD
    run dolt diff -r sql HEAD~ HEAD
    [ "$status" -eq 0 ]
    
    cat > expected <<'EOF'
create trigger tr1 before insert on test for each row set new.c1 = new.c1 + 1;
EOF

    cat > actual <<EOF
${output}
EOF
    
    diff -w expected actual

    # View and trigger diff
    dolt diff -r sql HEAD~2 HEAD
    run dolt diff -r sql HEAD~2 HEAD
    [ "$status" -eq 0 ]

    cat > expected <<EOF
create trigger tr1 before insert on test for each row set new.c1 = new.c1 + 1;
create view v1 as select "hello" from test;
EOF
    
    cat > actual <<EOF
${output}
EOF

    diff -w expected actual

    # Table and view diff
    dolt diff -r sql HEAD~3 HEAD~
    run dolt diff -r sql HEAD~3 HEAD~
    [ "$status" -eq 0 ]

    cat > expected <<'EOF'
DELETE FROM `test` WHERE `pk`=4;
INSERT INTO `test` (`pk`,`c1`,`c2`) VALUES (7,8,9);
create view v1 as select "hello" from test;
EOF

    cat > actual <<EOF
${output}
EOF

    diff -w expected actual

    # All three kinds of diff
    dolt diff -r sql HEAD~3 HEAD
    run dolt diff -r sql HEAD~3 HEAD
    [ "$status" -eq 0 ]

    cat > expected <<'EOF'
DELETE FROM `test` WHERE `pk`=4;
INSERT INTO `test` (`pk`,`c1`,`c2`) VALUES (7,8,9);
create trigger tr1 before insert on test for each row set new.c1 = new.c1 + 1;
create view v1 as select "hello" from test;
EOF

    cat > actual <<EOF
${output}
EOF

    diff -w expected actual

    # check alterations of triggers and views
    dolt sql <<SQL
drop trigger tr1;
drop view v1;
create trigger tr1 before insert on test for each row set new.c1 = new.c1 + 100;
create view v1 as select "goodbye" from test;
SQL

    dolt commit -am "new view and trigger defs"

    dolt diff -r sql HEAD~ HEAD
    run dolt diff -r sql HEAD~ HEAD
    [ "$status" -eq 0 ]

    cat > expected <<'EOF'
DROP TRIGGER `tr1`;
create trigger tr1 before insert on test for each row set new.c1 = new.c1 + 100;
DROP VIEW `v1`;
create view v1 as select "goodbye" from test;
EOF

    cat > actual <<EOF
${output}
EOF

    diff -w expected actual    
}

@test "sql-diff: stat" {
    dolt sql -q "create table t (i int primary key);"
    run dolt diff --stat -r sql
    [ "$status" -eq 1 ]
    [[ "$output" =~ "diff stats are not supported for sql output" ]] || false
}<|MERGE_RESOLUTION|>--- conflicted
+++ resolved
@@ -591,17 +591,10 @@
     done
 }
 
-<<<<<<< HEAD
-@test "sql-diff: supports multiple primary keys" {
-    dolt sql -q "set @@PERSIST.dolt_stats_auto_refresh_enabled = 0;"
-    dolt sql -q "set @@PERSIST.dolt_stats_bootstrap_enabled = 0;"
-
-=======
 run_2pk5col_ints() {
     local query_name=$1
 
     # Initial setup
->>>>>>> cb6d5b40
     dolt checkout -b firstbranch
     dolt sql <<SQL
 CREATE TABLE test (
