#! /usr/bin/env bats
load $BATS_TEST_DIRNAME/helper/common.bash
load $BATS_TEST_DIRNAME/helper/query-server-common.bash

make_repo() {
  mkdir "$1"
  cd "$1"
  dolt init
  dolt sql -q "create table $1_tbl (id int)"
  dolt sql <<SQL
CREATE TABLE table1 (pk int PRIMARY KEY);
CREATE TABLE table2 (pk int PRIMARY KEY);
INSERT INTO dolt_ignore VALUES ('generated_*', 1);
SQL
  dolt add -A && dolt commit -m "tables table1, table2"
  dolt sql <<SQL
INSERT INTO  table1 VALUES (1),(2),(3);
INSERT INTO  table2 VALUES (1),(2),(3);
CREATE TABLE table3 (pk int PRIMARY KEY);
CREATE TABLE generated_foo (pk int PRIMARY KEY);
SQL
  dolt add table1
  cd ..
}

setup() {
    if [ "$SQL_ENGINE" = "remote-engine" ]; then
      skip "This test tests remote connections directly, SQL_ENGINE is not needed."
    fi
    setup_no_dolt_init
    unset DOLT_CLI_PASSWORD
    unset DOLT_SILENCE_USER_REQ_FOR_TESTING
    make_repo defaultDB
    make_repo altDB
}

teardown() {
    stop_sql_server 1
    teardown_common
}

get_staged_tables() {
    dolt status | awk '
        match($0, /new table:\ */) { print substr($0, RSTART+RLENGTH) }
        /Untracked tables:/ { exit }
        /Tables with conflicting dolt_ignore patterns:/ { exit }
    '
}

basic_conflict() {
    dolt sql -q "create table t (i int primary key, t text)"
    dolt add .
    dolt commit -am "init commit"
    dolt checkout -b other
    dolt sql -q "insert into t values (1,'other')"
    dolt commit -am "other commit"
    dolt checkout main
    dolt sql -q "insert into t values (1,'main')"
    dolt commit -am "main commit"
}

extract_value() {
    key="$1"
    input="$2"
    echo "$input" | awk "
        BEGIN { in_value = 0 }
        /$key: {/ { in_value = 1; next }
        match("'$0'", /$key: /) { print substr("'$0'", RSTART+RLENGTH) }
        /}/ { if (in_value) { in_value = 0 } }
        in_value { gsub(/^[ \t]+/, \"\"); print }
    "
}

assert_has_key() {
    key="$1"
    input="$2"
    extracted=$(extract_value "$key" "$input")
    if [[ -z $extracted ]]; then
        echo "Expected to find key $key"
        return 1
    else
        return 0
    fi
}

assert_has_key_value() {
    key="$1"
    value="$2"
    input="$3"
    extracted=$(extract_value "$key" "$input")
    if [[ "$extracted" != "$value" ]]; then
        echo "Expected key $key to have value $value, instead found $extracted"
        return 1
    else
        return 0
    fi
}

@test "sql-local-remote: test switch between server/no server" {
    start_sql_server defaultDB

    run dolt --verbose-engine-setup --user dolt --password "" sql -q "show databases"
    [ "$status" -eq 0 ] || false
    [[ "$output" =~ "starting remote mode" ]] || false
    [[ "$output" =~ "defaultDB" ]] || false
    [[ "$output" =~ "altDB" ]] || false

    stop_sql_server 1

    run dolt --verbose-engine-setup sql -q "show databases"
    [ "$status" -eq 0 ] || false
    [[ "$output" =~ "starting local mode" ]] || false
    [[ "$output" =~ "defaultDB" ]] || false
    [[ "$output" =~ "altDB" ]] || false
}

@test "sql-local-remote: check --data-dir pointing to a server root can be used when in different directory." {
    start_sql_server altDb
    ROOT_DIR=$(pwd)

    mkdir someplace_else
    cd someplace_else

    run dolt --verbose-engine-setup --data-dir="$ROOT_DIR" --user dolt --password "" --use-db altDB sql -q "show tables"
    [ "$status" -eq 0 ]
    [[ "$output" =~ "starting remote mode" ]] || false
    [[ "$output" =~ "altDB_tbl" ]] || false

    run dolt --verbose-engine-setup --data-dir="$ROOT_DIR" --user dolt --password "" --use-db defaultDB sql -q "show tables"
    [ "$status" -eq 0 ]
    [[ "$output" =~ "starting remote mode" ]] || false
    [[ "$output" =~ "defaultDB_tbl" ]] || false

    run dolt --verbose-engine-setup --data-dir="$ROOT_DIR" --user dolt --password "" sql -q "show tables"
    [ "$status" -eq 0 ]
    [[ "$output" =~ "starting remote mode" ]] || false
    [[ "$output" =~ "altDB_tbl" ]] || false

    stop_sql_server 1

    run dolt --verbose-engine-setup --data-dir="$ROOT_DIR" --user dolt --password "" --use-db altDB sql -q "show tables"
    [ "$status" -eq 0 ]
    [[ "$output" =~ "starting local mode" ]] || false
    [[ "$output" =~ "altDB_tbl" ]] || false

    run dolt --verbose-engine-setup --data-dir="$ROOT_DIR" --user dolt --password "" --use-db defaultDB sql -q "show tables"
    [ "$status" -eq 0 ]
    [[ "$output" =~ "starting local mode" ]] || false
    [[ "$output" =~ "defaultDB_tbl" ]] || false

    run dolt --verbose-engine-setup --data-dir="$ROOT_DIR" --user dolt --password "" sql -q "show tables"
    [ "$status" -eq 0 ]
    [[ "$output" =~ "starting local mode" ]] || false
    [[ "$output" =~ "altDB_tbl" ]] || false
}


@test "sql-local-remote: check --data-dir pointing to a database root can be used when in different directory." {
    start_sql_server altDb
    ROOT_DIR=$(pwd)

    mkdir -p someplace_new/fun
    cd someplace_new/fun

    run dolt --verbose-engine-setup --data-dir="$ROOT_DIR/altDB" --user dolt --password "" sql -q "show tables"
    [ "$status" -eq 0 ]
    [[ "$output" =~ "starting remote mode" ]] || false
    [[ "$output" =~ "altDB_tbl" ]] || false

    run dolt --verbose-engine-setup --data-dir="$ROOT_DIR/altDB" --user dolt --password "" --use-db defaultDB sql -q "show tables"
    [ "$status" -eq 1 ]
    [[ "$output" =~ "defaultDB does not exist" ]] || false

    stop_sql_server 1

    run dolt --verbose-engine-setup --data-dir="$ROOT_DIR/altDB" --user dolt --password "" sql -q "show tables"
    [ "$status" -eq 0 ]
    [[ "$output" =~ "starting local mode" ]] || false
    [[ "$output" =~ "altDB_tbl" ]] || false

    run dolt --verbose-engine-setup --data-dir="$ROOT_DIR/altDB" --user dolt --password "" --use-db defaultDB sql -q "show tables"
    [ "$status" -eq 1 ]
    [[ "$output" =~ "defaultDB does not exist" ]] || false
}

@test "sql-local-remote: verify dolt blame behavior is identical in switch between server/no server" {
    cd altDB
    dolt sql -q "create table test (pk int primary key)"
    dolt sql -q "insert into test values (1)"
    dolt add test
    dolt commit -m "insert initial value into test"
    dolt sql -q "insert into test values (2), (3)"
    dolt add test
    dolt commit -m "insert more values into test"
    cd ..

    start_sql_server altDB
    run dolt --user dolt --password "" blame test
    [ "$status" -eq 0 ]
    export out="$output"
    stop_sql_server 1

    run dolt blame test
    [ "$status" -eq 0 ]
    [[ "$output" =  $out ]] || false
}

@test "sql-local-remote: verify simple dolt add behavior." {
    start_sql_server altDB
    cd altDB

    run dolt --verbose-engine-setup --user dolt --password "" sql -q "create table testtable (pk int PRIMARY KEY)"
    [ "$status" -eq 0 ]
    [[ "$output" =~ "starting remote mode" ]] || false

    run dolt --verbose-engine-setup --user dolt --password "" add .
    [ "$status" -eq 0 ]
    [[ "$output" =~ "starting remote mode" ]] || false

    stop_sql_server 1

    staged=$(get_staged_tables)

    [[ ! -z $(echo "$staged" | grep "testtable") ]] || false
}

@test "sql-local-remote: test 'status' and switch between server/no server" {
  start_sql_server defaultDB

  run dolt --user dolt --password "" status
  [ "$status" -eq 0 ] || false
  [[ "$output" =~ "On branch main" ]] || false
  [[ "$output" =~ "Changes to be committed:" ]] || false
  [[ "$output" =~ "  (use \"dolt reset <table>...\" to unstage)" ]] || false
  [[ "$output" =~ "	modified:         table1" ]] || false
  [[ "$output" =~ "Changes not staged for commit:" ]] || false
  [[ "$output" =~ "  (use \"dolt add <table>\" to update what will be committed)" ]] || false
  [[ "$output" =~ "  (use \"dolt checkout <table>\" to discard changes in working directory)" ]] || false
  [[ "$output" =~ "	modified:         table2" ]] || false
  [[ "$output" =~ "Untracked tables:" ]] || false
  [[ "$output" =~ "  (use \"dolt add <table>\" to include in what will be committed)" ]] || false
  [[ "$output" =~ "	new table:        table3" ]] || false
  ! [[ "$output" =~ "   new table:        generated_foo" ]] || false
  remoteOutput=$output

  run dolt --user dolt --password "" status --ignored
  [ "$status" -eq 0 ] || false
  [[ "$output" =~ "On branch main" ]] || false
  [[ "$output" =~ "Changes to be committed:" ]] || false
  [[ "$output" =~ "  (use \"dolt reset <table>...\" to unstage)" ]] || false
  [[ "$output" =~ "	modified:         table1" ]] || false
  [[ "$output" =~ "Changes not staged for commit:" ]] || false
  [[ "$output" =~ "  (use \"dolt add <table>\" to update what will be committed)" ]] || false
  [[ "$output" =~ "  (use \"dolt checkout <table>\" to discard changes in working directory)" ]] || false
  [[ "$output" =~ "	modified:         table2" ]] || false
  [[ "$output" =~ "Untracked tables:" ]] || false
  [[ "$output" =~ "  (use \"dolt add <table>\" to include in what will be committed)" ]] || false
  [[ "$output" =~ "	new table:        table3" ]] || false
  [[ "$output" =~ "Ignored tables:" ]] || false
  [[ "$output" =~ "  (use \"dolt add -f <table>\" to include in what will be committed)" ]] || false
  [[ "$output" =~ "	new table:        generated_foo" ]] || false
  remoteIgnoredOutput=$output

  stop_sql_server 1

  run dolt status
  [ "$status" -eq 0 ] || false
  localOutput=$output

  run dolt --user dolt --password "" status --ignored
  [ "$status" -eq 0 ] || false
  localIgnoredOutput=$output

  [[ "$remoteOutput" == "$localOutput" ]] || false
  [[ "$remoteIgnoredOutput" == "$localIgnoredOutput" ]] || false
}

@test "sql-local-remote: verify dolt commit behavior is identical in switch between server/no server" {
    cd altDB
    dolt sql -q "create table test1 (pk int primary key)"
    dolt sql -q "create table test2 (pk int primary key)"
    dolt add test1
    cd ..

    start_sql_server altDB

    run dolt --verbose-engine-setup commit -m "committing remotely"
    [ "$status" -eq 0 ]
    [[ "$output" =~ "committing remotely" ]] || false

    stop_sql_server 1

    cd altDB
    run dolt log
    [ "$status" -eq 0 ]
    [[ "$output" =~ "committing remotely" ]] || false

    run dolt add test2
    [ "$status" -eq 0 ]
    cd ..

    run dolt --verbose-engine-setup commit -m "committing locally"
    [ "$status" -eq 0 ]
    [[ "$output" =~ "starting local mode" ]] || false

    cd altDB
    run dolt log
    [ "$status" -eq 0 ]
    [[ "$output" =~ "committing locally" ]] || false
}

@test "sql-local-remote: verify dolt commit print" {
    run dolt --use-db altDB commit -A -m "Wonderful Commit"
    [[ "${lines[0]}" =~ "commit " ]] || false
    [[ "${lines[1]}" =~ "Author: Bats Tests <bats@email.fake>" ]] || false
    [[ "${lines[2]}" =~ "Date: " ]] || false
    [[ "${lines[3]}" =~ "	Wonderful Commit" ]] || false
}

@test "sql-local-remote: verify simple dolt branch behavior." {
    start_sql_server altDB
    cd altDB

    run dolt --verbose-engine-setup --user dolt --password "" branch b1
    [ "$status" -eq 0 ]
    [[ "$output" =~ "starting remote mode" ]] || false

    run dolt --verbose-engine-setup --user dolt --password "" branch
    [ "$status" -eq 0 ]
    [[ "$output" =~ "starting remote mode" ]] || false
    [[ "$output" =~ "main" ]] || false
    [[ "$output" =~ "b1" ]] || false

    stop_sql_server 1

    run dolt --verbose-engine-setup --user dolt --password "" branch b2
    [ "$status" -eq 0 ]
    [[ "$output" =~ "starting local mode" ]] || false

    run dolt --verbose-engine-setup --user dolt --password "" branch
    [ "$status" -eq 0 ]
    [[ "$output" =~ "starting local mode" ]] || false
    [[ "$output" =~ "main" ]] || false
    [[ "$output" =~ "b2" ]] || false
}

@test "sql-local-remote: verify dolt diff behavior with data and schema changes" {
  start_sql_server defaultDB
  cd defaultDB

  dolt sql <<SQL
create table test (pk int primary key, c1 int, c2 int);
insert into test values (1,2,3);
insert into test values (4,5,6);
SQL
  dolt add .
  dolt commit -am "First commit"

  dolt sql <<SQL
alter table test
drop column c2,
add column c3 varchar(10);
insert into test values (7,8,9);
delete from test where pk = 1;
update test set c1 = 100 where pk = 4;
SQL

    EXPECTED=$(cat <<'EOF'
 CREATE TABLE `test` (
   `pk` int NOT NULL,
   `c1` int,
-  `c2` int,
+  `c3` varchar(10),
   PRIMARY KEY (`pk`)
 ) ENGINE=InnoDB DEFAULT CHARSET=utf8mb4 COLLATE=utf8mb4_0900_bin;
+---+----+-----+------+------+
|   | pk | c1  | c2   | c3   |
+---+----+-----+------+------+
| - | 1  | 2   | 3    | NULL |
| < | 4  | 5   | 6    | NULL |
| > | 4  | 100 | NULL | NULL |
| + | 7  | 8   | NULL | 9    |
+---+----+-----+------+------+
EOF
)

  dolt diff
  run dolt diff
  [ "$status" -eq 0 ] || false
  [[ "$output" =~ "$EXPECTED" ]] || false
  remoteOutput=$output

  stop_sql_server 1

  run dolt diff
  [ "$status" -eq 0 ] || false
  localOutput=$output

  [[ "$remoteOutput" == "$localOutput" ]] || false
}

@test "sql-local-remote: verify dolt show behavior" {
  cd defaultDB

  dolt commit --allow-empty -m "commit: initialize table1"

  run dolt show --no-pretty
  [ "$status" -eq 0 ] || false
  [[ "$output" =~ "SerialMessage" ]] || false
  assert_has_key "Name" "$output"
  assert_has_key_value "Name" "Bats Tests" "$output"
  assert_has_key_value "Desc" "commit: initialize table1" "$output"
  assert_has_key_value "Name" "Bats Tests" "$output"
  assert_has_key_value "Email" "bats@email.fake" "$output"
  assert_has_key "Time" "$output"
  assert_has_key_value "Height" "3" "$output"
  assert_has_key "RootValue" "$output"
  assert_has_key "Parents" "$output"
  assert_has_key "ParentClosure" "$output"

  parentHash=$(extract_value Parents "$output")
  parentClosureHash=$(extract_value ParentClosure "$output")
  rootValue=$(extract_value RootValue "$output")

  run dolt show "$parentHash"
  [ "$status" -eq 0 ] || false
  [[ "$output" =~ "tables table1, table2" ]] || false
  run dolt show "$rootValue"
  [ "$status" -eq 0 ] || false
  run dolt show "$parentClosureHash"
  [ "$status" -eq 0 ] || false

  start_sql_server defaultDB

  run dolt show --no-pretty
  [ $status -eq 1 ] || false
  [[ "$output" =~ "\`dolt show --no-pretty\` or \`dolt show NON_COMMIT_REF\` only supported in local mode." ]] || false

  run dolt show "$parentHash"
  [ $status -eq 0 ] || false
  [[ "$output" =~ "tables table1, table2" ]] || false
  run dolt show "$parentClosureHash"
  [ $status -eq 1 ] || false
  [[ "$output" =~ "\`dolt show --no-pretty\` or \`dolt show NON_COMMIT_REF\` only supported in local mode." ]] || false
  run dolt show "$rootValue"
  [ $status -eq 1 ] || false
  [[ "$output" =~ "\`dolt show --no-pretty\` or \`dolt show NON_COMMIT_REF\` only supported in local mode." ]] || false

  stop_sql_server 1
}

@test "sql-local-remote: verify dolt conflicts cat behavior" {
  cd defaultDB

  dolt sql << SQL
CREATE TABLE people (
  id INT NOT NULL,
  last_name VARCHAR(120),
  first_name VARCHAR(120),
  birthday DATETIME(6),
  age INT DEFAULT '0',
  PRIMARY KEY (id)
) ENGINE=InnoDB DEFAULT CHARSET=utf8mb4 COLLATE=utf8mb4_0900_bin;
SQL
  dolt add .
  dolt commit -am "base"

  dolt checkout -b right
  dolt sql <<SQL
ALTER TABLE people
MODIFY COLUMN age FLOAT;
SQL
  dolt commit -am "right"

  dolt checkout main
  dolt sql <<SQL
ALTER TABLE people
MODIFY COLUMN age BIGINT;
SQL
  dolt commit -am "left"

  dolt merge right -m "merge right"

  run dolt conflicts cat .
  [ "$status" -eq 0 ]
  [[ "$output" =~ "| our_schema" ]] || false
  [[ "$output" =~ "| their_schema" ]] || false
  [[ "$output" =~ "| base_schema" ]] || false
  [[ "$output" =~ "| description" ]] || false
  [[ "$output" =~ "different column definitions for our column age and their column age" ]] || false
  [[ "$output" =~ "\`age\` bigint," ]] || false
  [[ "$output" =~ "\`age\` float," ]] || false
  [[ "$output" =~ "\`age\` int DEFAULT '0'," ]] || false
  localOutput=$output

  start_sql_server defaultDB

  run dolt conflicts cat .
  [ "$status" -eq 0 ]
  remoteOutput=$output

  [[ "$remoteOutput" == "$localOutput" ]] || false
  stop_sql_server 1
}

@test "sql-local-remote: check that the --password argument is used when talking to a server and ignored with local" {
    start_sql_server altDb

    dolt --user dolt --password "" sql -q "CREATE USER 'joe'@'%' IDENTIFIED BY 'joe123'; GRANT ALL PRIVILEGES ON defaultDb.* TO 'joe'@'%' WITH GRANT OPTION;";

    run dolt --verbose-engine-setup --user joe --password "badpwd" sql -q "show tables"
    [ "$status" -eq 1 ]
    [[ "$output" =~ "starting remote mode" ]] || false
    [[ "$output" =~ "Access denied for user 'joe'" ]] || false

    run dolt --user joe --password "joe123" sql -q "show tables"
    [ "$status" -eq 1 ]
    [[ "$output" =~ "Access denied for user 'joe'@'%' to database 'altDB'" ]] || false

    run dolt --verbose-engine-setup --user joe --password "joe123" --use-db defaultDB sql -q "show tables"
    [ "$status" -eq 0 ]
    [[ "$output" =~ "defaultDB_tbl" ]] || false

    # Empty Password should work since we started the server with the 'dolt' user with no pwd.
    run dolt --verbose-engine-setup --user dolt --password "" sql -q "show tables"
    [ "$status" -eq 0 ]
    [[ "$output" =~ "starting remote mode" ]] || false
    [[ "$output" =~ "altDB_tbl" ]] || false

    stop_sql_server 1

    run dolt --verbose-engine-setup --user joe --password failnow sql -q "show tables"
    [ "$status" -eq 1 ]
    [[ "$output" =~ "starting local mode" ]] || false

    # altDB is not accessable to joe
    run dolt --verbose-engine-setup --user joe --password "joe123" sql -q "show tables"
    [ "$status" -eq 1 ]
    [[ "$output" =~ "Access denied for user 'joe'" ]] || false

    run dolt --verbose-engine-setup --user joe --password "joe123" --use-db defaultDB sql -q "show tables"
    [ "$status" -eq 0 ]
    [[ "$output" =~ "defaultDB_tbl" ]] || false

    # Get access denied for a failed login (bad pwd)
    run dolt --verbose-engine-setup --user joe --password failalways sql -q "SELECT user, host FROM mysql.user"
    [ "$status" -eq 1 ]
    [[ "$output" =~ "starting local mode" ]] || false
    [[ "$output" =~ "Access denied for user 'joe'" ]] || false

    # Get an permission error when attempting to access forbidden info as an authenticated user.
    run dolt --verbose-engine-setup --user joe --password "joe123" sql -q "SELECT user, host FROM mysql.user"
    [ "$status" -eq 1 ]
    [[ "$output" =~ "command denied to user 'joe'@'%'" ]] || false

    # Similar test to above, but will get different results because the dolt user doesn't exist (it was
    # used to start sql-server
    run dolt --user dolt --password "" sql -q "show tables"
    [ "$status" -eq 1 ]
    [[ "$output" =~ "Access denied for user 'dolt'" ]] || false
}

@test "sql-local-remote: check that the DOLT_CLI_PASSWORD argument is used when talking to a server and ignored with local" {
    start_sql_server altDb

    dolt --user dolt --password "" sql -q "CREATE USER 'joe'@'%' IDENTIFIED BY 'joe123'; GRANT ALL PRIVILEGES ON defaultDb.* TO 'joe'@'%' WITH GRANT OPTION;";

    export DOLT_CLI_PASSWORD="badpwd"
    run dolt --verbose-engine-setup --user joe sql -q "show tables"
    [ "$status" -eq 1 ]
    [[ "$output" =~ "starting remote mode" ]] || false
    [[ "$output" =~ "Access denied for user 'joe'" ]] || false

    export DOLT_CLI_PASSWORD="joe123"
    run dolt --user joe sql -q "show tables"
    [ "$status" -eq 1 ]
    [[ "$output" =~ "Access denied for user 'joe'@'%' to database 'altDB'" ]] || false

    export DOLT_CLI_PASSWORD="joe123"
    run dolt --verbose-engine-setup --user joe --use-db defaultDB sql -q "show tables"
    [ "$status" -eq 0 ]
    [[ "$output" =~ "defaultDB_tbl" ]] || false

    export DOLT_CLI_PASSWORD=""
    run dolt --verbose-engine-setup --user dolt sql -q "show tables"
    [ "$status" -eq 0 ]
    [[ "$output" =~ "starting remote mode" ]] || false
    [[ "$output" =~ "altDB_tbl" ]] || false

    stop_sql_server 1

    export DOLT_CLI_PASSWORD="badpwd"
    run dolt --verbose-engine-setup --user joe sql -q "show tables"
    [ "$status" -eq 1 ]
    [[ "$output" =~ "starting local mode" ]] || false
    [[ "$output" =~ "Access denied for user 'joe'" ]] || false

    export DOLT_CLI_PASSWORD="joe123"
    run dolt --user joe --password "joe123" sql -q "show tables"
    [ "$status" -eq 1 ]
    [[ "$output" =~ "Access denied for user 'joe'" ]] || false

    run dolt --user joe --password "joe123" --use-db defaultDB sql -q "show tables"
    [ "$status" -eq 0 ]
    [[ "$output" =~ "defaultDB_tbl" ]] || false

    # Get access denied for a failed login (bad pwd)
    export DOLT_CLI_PASSWORD="badpwd"
    run dolt --user joe sql -q "SELECT user, host FROM mysql.user"
    [ "$status" -eq 1 ]
    [[ "$output" =~ "Access denied for user 'joe'" ]] || false

    export DOLT_CLI_PASSWORD="joe123"
    # Get an permission error when attempting to access forbidden info as an authenticated user.
    run dolt --user joe sql -q "SELECT user, host FROM mysql.user"
    [ "$status" -eq 1 ]
    [[ "$output" =~ "command denied to user 'joe'@'%'" ]] || false

    export DOLT_CLI_PASSWORD="badpwd"
    run dolt --user rambo --use-db defaultDB sql -q "show tables"
    [ "$status" -eq 1 ]
    [[ "$output" =~ "Access denied for user 'rambo'" ]] || false

    export DOLT_CLI_PASSWORD=""
    run dolt --user dolt sql -q "show tables"
    [ "$status" -eq 1 ]
    [[ "$output" =~ "Access denied for user 'dolt'" ]] || false

    unset DOLT_CLI_PASSWORD
}

@test "sql-local-remote: ensure passing only a password results in an error" {
    export SQL_USER="root"
    start_sql_server altDb

    run dolt --password "anything" sql -q "show tables"
    [ "$status" -eq 1 ]
    [[ "$output" =~ "When a password is provided, a user must also be provided" ]] || false

    export DOLT_CLI_PASSWORD="anything"
    run dolt sql -q "show tables"
    [ "$status" -eq 1 ]
    [[ "$output" =~ "When a password is provided, a user must also be provided" ]] || false

    stop_sql_server 1

    run dolt --password "anything" sql -q "show tables"
    [ "$status" -eq 1 ]
    [[ "$output" =~ "When a password is provided, a user must also be provided" ]] || false

    export DOLT_CLI_PASSWORD="anything"
    run dolt sql -q "show tables"
    [ "$status" -eq 1 ]
    [[ "$output" =~ "When a password is provided, a user must also be provided" ]] || false
}

@test "sql-local-remote: verify simple dolt reset behavior" {
    start_sql_server altDB
    dolt sql -q "create table test1 (pk int primary key)"
    dolt add test1
    dolt commit -m "create table test1"

    dolt sql -q "insert into test1 values (1)"
    dolt add test1
    run dolt --verbose-engine-setup reset
    [ "$status" -eq 0 ]
    [[ "$output" =~ "starting remote mode" ]] || false

    run dolt status
    [ "$status" -eq 0 ]
    [[ "$output" =~ "Changes not staged for commit:" ]] || false
    [[ "$output" =~ ([[:space:]]*modified:[[:space:]]*test) ]] || false

    stop_sql_server 1

    dolt add test1
    run dolt --verbose-engine-setup reset
    [ "$status" -eq 0 ]
    [[ "$output" =~ "starting local mode" ]] || false

    run dolt status
    [ "$status" -eq 0 ]
    [[ "$output" =~ "Changes not staged for commit:" ]] || false
    [[ "$output" =~ ([[:space:]]*modified:[[:space:]]*test) ]] || false
}

@test "sql-local-remote: verify dolt conflicts resolve behavior" {
  cd altDB
  dolt tag v0

  # setup
  basic_conflict
  dolt checkout main
  run dolt sql -q "select * from t"
  [ $status -eq 0 ]
  [[ $output =~ "main" ]] || false
  run dolt merge other
  [ $status -eq 0 ]
  [[ $output =~ "Automatic merge failed" ]] || false

  # start server
  start_sql_server altDB

  # test remote
  run dolt conflicts resolve --ours .
  [ $status -eq 0 ]
  remoteOutput=$output
  run dolt sql -q "select * from t"
  [ $status -eq 0 ]
  [[ $output =~ "main" ]] || false

  # stop server
  stop_sql_server 1

  # reset
  dolt reset --hard v0
  dolt branch -D other

  # test local
  basic_conflict
  dolt checkout main
  run dolt sql -q "select * from t"
  [ $status -eq 0 ]
  [[ $output =~ "main" ]] || false

  run dolt merge other
  [ $status -eq 0 ]
  [[ $output =~ "Automatic merge failed" ]] || false

  run dolt conflicts resolve --ours .
  [ $status -eq 0 ]
  localOutput=$output
  run dolt sql -q "select * from t"
  [ $status -eq 0 ]
  [[ $output =~ "main" ]] || false

  [[ "$remoteOutput" == "$localOutput" ]] || false
}

<<<<<<< HEAD
@test "sql-local-remote: ensure revert produces similar output for each mode" {
    dolt --use-db altDB commit -A -m "Commit ABCDEF"

    start_sql_server altDb

    run dolt --use-db altDB revert HEAD
    [ $status -eq 0 ]
    [[ "$output" =~ 'Revert "Commit ABCDEF"' ]] || false

    dolt reset --hard HEAD~1

    stop_sql_server 1
    
    run dolt revert HEAD
    [ $status -eq 0 ]
    [[ $output =~ 'Revert "Commit ABCDEF"' ]] || false
=======
@test "sql-local-remote: verify dolt cherry-pick behavior" {
  cd altDB

  # setup for cherry-pick.bats
  dolt clean
  dolt sql -q "CREATE TABLE test(pk BIGINT PRIMARY KEY, v varchar(10), index(v))"
  dolt add .
  dolt commit -am "Created table"
  dolt checkout -b branch1
  dolt sql -q "INSERT INTO test VALUES (1, 'a')"
  dolt commit -am "Inserted 1"
  dolt sql -q "INSERT INTO test VALUES (2, 'b')"
  dolt commit -am "Inserted 2"
  dolt sql -q "INSERT INTO test VALUES (3, 'c')"
  dolt commit -am "Inserted 3"
  run dolt sql -q "SELECT * FROM test" -r csv
  [[ "$output" =~ "1,a" ]] || false
  [[ "$output" =~ "2,b" ]] || false
  [[ "$output" =~ "3,c" ]] || false

  # setup for "cherry-pick: schema change, with data conflict" test
  dolt checkout main
  dolt sql -q "CREATE TABLE other (pk int primary key, c1 int, c2 int)"
  dolt sql -q "INSERT INTO other VALUES (1, 2, 3)"
  dolt commit -Am "add other table (on main)"
  # Create two commits on branch2: one to assert does NOT get included, and one to cherry pick
  dolt checkout -b branch2
  dolt sql -q "INSERT INTO other VALUES (100, 200, 300);"
  dolt commit -am "add row 100 to other (on branch2)"
  # This ALTER TABLE statement modifies other rows that aren't included in the cherry-picked
  # commit – row (100, 200, 300) is modified to (100, 300). This shows up as a conflict
  # in the cherry-pick (modified row on one side, row doesn't exist on the other side).
  dolt sql -q "ALTER TABLE other DROP COLUMN c1;"
  dolt sql -q "INSERT INTO other VALUES (10, 30);"
  dolt sql -q "INSERT INTO test VALUES (100, 'q');"
  dolt commit -am "alter table, add row 10 to other, add row 100 to test (on branch2)"

  # actual cherry-pick test
  dolt checkout main
  run dolt cherry-pick branch2
  [ $status -eq 1 ]
  [[ $output =~ "Unable to apply commit cleanly due to conflicts or constraint violations" ]] || false
  localCherryPickOutput=$output

  # Assert that table 'test' is staged, but table 'other' is not staged, since it had conflicts
  run dolt sql -q "SELECT table_name, case when staged = 0 then 'staged' else 'working' end as location, status from dolt_status;"
  [ $status -eq 0 ]
  [[ $output =~ "| test       | working  | modified |" ]] || false
  [[ $output =~ "| other      | staged   | modified |" ]] || false

  # setup for remote test
  dolt checkout main
  dolt reset --hard main

  # start server
  start_sql_server altDB

  run dolt cherry-pick branch2
  [ $status -eq 1 ]
  [[ $output =~ "Unable to apply commit cleanly due to conflicts or constraint violations" ]] || false
  remoteCherryPickOutput=$output
  # Assert that table 'test' is staged, but table 'other' is not staged, since it had conflicts
  run dolt sql -q "SELECT table_name, case when staged = 0 then 'staged' else 'working' end as location, status from dolt_status;"
  [ $status -eq 0 ]
  [[ $output =~ "| test       | working  | modified |" ]] || false
  [[ $output =~ "| other      | staged   | modified |" ]] || false

  [[ "$localCherryPickOutput" == "$remoteCherryPickOutput" ]] || false
>>>>>>> dd84b550
}<|MERGE_RESOLUTION|>--- conflicted
+++ resolved
@@ -737,7 +737,6 @@
   [[ "$remoteOutput" == "$localOutput" ]] || false
 }
 
-<<<<<<< HEAD
 @test "sql-local-remote: ensure revert produces similar output for each mode" {
     dolt --use-db altDB commit -A -m "Commit ABCDEF"
 
@@ -754,7 +753,8 @@
     run dolt revert HEAD
     [ $status -eq 0 ]
     [[ $output =~ 'Revert "Commit ABCDEF"' ]] || false
-=======
+}
+
 @test "sql-local-remote: verify dolt cherry-pick behavior" {
   cd altDB
 
@@ -823,5 +823,4 @@
   [[ $output =~ "| other      | staged   | modified |" ]] || false
 
   [[ "$localCherryPickOutput" == "$remoteCherryPickOutput" ]] || false
->>>>>>> dd84b550
 }