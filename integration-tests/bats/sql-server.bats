--- conflicted
+++ resolved
@@ -1427,7 +1427,18 @@
     [ "$status" -eq 1 ]
 }
 
-<<<<<<< HEAD
+@test "sql-server: sql-server locks database to writes" {
+    cd repo2
+    dolt sql -q "create table a (x int primary key)" 
+    start_sql_server
+    run dolt sql -q "create table b (x int primary key)" 
+    [ "$status" -eq 1 ]
+    [[ "$output" =~ "database is locked to writes" ]] || false
+    run dolt sql -q "insert into b values (0)"
+    [ "$status" -eq 1 ]
+    [[ "$output" =~ "database is locked to writes" ]] || false
+}
+
 @test "sql-server: server fails to start up if there is already a file in the socket file path" {
     skiponwindows "unix socket is not available on Windows"
     cd repo2
@@ -1477,16 +1488,4 @@
     run grep '\"/tmp/mysql.sock\"' log.txt
     [ "$status" -eq 0 ]
     [ "${#lines[@]}" -eq 1 ]
-=======
-@test "sql-server: sql-server locks database to writes" {
-    cd repo2
-    dolt sql -q "create table a (x int primary key)" 
-    start_sql_server
-    run dolt sql -q "create table b (x int primary key)" 
-    [ "$status" -eq 1 ]
-    [[ "$output" =~ "database is locked to writes" ]] || false
-    run dolt sql -q "insert into b values (0)"
-    [ "$status" -eq 1 ]
-    [[ "$output" =~ "database is locked to writes" ]] || false
->>>>>>> 9dae75ed
 }