--- conflicted
+++ resolved
@@ -1695,24 +1695,6 @@
     [ "$status" -eq 1 ]
 }
 
-<<<<<<< HEAD
-@test "sql-server: deleting database directory when a running server is using it does not panic" {
-    skiponwindows "Missing dependencies"
-
-    cd repo1
-    start_sql_server repo1
-
-    server_query repo1 1 dolt "" "CREATE DATABASE mydb1"
-    server_query repo1 1 dolt "" "CREATE DATABASE mydb2"
-
-    [ -d mydb1 ]
-    [ -d mydb2 ]
-
-    rm -rf mydb2
-
-    # TODO test the server log, it should not panic
-    server_query repo1 1 dolt "" "SHOW databases" "failed to access database 'mydb2': can no longer find a database on disk" 1
-=======
 @test "sql-server: create a database when no current database is set" {
     mkdir new_format && cd new_format
     run dolt init --new-format
@@ -1732,5 +1714,22 @@
     [ "$status" -eq 0 ]
     [[ ! $output =~ "OLD ( __LD_1__ )" ]] || false
     [[ "$output" =~ "NEW ( __DOLT__ )" ]] || false
->>>>>>> 497307c1
+}
+
+@test "sql-server: deleting database directory when a running server is using it does not panic" {
+    skiponwindows "Missing dependencies"
+
+    cd repo1
+    start_sql_server repo1
+
+    server_query repo1 1 dolt "" "CREATE DATABASE mydb1"
+    server_query repo1 1 dolt "" "CREATE DATABASE mydb2"
+
+    [ -d mydb1 ]
+    [ -d mydb2 ]
+
+    rm -rf mydb2
+
+    # TODO test the server log, it should not panic
+    server_query repo1 1 dolt "" "SHOW databases" "failed to access database 'mydb2': can no longer find a database on disk" 1
 }