#!/usr/bin/env bats
load $BATS_TEST_DIRNAME/helper/common.bash
load $BATS_TEST_DIRNAME/helper/query-server-common.bash

make_repo() {
  mkdir "$1"
  cd "$1"
  dolt init
  cd ..
}

setup() {
    skiponwindows "tests are flaky on Windows"
    setup_no_dolt_init
<<<<<<< HEAD
    mkdir $BATS_TMPDIR/sql-server-test$$
    nativevar DOLT_ROOT_PATH $(pwd)
    dolt config --global --add user.email "test@test.com"
    dolt config --global --add user.name "test"
=======
>>>>>>> 3ed3a5dd
    make_repo repo1
    make_repo repo2
}

teardown() {
    stop_sql_server 1 && sleep 0.5
    rm -rf $BATS_TMPDIR/sql-server-test$$
    teardown_common
}

@test "sql-server: sanity check" {
    cd repo1
    for i in {1..16};
    do
        dolt sql -q "create table t_$i (pk int primary key, c$i int)"
        dolt add -A
        dolt commit -m "new table t_$i"
    done
}

@test "sql-server: can create savepoint when no database is selected" {
    skiponwindows "Missing dependencies"
    skip "currently fails with: Error 1105: plan is not resolved because of node '*plan.CreateSavepoint' in server log"

    mkdir my-db
    cd my-db
    dolt init
    cd ..

    SAVEPOINT_QUERY=$(cat <<'EOF'
START TRANSACTION;
SAVEPOINT tx1;
EOF
)

    start_sql_server >> server_log.txt 2>&1
    run dolt sql-client -P $PORT -u dolt --use-db '' -q "$SAVEPOINT_QUERY"
    [ $status -eq 0 ]
}

@test "sql-server: server with no dbs yet should be able to clone" {
    # make directories outside of the existing init'ed dolt repos to ensure that
    # we are starting a sql-server with no existing dolt databases inside it
    tempDir=$(mktemp -d)
    cd $tempDir
    mkdir empty_server
    mkdir remote

    # create a file remote to clone later
    cd $BATS_TMPDIR/dolt-repo-$$/repo1
    dolt remote add remote01 file:///$tempDir/remote
    dolt push remote01 main

    # start the server and ensure there are no databases yet
    cd $tempDir/empty_server
    start_sql_server
    run dolt sql-client -P $PORT -u dolt --use-db '' -q "show databases"
    [ $status -eq 0 ]
    [[ $output =~ information_schema ]] || false
    [[ $output =~ mysql ]] || false

    # verify that dolt_clone works
    dolt sql-client -P $PORT -u dolt --use-db '' -q "create database test01" ""
    dolt sql-client -P $PORT -u dolt --use-db 'test01' -q"call dolt_clone('file:///$tempDir/remote')" 
}

@test "sql-server: loglevels are case insensitive" {
    # assert that loglevel on command line is not case sensitive
    cd repo1
    PORT=$( definePORT )
    dolt sql-server --loglevel TrAcE --port=$PORT --user dolt --socket "dolt.$PORT.sock" > log.txt 2>&1 &
    SERVER_PID=$!
    wait_for_connection $PORT 5000
    dolt sql-client --host=0.0.0.0 -P $PORT -u dolt --use-db '' -q "show databases;"
    stop_sql_server

    # assert that loglevel in yaml config is not case sensitive
    cat >config.yml <<EOF
log_level: dEBuG
behavior:
  disable_client_multi_statements: true
user:
  name: dolt
listener:
  host: "0.0.0.0"
  port: $PORT
EOF
    dolt sql-server --config ./config.yml --socket "dolt.$PORT.sock" &
    SERVER_PID=$!
    wait_for_connection $PORT 5000
    dolt sql-client --host=0.0.0.0 -P $PORT -u dolt --use-db '' -q "show databases;"
    stop_sql_server
}

@test "sql-server: server assumes existing user" {
    cd repo1
    dolt sql -q "create user dolt@'%' identified by '123'"

    PORT=$( definePORT )
    dolt sql-server --port=$PORT --user dolt --socket "dolt.$PORT.sock" > log.txt 2>&1 &
    SERVER_PID=$!
    sleep 5

    dolt sql-client --host=0.0.0.0 --port=$PORT --user=dolt --password=wrongpassword <<< "exit;"
    run grep 'Error authenticating user using MySQL native password' log.txt
    [ "$status" -eq 0 ]
    [ "${#lines[@]}" -eq 1 ]
}

@test "sql-server: Database specific system variables should be loaded" {
    cd repo1
    dolt branch dev
    dolt branch other

    start_sql_server
    dolt sql-client -P $PORT -u dolt --use-db '' -q "SET PERSIST repo1_default_branch = 'dev'"
    stop_sql_server
    start_sql_server
    run dolt sql-client -P $PORT -u dolt --use-db repo1 -q "SELECT @@repo1_default_branch;"
    [ $status -eq 0 ]
    [[ $output =~ "@@SESSION.repo1_default_branch" ]] || false
    [[ $output =~ "dev" ]] || false
}

@test "sql-server: user session variables from config" {
  cd repo1
  echo "
privilege_file: privs.json
user_session_vars:
- name: user0
  vars:
    aws_credentials_file: /Users/user0/.aws/config
    aws_credentials_profile: default
- name: user1
  vars:
    aws_credentials_file: /Users/user1/.aws/config
    aws_credentials_profile: lddev" > server.yaml

    dolt sql --privilege-file=privs.json -q "CREATE USER dolt@'127.0.0.1'"
    dolt sql --privilege-file=privs.json -q "CREATE USER user0@'127.0.0.1' IDENTIFIED BY 'pass0'"
    dolt sql --privilege-file=privs.json -q "CREATE USER user1@'127.0.0.1' IDENTIFIED BY 'pass1'"
    dolt sql --privilege-file=privs.json -q "CREATE USER user2@'127.0.0.1' IDENTIFIED BY 'pass2'"

    start_sql_server_with_config "" server.yaml

    run dolt sql-client --host=127.0.0.1 --port=$PORT --user=user0  --password=pass0<<SQL
SELECT @@aws_credentials_file, @@aws_credentials_profile;
SQL
    [[ "$output" =~ /Users/user0/.aws/config.*default ]] || false

    run dolt sql-client --host=127.0.0.1 --port=$PORT --user=user1 --password=pass1<<SQL
SELECT @@aws_credentials_file, @@aws_credentials_profile;
SQL
    [[ "$output" =~ /Users/user1/.aws/config.*lddev ]] || false

    run dolt sql-client --host=127.0.0.1 --port=$PORT --user=user2 --password=pass2<<SQL
SELECT @@aws_credentials_file, @@aws_credentials_profile;
SQL
    [[ "$output" =~ NULL.*NULL ]] || false

    run dolt sql-client --host=127.0.0.1 --port=$PORT --user=user2 --password=pass2<<SQL
SET @@aws_credentials_file="/Users/should_fail";
SQL
    [[ "$output" =~ "Variable 'aws_credentials_file' is a read only variable" ]] || false
}


@test "sql-server: test command line modification" {
    skiponwindows "Missing dependencies"

    cd repo1
    start_sql_server repo1

    # No tables at the start
    run dolt ls
    [ "$status" -eq 0 ]
    [[ "$output" =~ "No tables in working set" ]] || false

    dolt sql-client -P $PORT -u dolt -q "CREATE TABLE one_pk (
        pk BIGINT NOT NULL,
        c1 BIGINT,
        c2 BIGINT,
        PRIMARY KEY (pk))"
    
    run dolt ls
    [ "$status" -eq 0 ]
    [[ "$output" =~ "one_pk" ]] || false

    # Add rows on the command line
    run dolt sql --user=dolt -q "insert into one_pk values (1,1,1)"
    [ "$status" -eq 1 ]

    run dolt sql-client -P $PORT -u dolt -q "SELECT * FROM one_pk"
    [ $status -eq 0 ]
    ! [[ $output =~ " 1 " ]] || false

    # Test import as well (used by doltpy)
    echo 'pk,c1,c2' > import.csv
    echo '2,2,2' >> import.csv
    run dolt table import -u one_pk import.csv
    [ "$status" -eq 1 ]
    
    run dolt sql-client -P $PORT -u dolt -q "SELECT * FROM one_pk"
    [ $status -eq 0 ]
    ! [[ $output =~ " 2 " ]] || false
}

@test "sql-server: test dolt sql interface works properly with autocommit" {
    skiponwindows "Missing dependencies"

    cd repo1
    start_sql_server repo1

    # No tables at the start
    run dolt ls
    [ "$status" -eq 0 ]
    [[ "$output" =~ "No tables in working set" ]] || false

    # create table with autocommit off and verify there are still no tables
    dolt sql-client -P $PORT -u dolt --no-auto-commit -q "" "CREATE TABLE one_pk (
        pk BIGINT NOT NULL,
        c1 BIGINT,
        c2 BIGINT,
        PRIMARY KEY (pk))"
    
    run dolt ls
    [ "$status" -eq 0 ]
    [[ "$output" =~ "No tables in working set" ]] || false

    # check that dolt_commit throws an error when there are no changes to commit
    run dolt sql-client -P $PORT -u dolt --no-auto-commit -q "CALL DOLT_COMMIT('-a', '-m', 'Commit1')"
    [ $status -ne 0 ]
    [[ "$output" =~ "nothing to commit" ]] || false 

    run dolt ls
    [ "$status" -eq 0 ]
    [[ "$output" =~ "No tables in working set" ]] || false

    # create table with autocommit on and verify table creation
    dolt sql-client -P $PORT -u dolt -q "CREATE TABLE one_pk (
        pk BIGINT NOT NULL COMMENT 'tag:0',
        c1 BIGINT COMMENT 'tag:1',
        c2 BIGINT COMMENT 'tag:2',
        PRIMARY KEY (pk)
    )"
    run dolt ls
    [ "$status" -eq 0 ]
    [[ "$output" =~ "one_pk" ]] || false

    dolt sql --user=dolt -q "CALL DOLT_ADD('.')"
    # check that dolt_commit works properly when autocommit is on
    run dolt sql --user=dolt -q "call dolt_commit('-a', '-m', 'Commit1')"
    [ "$status" -eq 0 ]

    # check that dolt_commit throws error now that there are no working set changes.
    run dolt sql --user=dolt -q "call dolt_commit('-a', '-m', 'Commit1')"
    [ "$status" -eq 1 ]

    # Make a change to the working set but not the staged set.
    run dolt sql --user=dolt -q "INSERT INTO one_pk (pk,c1,c2) VALUES (2,2,2),(3,3,3)"

    # check that dolt_commit throws error now that there are no staged changes.
    run dolt sql --user=dolt -q "call dolt_commit('-m', 'Commit1')"
    [ "$status" -eq 1 ]

    run dolt log
    [ $status -eq 0 ]
    [[ "$output" =~ "Commit1" ]] || false
}

@test "sql-server: test reset_hard" {
    skiponwindows "Missing dependencies"

    cd repo1
    dolt sql <<SQL
CREATE TABLE test (
    pk int PRIMARY KEY,
    c0 int
);
INSERT INTO test VALUES (1,1),(2,2),(3,3);
SQL
    dolt add -A && dolt commit -m "added table test"

    start_sql_server repo1

    # add some working changes
    dolt sql-client -P $PORT -u dolt -q "INSERT INTO test VALUES (7,7);"
    run dolt status
    [ "$status" -eq 0 ]
    [[ "$output" =~ "test" ]] || false

    dolt sql-client -P $PORT -u dolt -q "CALL DOLT_RESET('--hard');"

    run dolt status
    [ "$status" -eq 0 ]
    [[ "$output" =~ "working tree clean" ]] || false
    run dolt sql --user=dolt -q "SELECT sum(pk), sum(c0) FROM test;" -r csv
    [ "$status" -eq 0 ]
    [[ "$output" =~ "6,6" ]] || false

    dolt sql-client -P $PORT -u dolt -q "
        INSERT INTO test VALUES (8,8);
        CALL DOLT_RESET('--hard');"

    run dolt status
    [ "$status" -eq 0 ]
    [[ "$output" =~ "working tree clean" ]] || false
    run dolt sql --user=dolt -q "SELECT sum(pk), sum(c0) FROM test;" -r csv
    [ "$status" -eq 0 ]
    [[ "$output" =~ "6,6" ]] || false
}

@test "sql-server: test multi db with use statements" {
    skiponwindows "Missing dependencies"

    start_multi_db_server repo1

    # create a table in repo1
    dolt sql-client -P $PORT -u dolt --use-db repo1 -q "CREATE TABLE r1_one_pk (
        pk BIGINT NOT NULL COMMENT 'tag:0',
        c1 BIGINT COMMENT 'tag:1',
        c2 BIGINT COMMENT 'tag:2',
        PRIMARY KEY (pk))"

    # create a table in repo2
    dolt sql-client -P $PORT -u dolt --use-db repo1 -q "USE repo2;
    CREATE TABLE r2_one_pk (
        pk BIGINT NOT NULL COMMENT 'tag:0',
        c3 BIGINT COMMENT 'tag:1',
        c4 BIGINT COMMENT 'tag:2',
        PRIMARY KEY (pk)
    )"

    # validate tables in repos
    run dolt sql-client -P $PORT -u dolt --use-db repo1 -q "SHOW tables"
    [ $status -eq 0 ]
    [[ $output =~ "r1_one_pk" ]] || false
    run dolt sql-client -P $PORT -u dolt --use-db repo1 -q "USE repo2; SHOW tables"
    [ $status -eq 0 ]
    [[ $output =~ "r2_one_pk" ]] || false

    # put data in both
    dolt sql-client -P $PORT -u dolt --use-db repo1 -q "
    INSERT INTO r1_one_pk (pk) VALUES (0);
    INSERT INTO r1_one_pk (pk,c1) VALUES (1,1);
    INSERT INTO r1_one_pk (pk,c1,c2) VALUES (2,2,2),(3,3,3);
    USE repo2;
    INSERT INTO r2_one_pk (pk) VALUES (0);
    INSERT INTO r2_one_pk (pk,c3) VALUES (1,1);
    INSERT INTO r2_one_pk (pk,c3,c4) VALUES (2,2,2),(3,3,3)"

    run dolt sql-client -P $PORT -u dolt --use-db repo1 --result-format csv -q "SELECT * FROM repo1.r1_one_pk ORDER BY pk"
    [ $status -eq 0 ]
    [[ $output =~ "0,," ]] || false
    [[ $output =~ "1,1," ]] || false
    [[ $output =~ "2,2,2" ]] || false
    [[ $output =~ "3,3,3" ]] || false

    run dolt sql-client -P $PORT -u dolt --use-db repo2 --result-format csv -q "SELECT * FROM repo2.r2_one_pk ORDER BY pk"
    [ $status -eq 0 ]
    [[ $output =~ "0,," ]] || false
    [[ $output =~ "1,1," ]] || false
    [[ $output =~ "2,2,2" ]] || false
    [[ $output =~ "3,3,3" ]] || false

    dolt sql-client -P $PORT -u dolt --use-db repo1 -q "
    DELETE FROM r1_one_pk where pk=0;
    USE repo2;
    DELETE FROM r2_one_pk where pk=0"

    run dolt sql-client -P $PORT -u dolt --use-db repo1 --result-format csv -q "SELECT * FROM repo1.r1_one_pk ORDER BY pk"
    [ $status -eq 0 ]
    ! [[ $output =~ "0,," ]] || false
    [[ $output =~ "1,1," ]] || false
    [[ $output =~ "2,2,2" ]] || false
    [[ $output =~ "3,3,3" ]] || false

    run dolt sql-client -P $PORT -u dolt --use-db repo2 --result-format csv -q "SELECT * FROM repo2.r2_one_pk ORDER BY pk"
    [ $status -eq 0 ]
    ! [[ $output =~ "0,," ]] || false
    [[ $output =~ "1,1," ]] || false
    [[ $output =~ "2,2,2" ]] || false
    [[ $output =~ "3,3,3" ]] || false
    
    dolt sql-client -P $PORT -u dolt --use-db repo1 -q "
    UPDATE r1_one_pk SET c2=1 WHERE pk=1;
    USE repo2;
    UPDATE r2_one_pk SET c4=1 where pk=1"

    run dolt sql-client -P $PORT -u dolt --use-db repo1 --result-format csv -q "SELECT * FROM repo1.r1_one_pk ORDER BY pk"
    [ $status -eq 0 ]
    echo $output
    ! [[ $output =~ "0,," ]] || false
    ! [[ $output =~ "1,1, " ]] || false
    [[ $output =~ "1,1,1" ]] || false
    [[ $output =~ "2,2,2" ]] || false
    [[ $output =~ "3,3,3" ]] || false

    run dolt sql-client -P $PORT -u dolt --use-db repo2 --result-format csv -q "SELECT * FROM repo2.r2_one_pk ORDER BY pk"
    [ $status -eq 0 ]
    ! [[ $output =~ "0,," ]] || false
    ! [[ $output =~ "1,1, " ]] || false
    [[ $output =~ "1,1,1" ]] || false
    [[ $output =~ "2,2,2" ]] || false
    [[ $output =~ "3,3,3" ]] || false
}

@test "sql-server: test multi db without use statements" {
    start_multi_db_server repo1

    # create a table in repo1
    dolt sql-client -P $PORT -u dolt --use-db repo1 -q "CREATE TABLE repo1.r1_one_pk (
        pk BIGINT NOT NULL COMMENT 'tag:0',
        c1 BIGINT COMMENT 'tag:1',
        c2 BIGINT COMMENT 'tag:2',
        PRIMARY KEY (pk))"

    # create a table in repo2
    dolt sql-client -P $PORT -u dolt --use-db repo1 -q "CREATE TABLE repo2.r2_one_pk (
        pk BIGINT NOT NULL COMMENT 'tag:0',
        c3 BIGINT COMMENT 'tag:1',
        c4 BIGINT COMMENT 'tag:2',
        PRIMARY KEY (pk)
    )"

    # validate tables in repos
    run dolt sql-client -P $PORT -u dolt --use-db repo1 -q "SHOW tables"
    [ $status -eq 0 ]
    [[ $output =~ "r1_one_pk" ]] || false
    run dolt sql-client -P $PORT -u dolt --use-db repo2 -q "SHOW tables"
    [ $status -eq 0 ]
    [[ $output =~ "r2_one_pk" ]] || false

    # put data in both using database scoped inserts
    dolt sql-client -P $PORT -u dolt --use-db repo1 -q "INSERT INTO repo1.r1_one_pk (pk) VALUES (0)" 
    dolt sql-client -P $PORT -u dolt --use-db repo1 -q "INSERT INTO repo1.r1_one_pk (pk,c1) VALUES (1,1)"
    dolt sql-client -P $PORT -u dolt --use-db repo1 -q "INSERT INTO repo1.r1_one_pk (pk,c1,c2) VALUES (2,2,2),(3,3,3)"
    
    dolt sql-client -P $PORT -u dolt --use-db repo1 -q "INSERT INTO repo2.r2_one_pk (pk) VALUES (0)"
    dolt sql-client -P $PORT -u dolt --use-db repo1 -q "INSERT INTO repo2.r2_one_pk (pk,c3) VALUES (1,1)"
    dolt sql-client -P $PORT -u dolt --use-db repo1 -q "INSERT INTO repo2.r2_one_pk (pk,c3,c4) VALUES (2,2,2),(3,3,3)"

    run dolt sql-client -P $PORT -u dolt --use-db repo1 --result-format csv -q "SELECT * FROM repo1.r1_one_pk ORDER BY pk"
    [ $status -eq 0 ]
    [[ $output =~ "0,," ]] || false
    [[ $output =~ "1,1," ]] || false
    [[ $output =~ "2,2,2" ]] || false
    [[ $output =~ "3,3,3" ]] || false

    run dolt sql-client -P $PORT -u dolt --use-db repo1 --result-format csv -q "SELECT * FROM repo2.r2_one_pk ORDER BY pk"
    [ $status -eq 0 ]
    [[ $output =~ "0,," ]] || false
    [[ $output =~ "1,1," ]] || false
    [[ $output =~ "2,2,2" ]] || false
    [[ $output =~ "3,3,3" ]] || false
    
    dolt sql-client -P $PORT -u dolt --use-db repo1 -q "DELETE FROM repo1.r1_one_pk where pk=0"
    dolt sql-client -P $PORT -u dolt --use-db repo1 -q "DELETE FROM repo2.r2_one_pk where pk=0"
    
    run dolt sql-client -P $PORT -u dolt --use-db repo1 --result-format csv -q "SELECT * FROM repo1.r1_one_pk ORDER BY pk"
    [ $status -eq 0 ]
    ! [[ $output =~ "0,," ]] || false
    [[ $output =~ "1,1," ]] || false
    [[ $output =~ "2,2,2" ]] || false
    [[ $output =~ "3,3,3" ]] || false

    run dolt sql-client -P $PORT -u dolt --use-db repo1 --result-format csv -q "SELECT * FROM repo2.r2_one_pk ORDER BY pk"
    [ $status -eq 0 ]
    ! [[ $output =~ "0,," ]] || false
    [[ $output =~ "1,1," ]] || false
    [[ $output =~ "2,2,2" ]] || false
    [[ $output =~ "3,3,3" ]] || false

    dolt sql-client -P $PORT -u dolt --use-db repo1 -q "UPDATE repo1.r1_one_pk SET c2=1 WHERE pk=1"
    dolt sql-client -P $PORT -u dolt --use-db repo1 -q "UPDATE repo2.r2_one_pk SET c4=1 where pk=1"

    run dolt sql-client -P $PORT -u dolt --use-db repo1 --result-format csv -q "SELECT * FROM repo1.r1_one_pk ORDER BY pk"
    [ $status -eq 0 ]
    echo $output
    ! [[ $output =~ "0,," ]] || false
    ! [[ $output =~ "1,1, " ]] || false
    [[ $output =~ "1,1,1" ]] || false
    [[ $output =~ "2,2,2" ]] || false
    [[ $output =~ "3,3,3" ]] || false

    run dolt sql-client -P $PORT -u dolt --use-db repo1 --result-format csv -q "SELECT * FROM repo2.r2_one_pk ORDER BY pk"
    [ $status -eq 0 ]
    ! [[ $output =~ "0,," ]] || false
    ! [[ $output =~ "1,1, " ]] || false
    [[ $output =~ "1,1,1" ]] || false
    [[ $output =~ "2,2,2" ]] || false
    [[ $output =~ "3,3,3" ]] || false
}

@test "sql-server: DOLT_ADD, DOLT_COMMIT, DOLT_CHECKOUT, DOLT_MERGE work together in server mode" {
    skiponwindows "Missing dependencies"

     cd repo1
     start_sql_server repo1

     dolt sql-client -P $PORT -u dolt --use-db repo1 -q "CREATE TABLE test (
         pk int primary key
     )"
     dolt sql-client -P $PORT -u dolt --use-db repo1 -q "INSERT INTO test VALUES (0),(1),(2)"
     dolt sql-client -P $PORT -u dolt --use-db repo1 -q "CALL DOLT_ADD('test')"
     dolt sql-client -P $PORT -u dolt --use-db repo1 -q "CALL DOLT_COMMIT('-a', '-m', 'Step 1')"
     dolt sql-client -P $PORT -u dolt --use-db repo1 -q "CALL DOLT_CHECKOUT('-b', 'feature-branch')"

     run dolt sql-client -P $PORT -u dolt --use-db repo1 -q "SELECT * FROM test"
     [ $status -eq 0 ]
     [[ $output =~ " 0 " ]] || false
     [[ $output =~ " 1 " ]] || false
     [[ $output =~ " 2 " ]] || false

     dolt sql-client -P $PORT -u dolt --use-db repo1 -q "
     CALL DOLT_CHECKOUT('feature-branch');
     INSERT INTO test VALUES (3);
     INSERT INTO test VALUES (4);
     INSERT INTO test VALUES (21232);
     DELETE FROM test WHERE pk=4;
     UPDATE test SET pk=21 WHERE pk=21232;
     "

     run dolt sql-client -P $PORT -u dolt --use-db repo1 -q "SELECT * FROM test"
     [ $status -eq 0 ]
     [[ $output =~ " 0 " ]] || false
     [[ $output =~ " 1 " ]] || false
     [[ $output =~ " 2 " ]] || false
     ! [[ $output =~ " 3 " ]] || false
     ! [[ $output =~ " 21 " ]] || false

     dolt sql-client -P $PORT -u dolt --use-db repo1 -q "
     CALL DOLT_CHECKOUT('feature-branch');
     CALL DOLT_COMMIT('-a', '-m', 'Insert 3');
     "

     dolt sql-client -P $PORT -u dolt --use-db repo1 -q "
     INSERT INTO test VALUES (500000);
     INSERT INTO test VALUES (500001);
     DELETE FROM test WHERE pk=500001;
     UPDATE test SET pk=60 WHERE pk=500000;
     CALL DOLT_ADD('.');
     CALL DOLT_COMMIT('-m', 'Insert 60');
     CALL DOLT_MERGE('feature-branch','-m','merge feature-branch');
     "

     run dolt sql-client -P $PORT -u dolt --use-db repo1 -q "SELECT * FROM test"
     [ $status -eq 0 ]
     [[ $output =~ " 0 " ]] || false
     [[ $output =~ " 1 " ]] || false
     [[ $output =~ " 2 " ]] || false
     [[ $output =~ " 3 " ]] || false
     [[ $output =~ " 21 " ]] || false
     [[ $output =~ " 60 " ]] || false

     run dolt status
     [ $status -eq 0 ]
     [[ "$output" =~ "nothing to commit, working tree clean" ]] || false
}

@test "sql-server: DOLT_MERGE ff works" {
    skiponwindows "Missing dependencies"

     cd repo1
     start_sql_server repo1

     dolt sql-client -P $PORT -u dolt --use-db repo1 -q "
     CREATE TABLE test (
          pk int primary key
     );
     INSERT INTO test VALUES (0),(1),(2);
     call dolt_add('.');
     call dolt_commit('-m', 'Step 1');
     call dolt_checkout('-b', 'feature-branch');
     INSERT INTO test VALUES (3);
     UPDATE test SET pk=1000 WHERE pk=0;
     call dolt_commit('-a', '-m', 'this is a ff');
     call dolt_checkout('main');
     call dolt_merge('feature-branch');
     "

     run dolt sql-client -P $PORT -u dolt --use-db repo1 -q "SELECT * FROM test"
     [ $status -eq 0 ]
     echo $output
     [[ $output =~ " 1 " ]] || false
     [[ $output =~ " 2 " ]] || false
     [[ $output =~ " 3 " ]] || false
     [[ $output =~ " 1000 " ]] || false
     ! [[ $output =~ " 0 " ]] || false

     run dolt sql-client -P $PORT -u dolt --use-db repo1 -q "SELECT COUNT(*) FROM dolt_log"
     [ $status -eq 0 ]
     [[ $output =~ " 3 " ]] || false
}

@test "sql-server: Run queries on database without ever selecting it" {
     skiponwindows "Missing dependencies"

     start_multi_db_server repo1

     # create table with autocommit on and verify table creation
     dolt sql-client -P $PORT -u dolt --use-db '' -q "CREATE TABLE repo2.one_pk (
        pk int,
        PRIMARY KEY (pk))"

     dolt sql-client -P $PORT -u dolt --use-db '' -q "INSERT INTO repo2.one_pk VALUES (0), (1), (2)"
     run dolt sql-client -P $PORT -u dolt --use-db '' -q "SELECT * FROM repo2.one_pk"
     [ $status -eq 0 ]
     [[ $output =~ " 0 " ]] || false
     [[ $output =~ " 1 " ]] || false
     [[ $output =~ " 2 " ]] || false

     dolt sql-client -P $PORT -u dolt --use-db '' -q "UPDATE repo2.one_pk SET pk=3 WHERE pk=2"
     run dolt sql-client -P $PORT -u dolt --use-db '' -q "SELECT * FROM repo2.one_pk"
     [ $status -eq 0 ]
     [[ $output =~ " 0 " ]] || false
     [[ $output =~ " 1 " ]] || false
     [[ $output =~ " 3 " ]] || false
     ! [[ $output =~ " 2 " ]] || false

     dolt sql-client -P $PORT -u dolt --use-db '' -q "DELETE FROM repo2.one_pk WHERE pk=3"
     run dolt sql-client -P $PORT -u dolt --use-db '' -q "SELECT * FROM repo2.one_pk"
     [ $status -eq 0 ]
     [[ $output =~ " 0 " ]] || false
     [[ $output =~ " 1 " ]] || false
     ! [[ $output =~ " 3 " ]] || false

     # Empty commit statements should not error
     dolt sql-client -P $PORT -u dolt --use-db '' -q "commit"

     # create a new database and table and rerun
     dolt sql-client -P $PORT -u dolt --use-db '' -q "CREATE DATABASE testdb"
     dolt sql-client -P $PORT -u dolt --use-db '' -q "CREATE TABLE testdb.one_pk (
        pk int,
        PRIMARY KEY (pk))"

     dolt sql-client -P $PORT -u dolt --use-db '' -q "INSERT INTO testdb.one_pk VALUES (0), (1), (2)"
     run dolt sql-client -P $PORT -u dolt --use-db '' -q "SELECT * FROM testdb.one_pk"
     [ $status -eq 0 ]
     [[ $output =~ " 0 " ]] || false
     [[ $output =~ " 1 " ]] || false
     [[ $output =~ " 2 " ]] || false

     dolt sql-client -P $PORT -u dolt --use-db '' -q "UPDATE testdb.one_pk SET pk=3 WHERE pk=2"
     run dolt sql-client -P $PORT -u dolt --use-db '' -q "SELECT * FROM testdb.one_pk"
     [ $status -eq 0 ]
     [[ $output =~ " 0 " ]] || false
     [[ $output =~ " 1 " ]] || false
     [[ $output =~ " 3 " ]] || false
     ! [[ $output =~ " 2 " ]] || false

     dolt sql-client -P $PORT -u dolt --use-db '' -q "DELETE FROM testdb.one_pk WHERE pk=3"
     run dolt sql-client -P $PORT -u dolt --use-db '' -q "SELECT * FROM testdb.one_pk"
     [ $status -eq 0 ]
     [[ $output =~ " 0 " ]] || false
     [[ $output =~ " 1 " ]] || false
     ! [[ $output =~ " 3 " ]] || false

     # one last query on insert db.
     dolt sql-client -P $PORT -u dolt --use-db '' -q "INSERT INTO repo2.one_pk VALUES (4)"
     run dolt sql-client -P $PORT -u dolt --use-db '' -q "SELECT * FROM repo2.one_pk"
     [ $status -eq 0 ]
     [[ $output =~ " 0 " ]] || false
     [[ $output =~ " 1 " ]] || false
     [[ $output =~ " 4 " ]] || false

     # verify changes outside the session
     cd repo2
     run dolt sql --user=dolt -q "show tables"
     [ "$status" -eq 0 ]
     [[ "$output" =~ "one_pk" ]] || false

     run dolt sql --user=dolt -q "select * from one_pk"
     [ "$status" -eq 0 ]
     [[ "$output" =~ " 0 " ]] || false
     [[ "$output" =~ " 1 " ]] || false
     [[ "$output" =~ " 4 " ]] || false
}

@test "sql-server: create database without USE" {
     skiponwindows "Missing dependencies"

     start_multi_db_server repo1

     dolt sql-client -P $PORT -u dolt --use-db '' -q "CREATE DATABASE newdb" ""
     dolt sql-client -P $PORT -u dolt --use-db '' -q "CREATE TABLE newdb.test (a int primary key)" ""
     stop_sql_server 1

     # verify changes outside the session
     cd newdb
     run dolt sql --user=dolt -q "show tables"
     [ "$status" -eq 0 ]
     [[ "$output" =~ "test" ]] || false
}

@test "sql-server: manual commit table can be dropped (validates superschema structure)" {
    skiponwindows "Missing dependencies"

    cd repo1
    start_sql_server repo1

    # check no tables on main
    run dolt sql-client -P $PORT -u dolt --use-db repo1 -q "SHOW Tables"
    [ $status -eq 0 ]
    [ "${#lines[@]}" -eq 0 ]

    # make some changes to main and commit to branch test_branch
    dolt sql-client -P $PORT -u dolt --use-db repo1 -q "
    CALL DOLT_CHECKOUT('main');
    CREATE TABLE one_pk (
        pk BIGINT NOT NULL,
        c1 BIGINT,
        c2 BIGINT,
        PRIMARY KEY (pk)
    );
    INSERT INTO one_pk (pk,c1,c2) VALUES (2,2,2),(3,3,3);
    CALL DOLT_ADD('.');
    CALL dolt_commit('-am', 'test commit message', '--author', 'John Doe <john@example.com>');"
    
    run dolt ls
    [ "$status" -eq 0 ]
    [[ "$output" =~ "one_pk" ]] || false

    run dolt sql --user=dolt -q "drop table one_pk"
    [ "$status" -eq 1 ]

    dolt sql-client -P $PORT -u dolt --use-db repo1 -q "drop table one_pk"
    dolt sql-client -P $PORT -u dolt --use-db repo1 -q "call dolt_add('.')"
    dolt sql-client -P $PORT -u dolt --use-db repo1 -q "call dolt_commit('-am', 'Dropped table one_pk')"

    run dolt ls
    [ "$status" -eq 0 ]
    ! [[ "$output" =~ "one_pk" ]] || false
}

@test "sql-server: connect to another branch with connection string" {
    skiponwindows "Missing dependencies"

    cd repo1
    dolt checkout -b "feature-branch"
    dolt checkout main
    start_sql_server repo1

    dolt sql-client --use-db "repo1/feature-branch" -u dolt -P $PORT -q "CREATE TABLE test (
        pk int,
        c1 int,
        PRIMARY KEY (pk)
    )" ""

    run dolt sql-client -P $PORT -u dolt --use-db repo1 -q "SHOW Tables"
    [ $status -eq 0 ]
    [ "${#lines[@]}" -eq 0 ]

    run dolt sql-client --use-db "repo1/feature-branch" -u dolt -P $PORT -q "SHOW Tables"
    [ $status -eq 0 ]
    [[ $output =~ "feature-branch" ]] || false
    [[ $output =~ "test" ]] || false
}

@test "sql-server: connect to a commit with connection string" {
    skiponwindows "Missing dependencies"

    cd repo1
    dolt sql -q "create table test (pk int primary key)"
    dolt add .
    dolt commit -a -m "Created new table"
    dolt sql -q "insert into test values (1), (2), (3)"
    dolt commit -a -m "Inserted 3 values"
    dolt sql -q "insert into test values (4), (5), (6)"
    dolt commit -a -m "Inserted 3 more values"

    start_sql_server repo1

    # get the second-to-last commit hash
    hash=`dolt log | grep commit | cut -d" " -f2 | tail -n+2 | head -n1`

    run dolt sql-client --use-db "repo1/$hash" -u dolt -P $PORT -q "select count(*) from test"
    [ $status -eq 0 ]
    [[ $output =~ " 3 " ]] || false

    # fails
    run dolt sql-client --use-db "repo1/$hash" -u dolt -P $PORT -q "insert into test values (7)"
    [ $status -ne 0 ]
    [[ $output =~ "read-only" ]] || false

    # server should still be alive after an error
    run dolt sql-client --use-db "repo1/$hash" -u dolt -P $PORT -q "select count(*) from test"
    [ $status -eq 0 ]
    [[ $output =~ " 3 " ]] || false
}

@test "sql-server: SET GLOBAL default branch as ref" {
    skiponwindows "Missing dependencies"

    cd repo1
    dolt checkout -b "new"
    dolt checkout main
    start_sql_server repo1

    run dolt sql-client -P $PORT -u dolt --use-db repo1 -q '
    CALL dolt_checkout("new");
    CREATE TABLE t (a int primary key, b int);
    INSERT INTO t VALUES (2,2),(3,3);'

    run dolt sql-client -P $PORT -u dolt --use-db repo1 -q "SHOW Tables"
    [ $status -eq 0 ]
    [ "${#lines[@]}" -eq 0 ]

    dolt sql-client -P $PORT -u dolt --use-db repo1 -q "set GLOBAL repo1_default_branch = 'refs/heads/new'"
    run dolt sql-client -P $PORT -u dolt --use-db repo1 -q "select @@GLOBAL.repo1_default_branch;"
    [ $status -eq 0 ]
    [[ $output =~ "refs/heads/new" ]] || false
    dolt sql-client -P $PORT -u dolt --use-db repo1 -q "select active_branch()"
    run dolt sql-client -P $PORT -u dolt --use-db repo1 -q "select active_branch()"
    [ $status -eq 0 ]
    [[ $output =~ "new" ]] || false
    run dolt sql-client -P $PORT -u dolt --use-db repo1 -q "SHOW Tables"
    [ $status -eq 0 ]
    [[ $output =~ " t " ]] || false
}

@test "sql-server: SET GLOBAL default branch as branch name" {
    skiponwindows "Missing dependencies"

    cd repo1
    dolt checkout -b "new"
    dolt checkout main
    start_sql_server repo1

    run dolt sql-client -P $PORT -u dolt --use-db repo1 -q '
    call dolt_checkout("new");
    CREATE TABLE t (a int primary key, b int);
    INSERT INTO t VALUES (2,2),(3,3);'

    run dolt sql-client -P $PORT -u dolt --use-db repo1 -q "SHOW Tables"
    [ $status -eq 0 ]
    [ "${#lines[@]}" -eq 0 ]

    dolt sql-client -P $PORT -u dolt --use-db repo1 -q "set GLOBAL repo1_default_branch = 'new'"
    run dolt sql-client -P $PORT -u dolt --use-db repo1 -q "select @@GLOBAL.repo1_default_branch;"
    [ $status -eq 0 ]
    [[ $output =~ " new " ]] || false
    run dolt sql-client -P $PORT -u dolt --use-db repo1 -q "select active_branch()"
    [ $status -eq 0 ]
    [[ $output =~ " new " ]] || false
    run dolt sql-client -P $PORT -u dolt --use-db repo1 -q "SHOW Tables"
    [ $status -eq 0 ]
    [[ $output =~ " t " ]] || false
    stop_sql_server 1
}

@test "sql-server: disable_client_multi_statements makes create trigger work" {
    skiponwindows "Missing dependencies"
    cd repo1
    dolt sql -q 'create table test (id int primary key)'
    PORT=$( definePORT )
    cat >config.yml <<EOF
log_level: debug
behavior:
  disable_client_multi_statements: true
user:
  name: dolt
listener:
  host: "0.0.0.0"
  port: $PORT
EOF
    dolt sql-server --config ./config.yml --socket "dolt.$PORT.sock" &
    SERVER_PID=$!
    sleep 1
    
    # We do things manually here because we need to control
    # CLIENT_MULTI_STATEMENTS.
    python3 -c '
import mysql.connector
import sys
import time
i=0
while True:
  try:
    with mysql.connector.connect(host="127.0.0.1", user="dolt", port='"$PORT"', database="repo1", connection_timeout=1) as c:
      cursor = c.cursor()
      cursor.execute("""
CREATE TRIGGER test_on_insert BEFORE INSERT ON test
FOR EACH ROW
BEGIN
  SIGNAL SQLSTATE '\''45000'\'' SET MESSAGE_TEXT = '\''You cannot insert into this table'\'';
END""")
      for (t) in cursor:
        print(t)
      sys.exit(0)
  except mysql.connector.Error as err:
    if err.errno != 2003:
      raise err
    else:
      i += 1
      time.sleep(1)
      if i == 10:
        raise err
'
}

@test "sql-server: client_multi_statements work" {
    skiponwindows "Missing dependencies"
    cd repo1
    dolt sql -q 'create table test (id int primary key)'
    PORT=$( definePORT )
    cat >config.yml <<EOF
log_level: debug
user:
  name: dolt
listener:
  host: "0.0.0.0"
  port: $PORT
EOF
    dolt sql-server --config ./config.yml --socket "dolt.$PORT.sock" &
    SERVER_PID=$!
    # We do things manually here because we need to control
    # CLIENT_MULTI_STATEMENTS.
    python3 -c '
import mysql.connector
import sys
import time
i=0
while True:
  try:
    with mysql.connector.connect(host="127.0.0.1", user="dolt", port='"$PORT"', database="repo1", connection_timeout=1) as c:
      cursor = c.cursor()
      cursor.execute("""
CREATE TRIGGER test_on_insert BEFORE INSERT ON test
FOR EACH ROW
BEGIN
  SIGNAL SQLSTATE '\''45000'\'' SET MESSAGE_TEXT = '\''You cannot insert into this table'\'';
END""")
      for (t) in cursor:
        print(t)
      sys.exit(0)
  except mysql.connector.Error as err:
    if err.errno != 2003:
      raise err
    else:
      i += 1
      time.sleep(1)
      if i == 10:
        raise err
'
}

@test "sql-server: auto increment is globally distinct across branches and connections" {
    skiponwindows "Missing dependencies"

    cd repo1
    start_sql_server repo1

    dolt sql-client -P $PORT -u dolt --use-db repo1 -q "CREATE TABLE t1(pk bigint primary key auto_increment, val int)"
    dolt sql-client -P $PORT -u dolt --use-db repo1 -q "INSERT INTO t1 (val) VALUES (1)"
    run dolt sql-client -P $PORT -u dolt --use-db repo1 --result-format csv -q "SELECT * FROM t1"
    [ $status -eq 0 ]
    [[ $output =~ "1,1" ]] || false

    dolt sql-client -P $PORT -u dolt --use-db repo1 -q "INSERT INTO t1 (val) VALUES (2)"
    run dolt sql-client -P $PORT -u dolt --use-db repo1 --result-format csv -q "SELECT * FROM t1"
    [ $status -eq 0 ]
    [[ $output =~ "1,1" ]] || false
    [[ $output =~ "2,2" ]] || false

    dolt sql-client -P $PORT -u dolt --use-db repo1 -q "call dolt_add('.')"
    dolt sql-client -P $PORT -u dolt --use-db repo1 -q "call dolt_commit('-am', 'table with two values')"
    dolt sql-client -P $PORT -u dolt --use-db repo1 -q "call dolt_branch('new_branch')"

    dolt sql-client --use-db repo1/new_branch -u dolt -P $PORT -q "INSERT INTO t1 (val) VALUES (3)"
    run dolt sql-client --use-db repo1/new_branch -u dolt -P $PORT --result-format csv -q "SELECT * FROM t1"
    [ $status -eq 0 ]
    [[ $output =~ "1,1" ]] || false
    [[ $output =~ "2,2" ]] || false
    [[ $output =~ "3,3" ]] || false

    dolt sql-client -P $PORT -u dolt --use-db repo1 -q "INSERT INTO t1 (val) VALUES (4)"
    run dolt sql-client -P $PORT -u dolt --use-db repo1 --result-format csv -q "SELECT * FROM t1"
    [ $status -eq 0 ]
    [[ $output =~ "1,1" ]] || false
    [[ $output =~ "2,2" ]] || false
    [[ $output =~ "4,4" ]] || false
    ! [[ $output =~ "3,3" ]] || false
    
    # drop the table on main, should keep counting from 4
    dolt sql-client -P $PORT -u dolt --use-db repo1 -q "drop table t1"
    dolt sql-client -P $PORT -u dolt --use-db repo1 -q "CREATE TABLE t1(pk bigint primary key auto_increment, val int)" ""
    dolt sql-client -P $PORT -u dolt --use-db repo1 -q "INSERT INTO t1 (val) VALUES (4)"
    run dolt sql-client -P $PORT -u dolt --use-db repo1 --result-format csv -q "SELECT * FROM t1"
    [[ $output =~ "4,4" ]] || false
    ! [[ $output =~ "1,1" ]] || false
    ! [[ $output =~ "2,2" ]] || false
    ! [[ $output =~ "3,3" ]] || false
}

@test "sql-server: sql-push --set-remote within session" {
    skiponwindows "Missing dependencies"

    mkdir rem1
    cd repo1
    dolt remote add origin file://../rem1
    start_sql_server repo1

    dolt push origin main
    run dolt sql-client -P $PORT -u dolt --use-db repo1 -q "call  dolt_push()"
    [ $status -ne 0 ]
    [[ "$output" =~ "the current branch has no upstream branch" ]] || false

    dolt sql-client -P $PORT -u dolt --use-db repo1 -q "call dolt_push('--set-upstream', 'origin', 'main')"

    dolt sql-client -P $PORT -u dolt --use-db repo1 -q "call dolt_push()"
}

@test "sql-server: replicate to backup after sql-session commit" {
    skiponwindows "Missing dependencies"

    mkdir bac1
    cd repo1
    dolt remote add backup1 file://../bac1
    dolt config --local --add sqlserver.global.DOLT_REPLICATE_TO_REMOTE backup1
    start_sql_server repo1

    dolt sql-client -P $PORT -u dolt --use-db repo1 -q "CREATE TABLE test (pk int primary key);"
    dolt sql-client -P $PORT -u dolt --use-db repo1 -q "INSERT INTO test VALUES (0),(1),(2)"
    dolt sql-client -P $PORT -u dolt --use-db repo1 -q "CALL DOLT_ADD('.')"
    dolt sql-client -P $PORT -u dolt --use-db repo1 -q "CALL DOLT_COMMIT('-m', 'Step 1');"
    stop_sql_server 1

    cd ..
    dolt clone file://./bac1 repo3
    cd repo3
    run dolt sql -q "select * from test" -r csv
    [ "$status" -eq 0 ]
    [ "${lines[0]}" = "pk" ] 
    [ "${lines[1]}" = "0" ]
    [ "${lines[2]}" = "1" ]
    [ "${lines[3]}" = "2" ]
}

@test "sql-server: create multiple databases with no starting repo" {
    skiponwindows "Missing dependencies"

    mkdir no_dolt && cd no_dolt
    start_sql_server

    dolt sql-client -P $PORT -u dolt --use-db '' -q "create database test1"
    run dolt sql-client -P $PORT -u dolt --use-db '' -q "show databases"
    [ $status -eq 0 ]
    [[ $output =~ "mysql" ]] || false
    [[ $output =~ "information_schema" ]] || false
    [[ $output =~ "test1" ]] ||	false

    dolt sql-client -P $PORT -u dolt --use-db 'test1' -q "create table a(x int)"
    dolt sql-client -P $PORT -u dolt --use-db 'test1' -q "call dolt_add('.')"
    dolt sql-client -P $PORT -u dolt --use-db 'test1' -q "insert into a values (1), (2)"
    dolt sql-client -P $PORT -u dolt --use-db 'test1' -q "call dolt_commit('-a', '-m', 'new table a')"

    dolt sql-client -P $PORT -u dolt --use-db '' -q "create database test2"
    dolt sql-client -P $PORT -u dolt --use-db 'test2' -q "create table b(x int)"
    dolt sql-client -P $PORT -u dolt --use-db 'test2' -q "call dolt_add('.')"
    dolt sql-client -P $PORT -u dolt --use-db 'test2' -q "insert into b values (1), (2)"
    dolt sql-client -P $PORT -u dolt --use-db 'test2' -q "call dolt_commit('-a', '-m', 'new table b')"
    stop_sql_server 1

    cd test1
    run dolt log
    [ "$status" -eq 0 ]
    [[ "$output" =~ "new table a" ]] || false

    run dolt sql --user=dolt -q "show tables"
    [ "$status" -eq 0 ]
    [[ "$output" =~ "a" ]] || false

    cd ../test2
    run dolt log
    [ "$status" -eq 0 ]
    [[ "$output" =~ "new table b" ]] || false

    run dolt sql --user=dolt -q "show tables"
    [ "$status" -eq 0 ]
    [[ "$output" =~ "b" ]] || false

    cd ..

    start_sql_server
    dolt sql-client -P $PORT -u dolt --use-db '' -q "create database test3"
    dolt sql-client -P $PORT -u dolt --use-db 'test3' -q "create table c(x int)"
    dolt sql-client -P $PORT -u dolt --use-db 'test3' -q "call dolt_add('.')"
    dolt sql-client -P $PORT -u dolt --use-db 'test3' -q "insert into c values (1), (2)"
    dolt sql-client -P $PORT -u dolt --use-db 'test3' -q "call dolt_commit('-a', '-m', 'new table c')"
    dolt sql-client -P $PORT -u dolt --use-db '' -q "drop database test2"

    [ -d test3 ]
    [ ! -d test2 ]

    # make sure the databases exist on restart
    stop_sql_server
    start_sql_server
    run dolt sql-client -P $PORT -u dolt --use-db '' -q "show databases"
    [ $status -eq 0 ]
    [[ $output =~ "mysql" ]] || false
    [[ $output =~ "information_schema" ]] || false
    [[ $output =~ "test1" ]] || false
    [[ $output =~ "test3" ]] || false
    ! [[ $output =~ "test2" ]] || false
}

@test "sql-server: can't drop branch qualified database names" {
    skiponwindows "Missing dependencies"

    mkdir no_dolt && cd no_dolt
    start_sql_server

    dolt sql-client -P $PORT -u dolt --use-db '' -q "create database test1"
    dolt sql-client -P $PORT -u dolt --use-db '' -q "create database test2"
    dolt sql-client -P $PORT -u dolt --use-db '' -q "create database test3"

    run dolt sql-client -P $PORT -u dolt --use-db '' -q "show databases"
    [ $status -eq 0 ]
    [[ $output =~ "mysql" ]] || false
    [[ $output =~ "information_schema" ]] || false
    [[ $output =~ "test1" ]] || false
    [[ $output =~ "test2" ]] || false
    [[ $output =~ "test3" ]] || false

    dolt sql-client -P $PORT -u dolt --use-db test1 -q "create table a(x int)"
    dolt sql-client -P $PORT -u dolt --use-db test1 -q "call dolt_add('.')"
    dolt sql-client -P $PORT -u dolt --use-db test1 -q "insert into a values (1), (2)"
    dolt sql-client -P $PORT -u dolt --use-db test1 -q "call dolt_commit('-a', '-m', 'new table a')"

    dolt sql-client -P $PORT -u dolt --use-db test2 -q "create table a(x int)"
    dolt sql-client -P $PORT -u dolt --use-db test2 -q "call dolt_add('.')"
    dolt sql-client -P $PORT -u dolt --use-db test2 -q "insert into a values (3), (4)"
    dolt sql-client -P $PORT -u dolt --use-db test2 -q "call dolt_commit('-a', '-m', 'new table a')"

    dolt sql-client -P $PORT -u dolt --use-db test3 -q "create table a(x int)"
    dolt sql-client -P $PORT -u dolt --use-db test3 -q "call dolt_add('.')"
    dolt sql-client -P $PORT -u dolt --use-db test3 -q "insert into a values (5), (6)"
    dolt sql-client -P $PORT -u dolt --use-db test3 -q "call dolt_commit('-a', '-m', 'new table a')"

    dolt sql-client -P $PORT -u dolt --use-db test1 -q "call dolt_branch('newbranch')"
    run dolt sql-client --use-db "test1/newbranch" -u dolt -P $PORT -q "select * from a"
    [ $status -eq 0 ]
    [[ $output =~ " 1 " ]] || false
    [[ $output =~ " 2 " ]] || false

    dolt sql-client -P $PORT -u dolt --use-db test2 -q "call dolt_branch('newbranch')"
    run dolt sql-client --use-db "test2/newbranch" -u dolt -P $PORT -q "select * from a"
    [ $status -eq 0 ]
    [[ $output =~ " 3 " ]] || false
    [[ $output =~ " 4 " ]] || false

    # uppercase to ensure db names are treated case insensitive
    dolt sql-client -P $PORT -u dolt --use-db '' -q "drop database TEST1"

    run dolt sql-client --use-db "test1/newbranch" -u dolt -P $PORT -q "select * from a"
    [ $status -ne 0 ]
    [[ "$output" =~ "database not found" ]] || false
    
    # can't drop a branch-qualified database name
    run dolt sql-client -P $PORT -u dolt --use-db '' -q "drop database \`test2/newbranch\`"
    [ $status -ne 0 ]
    [[ "$output" =~ "unable to drop revision database: test2/newbranch" ]] || false

    dolt sql-client -P $PORT -u dolt --use-db '' -q "drop database TEST2"

    run dolt sql-client --use-db "test2/newbranch" -u dolt -P $PORT -q "select * from a"
    [ $status -ne 0 ]
    echo $output
    [[ "$output" =~ "database not found" ]] || false

    run dolt sql-client -P $PORT -u dolt --use-db test3 -q "select * from a"
    [ $status -eq 0 ]
    [[ $output =~ " 5 " ]] || false
    [[ $output =~ " 6 " ]] || false
}

@test "sql-server: connect to databases case insensitive" {
    skiponwindows "Missing dependencies"

    mkdir no_dolt && cd no_dolt
    start_sql_server

    dolt sql-client -P $PORT -u dolt --use-db '' -q "create database Test1"

    run dolt sql-client -P $PORT -u dolt --use-db '' -q "show databases"
    [ $status -eq 0 ]
    [[ $output =~ "mysql" ]] || false
    [[ $output =~ "information_schema" ]] || false
    [[ $output =~ "Test1" ]] || false
    dolt sql-client -P $PORT -u dolt --use-db '' -q "use test1; create table a(x int);"
    dolt sql-client -P $PORT -u dolt --use-db '' -q "use TEST1; insert into a values (1), (2);"
    dolt sql-client -P $PORT -u dolt --use-db '' -q "use test1; call dolt_add('.'); call dolt_commit('-a', '-m', 'new table a');"
    dolt sql-client -P $PORT -u dolt --use-db '' -q "use test1; call dolt_checkout('-b', 'newbranch');"
    dolt sql-client -P $PORT -u dolt --use-db '' -q "use \`TEST1/newbranch\`; select * from a order by x" ";x\n1\n2"
    dolt sql-client -P $PORT -u dolt --use-db '' -q "use \`test1/newbranch\`; select * from a order by x" ";x\n1\n2"
    dolt sql-client -P $PORT -u dolt --use-db '' -q "use \`TEST1/NEWBRANCH\`"

    run dolt sql-client -P $PORT -u dolt --use-db '' -q "create database test2; use test2; select database();"
    [ $status -eq 0 ]
    [[ $output =~ "test2" ]] || false
    run dolt sql-client -P $PORT -u dolt --use-db '' -q "use test2; drop database TEST2; select database();"
    [ $status -eq 0 ]
    [[ $output =~ "NULL" ]] || false
}

@test "sql-server: create and drop database with --data-dir" {
    skiponwindows "Missing dependencies"

    mkdir no_dolt && cd no_dolt
    mkdir db_dir
    start_sql_server_with_args --host 0.0.0.0 --user dolt --data-dir=db_dir
    
    dolt sql-client -P $PORT -u dolt --use-db '' -q "create database test1"
    run dolt sql-client -P $PORT -u dolt --use-db '' -q "show databases"
    [ $status -eq 0 ]
    [[ $output =~ "mysql" ]] || false
    [[ $output =~ "information_schema" ]] || false
    [[ $output =~ "test1" ]] || false

    dolt sql-client -P $PORT -u dolt --use-db test1 -q "create table a(x int)"
    dolt sql-client -P $PORT -u dolt --use-db test1 -q "call dolt_add('.')"
    dolt sql-client -P $PORT -u dolt --use-db test1 -q "insert into a values (1), (2)"
    dolt sql-client -P $PORT -u dolt --use-db test1 -q "call dolt_commit('-a', '-m', 'new table a')"
    stop_sql_server 1

    [ -d db_dir/test1 ]

    cd db_dir/test1
    run dolt log
    [ "$status" -eq 0 ]
    [[ "$output" =~ "new table a" ]] || false

    cd ../..

    start_sql_server_with_args --host 0.0.0.0 --user dolt --data-dir=db_dir
    dolt sql-client -P $PORT -u dolt --use-db '' -q "create database test3"
    dolt sql-client -P $PORT -u dolt --use-db test3 -q "create table c(x int)"
    dolt sql-client -P $PORT -u dolt --use-db test3 -q "call dolt_add('.')"
    dolt sql-client -P $PORT -u dolt --use-db test3 -q "insert into c values (1), (2)"
    dolt sql-client -P $PORT -u dolt --use-db test3 -q "call dolt_commit('-a', '-m', 'new table c')"
    dolt sql-client -P $PORT -u dolt --use-db '' -q "drop database test1"
    stop_sql_server 1

    [ -d db_dir/test3 ]
    [ ! -d db_dir/test1 ]

    # make sure the databases exist on restart
    stop_sql_server
    start_sql_server_with_args --host 0.0.0.0 --user dolt --data-dir=db_dir
    run dolt sql-client -P $PORT -u dolt --use-db '' -q "show databases"
    [ $status -eq 0 ]
    [[ $output =~ "mysql" ]] || false
    [[ $output =~ "information_schema" ]] || false
    [[ $output =~ "test3" ]] || false
}

@test "sql-server: create database errors" {
    skiponwindows "Missing dependencies"

    mkdir no_dolt && cd no_dolt
    mkdir dir_exists
    touch file_exists
    start_sql_server

    dolt sql-client -P $PORT -u dolt --use-db '' -q "create database test1"

    # Error on creation, already exists
    run dolt sql-client -P $PORT -u dolt --use-db '' -q "create database test1"
    [ $status -ne 0 ]
    [[ $output =~ exists ]] || false

    # Files / dirs in the way
    run dolt sql-client -P $PORT -u dolt --use-db '' -q "create database dir_exists"
    [ $status -ne 0 ]
    [[ $output =~ exists ]] || false
    
    run dolt sql-client -P $PORT -u dolt --use-db '' -q	"create database file_exists"
    [ $status -ne 0 ]
    [[ $output =~ exists ]] || false
}

@test "sql-server: create database with existing repo" {
    skiponwindows "Missing dependencies"

    cd repo1
    start_sql_server

    dolt sql-client -P $PORT -u dolt --use-db repo1 -q "create database test1"
    run dolt sql-client -P $PORT -u dolt --use-db repo1 -q "show databases"
    [ $status -eq 0 ]
    [[ $output =~ "mysql" ]] || false
    [[ $output =~ "information_schema" ]] || false
    [[ $output =~ "test1" ]] || false
    [[ $output =~ "repo1" ]] || false

    dolt sql-client -P $PORT -u dolt --use-db test1 -q "create table a(x int)"
    dolt sql-client -P $PORT -u dolt --use-db test1 -q "call dolt_add('.')"
    dolt sql-client -P $PORT -u dolt --use-db test1 -q "insert into a values (1), (2)"
    dolt sql-client -P $PORT -u dolt --use-db test1 -q "call dolt_commit('-a', '-m', 'new table a')"
    dolt sql-client -P $PORT -u dolt --use-db repo1 -q "create database test2"
    dolt sql-client -P $PORT -u dolt --use-db test2 -q "create table b(x int)"
    dolt sql-client -P $PORT -u dolt --use-db test2 -q "call dolt_add('.')"
    dolt sql-client -P $PORT -u dolt --use-db test2 -q "insert into b values (1), (2)"
    dolt sql-client -P $PORT -u dolt --use-db test2 -q "call dolt_commit('-a', '-m', 'new table b')"
    stop_sql_server 1

    cd test1
    run dolt log
    [ "$status" -eq 0 ]
    [[ "$output" =~ "new table a" ]] || false

    run dolt sql --user=dolt -q "show tables"
    [ "$status" -eq 0 ]
    [[ "$output" =~ "a" ]] || false

    cd ../test2
    run dolt log
    [ "$status" -eq 0 ]
    [[ "$output" =~ "new table b" ]] || false

    run dolt sql --user=dolt -q "show tables"
    [ "$status" -eq 0 ]
    [[ "$output" =~ "b" ]] || false

    cd ../
    # make sure the databases exist on restart
    start_sql_server
    run dolt sql-client -P $PORT -u dolt --use-db repo1 -q "show databases"
    [ $status -eq 0 ]
    [[ $output =~ "mysql" ]] || false
    [[ $output =~ "information_schema" ]] || false
    [[ $output =~ "test1" ]] || false
    [[ $output =~ "repo1" ]] || false
    [[ $output =~ "test2" ]] || false
}

@test "sql-server: fetch uses database tempdir from different working directory" {
    skiponwindows "Missing dependencies"

    mkdir remote1
    cd repo2
    dolt remote add remote1 file://../remote1
    dolt push -u remote1 main

    cd ..
    rm -rf repo1
    dolt clone file://./remote1 repo1
    cd repo1
    dolt remote add remote1 file://../remote1

    cd ../repo2
    dolt sql -q "create table test (a int)"
    dolt add .
    dolt commit -am "new commit"
    dolt push -u remote1 main

    cd ../repo1
    REPO_PATH=$(pwd)
    cd ..

    echo "
databases:
  - name: repo1
    path: $REPO_PATH
" > server.yaml

    start_sql_server_with_config repo1 server.yaml

    dolt sql-client -P $PORT -u dolt --use-db repo1 -q "call dolt_fetch()"
}

@test "sql-server: run mysql from shell" {
    skiponwindows "Has dependencies that are not installed on Windows CI"
    if [[ `uname` == 'Darwin' ]]; then
      skip "Unsupported in MacOS CI"
    fi

    cd repo1
    dolt sql -q "create table r1t_one (id1 int primary key, col1 varchar(20));"
    dolt sql -q "insert into r1t_one values (1,'aaaa'), (2,'bbbb'), (3,'cccc');"
    dolt sql -q "create table r1t_two (id2 int primary key, col2 varchar(20));"
    dolt add .
    dolt commit -am "create two tables"

    cd ../repo2
    dolt sql -q "create table r2t_one (id1 int primary key, col1 varchar(20));"
    dolt sql -q "create table r2t_two (id2 int primary key, col2 varchar(20));"
    dolt sql -q "create table r2t_three (id3 int primary key, col3 varchar(20));"
    dolt sql -q "insert into r2t_three values (4,'dddd'), (3,'gggg'), (2,'eeee'), (1,'ffff');"
    dolt add .
    dolt commit -am "create three tables"

    cd ..
    start_sql_server_with_args --user dolt -ltrace --no-auto-commit

    run expect $BATS_TEST_DIRNAME/sql-server-mysql.expect $PORT repo1
    [ "$status" -eq 0 ]
}

@test "sql-server: sql-server lock cleanup" {
    cd repo1
    start_sql_server
    stop_sql_server
    start_sql_server
    stop_sql_server
}

@test "sql-server: sql-server locks database" {
    cd repo1
    start_sql_server
    PORT=$( definePORT )
    run dolt sql-server -P $PORT --socket "dolt.$PORT.sock"
    [ "$status" -eq 1 ]
}

@test "sql-server: multi dir sql-server locks out children" {
    start_sql_server
    cd repo2
    PORT=$( definePORT )
    run dolt sql-server -P $PORT --socket "dolt.$PORT.sock"
    [ "$status" -eq 1 ]
}

@test "sql-server: sql-server child locks out parent multi dir" {
    cd repo2
    start_sql_server
    cd ..
    PORT=$( definePORT )
    run dolt sql-server -P $PORT --socket "dolt.$PORT.sock"
    [ "$status" -eq 1 ]
}

@test "sql-server: sql-server lock for new databases" {
    cd repo1
    start_sql_server
    dolt sql-client -P $PORT -u dolt --use-db '' -q "create database newdb"
    cd newdb
    PORT=$( definePORT )
    run dolt sql-server -P $PORT --socket "dolt.$PORT.sock"
    [ "$status" -eq 1 ]
}

@test "sql-server: sql-server locks database to writes" {
    cd repo2
    dolt sql -q "create table a (x int primary key)" 
    start_sql_server
    run dolt sql -q "create table b (x int primary key)" 
    [ "$status" -eq 1 ]
    [[ "$output" =~ "database is locked to writes" ]] || false
    run dolt sql -q "insert into b values (0)"
    [ "$status" -eq 1 ]
    [[ "$output" =~ "database is locked to writes" ]] || false
}

@test "sql-server: start server without socket flag should set default socket path" {
    skiponwindows "unix socket is not available on Windows"
    cd repo2
    DEFAULT_DB="repo2"
    PORT=$( definePORT )

    dolt sql-server --port $PORT --user dolt >> log.txt 2>&1 &
    SERVER_PID=$!
    wait_for_connection $PORT 5000

    run dolt sql-client -P $PORT -u dolt --use-db repo2 -q "select 1 as col1"
    [ $status -eq 0 ]
    [[ $output =~ col1 ]] || false
    [[ $output =~ " 1 " ]] || false

    run grep '\"/tmp/mysql.sock\"' log.txt
    [ "$status" -eq 0 ]
    [ "${#lines[@]}" -eq 1 ]

    run dolt sql-client --user=dolt <<< "exit;"
    [ "$status" -eq 0 ]
    [[ "$output" =~ "# Welcome to the Dolt MySQL client." ]] || false

    run dolt sql-client --host=0.0.0.0 --port=$PORT --user=dolt <<< "exit;"
    [ "$status" -eq 0 ]
    [[ "$output" =~ "# Welcome to the Dolt MySQL client." ]] || false
}

@test "sql-server: start server with socket option undefined should set default socket path" {
    skiponwindows "unix socket is not available on Windows"
    cd repo2
    DEFAULT_DB="repo2"
    PORT=$( definePORT )

    dolt sql-server --port $PORT --user dolt --socket > log.txt 2>&1 &
    SERVER_PID=$!
    wait_for_connection $PORT 5000

    run dolt sql-client -P $PORT -u dolt --use-db repo2 -q "select 1 as col1"
    [ $status -eq 0 ]
    [[ $output =~ col1 ]] || false
    [[ $output =~ " 1 " ]] || false

    run grep '\"/tmp/mysql.sock\"' log.txt
    [ "$status" -eq 0 ]
    [ "${#lines[@]}" -eq 1 ]
}

@test "sql-server: the second server starts without unix socket set up if there is already a file in the socket file path" {
    skiponwindows "unix socket is not available on Windows"
    cd repo2
    touch mysql.sock

    run pwd
    REPO_NAME=$output

    secondPORT=$( definePORT )
    dolt sql-server --port=$secondPORT --socket="$REPO_NAME/mysql.sock" --user dolt > log.txt 2>&1 &
    SECOND_SERVER_PID=$!
    run wait_for_connection $secondPORT 5000
    [ "$status" -eq 0 ]

    run grep 'unix socket set up failed: file already in use:' log.txt
    [ "$status" -eq 0 ]
    [ "${#lines[@]}" -eq 1 ]

    # killing the second server should not affect the socket file.
    kill $SECOND_SERVER_PID

    [ -f mysql.sock ]
}

@test "sql-server: start server with yaml config with socket file path defined" {
    skiponwindows "unix socket is not available on Windows"
    cd repo2
    DEFAULT_DB="repo2"
    PORT=$( definePORT )

    echo "
log_level: debug

user:
  name: dolt

listener:
  host: localhost
  port: $PORT
  max_connections: 10
  socket: dolt.$PORT.sock

behavior:
  autocommit: true" > server.yaml

    dolt sql-server --config server.yaml > log.txt 2>&1 &
    SERVER_PID=$!
    wait_for_connection $PORT 5000

    run dolt sql-client -P $PORT -u dolt --use-db repo2 -q "select 1 as col1"
    [ $status -eq 0 ]
    [[ $output =~ col1 ]] || false
    [[ $output =~ " 1 " ]] || false

    run grep "dolt.$PORT.sock" log.txt
    [ "$status" -eq 0 ]
    [ "${#lines[@]}" -eq 1 ]
}

@test "sql-server: start server multidir creates sql-server.lock file in every rep" {
    start_sql_server
    run ls repo1/.dolt
    [[ "$output" =~ "sql-server.lock" ]] || false

    run ls repo2/.dolt
    [[ "$output" =~ "sql-server.lock" ]] || false

    stop_sql_server
    run ls repo1/.dolt
    ! [[ "$output" =~ "sql-server.lock" ]] || false

    run ls repo2/.dolt
    ! [[ "$output" =~ "sql-server.lock" ]] || false
}

@test "sql-server: running a dolt function in the same directory as a running server correctly errors" {
    start_sql_server

    cd repo1
    run dolt commit --allow-empty --am "adasdasd"
    [ "$status" -eq 1 ]
    [[ "$output" =~ "database locked by another sql-server; either clone the database to run a second server" ]] || false

    run dolt gc
    [ "$status" -eq 1 ]
    [[ "$output" =~ "database locked by another sql-server; either clone the database to run a second server" ]] || false

    echo "import socket
s = socket.socket(socket.AF_INET, socket.SOCK_STREAM)
s.bind(('', 0))
addr = s.getsockname()
print(addr[1])
s.close()
" > port_finder.py

    PORT=$(python3 port_finder.py)
    run dolt sql-server --port=$PORT --socket "dolt.$PORT.sock"
    [ "$status" -eq 1 ]
    [[ "$output" =~ "database locked by another sql-server; either clone the database to run a second server" ]] || false
    stop_sql_server 1
}

@test "sql-server: sigterm running server and restarting works correctly" {
    start_sql_server
    run ls repo1/.dolt
    [[ "$output" =~ "sql-server.lock" ]] || false

    run ls repo2/.dolt
    [[ "$output" =~ "sql-server.lock" ]] || false

    kill -9 $SERVER_PID

    run ls repo1/.dolt
    [[ "$output" =~ "sql-server.lock" ]] || false

    run ls repo2/.dolt
    [[ "$output" =~ "sql-server.lock" ]] || false

    start_sql_server
    run dolt sql-client -P $PORT -u dolt --use-db repo2 -q "select 1 as col1"
    [ $status -eq 0 ]
    [[ $output =~ col1 ]] || false
    [[ $output =~ " 1 " ]] || false
    stop_sql_server

    # Try adding fake pid numbers. Could happen via debugger or something
    echo "423423" > repo1/.dolt/sql-server.lock
    echo "4123423" > repo2/.dolt/sql-server.lock

    start_sql_server
    run dolt sql-client -P $PORT -u dolt --use-db repo2 -q "select 1 as col1"
    [ $status -eq 0 ]
    [[ $output =~ col1 ]] || false
    [[ $output =~ " 1 " ]] || false
    stop_sql_server

    # Add malicious text to lockfile and expect to fail
    echo "iamamaliciousactor" > repo1/.dolt/sql-server.lock

    run start_sql_server
    [[ "$output" =~ "database locked by another sql-server; either clone the database to run a second server" ]] || false
    [ "$status" -eq 1 ]

    rm repo1/.dolt/sql-server.lock

    # this test was hanging as the server is stopped from the above error
    # but stop_sql_server in teardown tries to kill process that is not
    # running anymore, so start the server again, and it will be stopped in
    # teardown
    start_sql_server
}

@test "sql-server: create a database when no current database is set" {
    mkdir new_format && cd new_format
    dolt init

    PORT=$( definePORT )
    dolt sql-server --host 0.0.0.0 --port=$PORT --user dolt --socket "dolt.$PORT.sock" &
    SERVER_PID=$! # will get killed by teardown_common
    sleep 5 # not using python wait so this works on windows

    dolt sql-client --host=0.0.0.0 --port=$PORT --user=dolt <<< "create database mydb1;"
    dolt sql-client --host=0.0.0.0 --port=$PORT --user=dolt <<< "exit;"
    stop_sql_server 1
    [ -d mydb1 ]

    cd mydb1
    dolt version
}

@test "sql-server: deleting database directory when a running server is using it does not panic" {
    skiponwindows "Missing dependencies"

    mkdir nodb
    cd nodb
    start_sql_server >> server_log.txt 2>&1

    dolt sql-client -P $PORT -u dolt --use-db '' -q "CREATE DATABASE mydb1"
    dolt sql-client -P $PORT -u dolt --use-db '' -q "CREATE DATABASE mydb2"

    [ -d mydb1 ]
    [ -d mydb2 ]

    rm -rf mydb2

    run dolt sql-client -P $PORT -u dolt --use-db '' -q "SHOW DATABASES"
    [ $status -eq 0 ]

    skip "Forcefully deleting a database doesn't cause direct panics, but also doesn't stop the server"

    run grep "panic" server_log.txt
    [ "${#lines[@]}" -eq 0 ]

    run grep "failed to access 'mydb2' database: can no longer find .dolt dir on disk" server_log.txt
    [ "${#lines[@]}" -eq 1 ]

    # this tests fails sometimes as the server is stopped from the above error
    # but stop_sql_server in teardown tries to kill process that is not
    # running anymore, so start the server again, and it will be stopped in
    # teardown
    start_sql_server
}

@test "sql-server: dropping database that the server is running in should drop only the db itself not its nested dbs" {
    skiponwindows "Missing dependencies"

    mkdir mydb
    cd mydb
    dolt init

    start_sql_server >> server_log.txt 2>&1
    # 'doltdb' will be nested database inside 'mydb'
    dolt sql-client -P $PORT -u dolt --use-db '' -q "CREATE DATABASE doltdb"
    run dolt sql-client -P $PORT -u dolt --use-db '' -q "SHOW DATABASES"
    [[ "$output" =~ "mydb" ]] || false
    [[ "$output" =~ "doltdb" ]] || false

    dolt sql-client -P $PORT -u dolt --use-db '' -q "DROP DATABASE mydb"
    stop_sql_server 1
    [ ! -d .dolt ]

    run grep "database not found: mydb" server_log.txt
    [ "${#lines[@]}" -eq 0 ]

    # nested databases inside dropped database should still exist
    dolt sql -q "SHOW DATABASES"
    run dolt sql -q "SHOW DATABASES"
    [[ "$output" =~ "doltdb" ]] || false
    [[ ! "$output" =~ "mydb" ]] || false
}

@test "sql-server: dropping database currently selected and that the server is running in" {
    skiponwindows "Missing dependencies"

    mkdir mydb
    cd mydb
    dolt init

    run dolt sql -q "SHOW DATABASES"
    [[ "$output" =~ "mydb" ]] || false

    start_sql_server >> server_log.txt 2>&1
    dolt sql-client -P $PORT -u dolt --use-db '' -q "DROP DATABASE mydb;"

    run grep "database not found: mydb" server_log.txt
    [ "${#lines[@]}" -eq 0 ]

    [ ! -d .dolt ]

    run dolt sql -q "SHOW DATABASES"
    [[ ! "$output" =~ "mydb" ]] || false
}

@test "sql-server: create database, drop it, and then create it again" {
    skiponwindows "Missing dependencies"

    mkdir mydbs
    cd mydbs

    start_sql_server >> server_log.txt 2>&1
    dolt sql-client -P $PORT -u dolt --use-db '' -q "CREATE DATABASE mydb1;"
    [ -d mydb1 ]

    dolt sql-client -P $PORT -u dolt --use-db '' -q "DROP DATABASE mydb1;"
    [ ! -d mydb1 ]

    dolt sql-client -P $PORT -u dolt --use-db '' -q "CREATE DATABASE mydb1;"
    [ -d mydb1 ]

    run dolt sql-client -P $PORT -u dolt --use-db '' -q "SHOW DATABASES;"
    [ $status -eq 0 ]
    [[ "$output" =~ "mydb1" ]] || false
}

@test "sql-server: dropping database with '-' in it" {
    skiponwindows "Missing dependencies"

    mkdir my-db
    cd my-db
    dolt init
    cd ..

    start_sql_server >> server_log.txt 2>&1
    dolt sql-client -P $PORT -u dolt --use-db '' -q "DROP DATABASE my_db;"

    run grep "database not found: my_db" server_log.txt
    [ "${#lines[@]}" -eq 0 ]

    [ ! -d my-db ]
}

@test "sql-server: dolt_clone procedure in empty dir" {
    mkdir rem1
    cd repo1
    dolt sql -q "CREATE TABLE test (pk INT PRIMARY KEY);"
    dolt sql -q "INSERT INTO test VALUES (1), (2), (3);"
    dolt sql -q "CREATE PROCEDURE test() SELECT 42;"
    dolt add -A
    dolt commit -m "initial commit"
    dolt remote add remote1 file://../rem1
    dolt push remote1 main

    cd ..
    dolt sql -q "call dolt_clone('file://./rem1', 'repo3');"
    cd repo3

    # verify databases
    run dolt sql -q "show databases;"
    [ "$status" -eq 0 ]
    [[ "$output" =~ "repo3" ]] || false

    run dolt sql -q "select database();"
    [[ "$output" =~ "repo3" ]] || false

    # verify data
    run dolt sql -q "SELECT * FROM test"
    [ "$status" -eq 0 ]
    [[ "$output" =~ "1" ]] || false
    [[ "$output" =~ "2" ]] || false
    [[ "$output" =~ "3" ]] || false

    # verify procedure
    run dolt sql -q "call test()"
    [ "$status" -eq 0 ]
    [[ "$output" =~ "42" ]] || false
}

@test "sql-server: locks made in session should be released on session end" {
    start_sql_server
    EXPECTED=$(echo -e "\"GET_LOCK('mylock', 1000)\"\n1\nIS_FREE_LOCK('mylock')\n0")
    run dolt sql-client -P $PORT -u dolt --use-db '' --result-format csv -q "SELECT GET_LOCK('mylock', 1000); SELECT IS_FREE_LOCK('mylock');"
    [ $status -eq 0 ]
    [[ "$output" =~ "$EXPECTED" ]] || false

    EXPECTED=$(echo -e "IS_FREE_LOCK('mylock')\n1")
    run dolt sql-client -P $PORT -u dolt --use-db '' --result-format csv -q "SELECT IS_FREE_LOCK('mylock');"
    [ $status -eq 0 ]
    [[ "$output" =~ "$EXPECTED" ]] || false
}

@test "sql-server: binary literal is printed as hex string for utf8 charset result set" {
    cd repo1
    start_sql_server
    dolt sql-client -P $PORT -u dolt --use-db repo1 -q "SET character_set_results = utf8; CREATE TABLE mapping(branch_id binary(16) PRIMARY KEY, user_id binary(16) NOT NULL, company_id binary(16) NOT NULL);"

    run dolt sql-client -P $PORT -u dolt --use-db repo1 -q "EXPLAIN SELECT m.* FROM mapping m WHERE user_id = uuid_to_bin('1c4c4e33-8ad7-4421-8450-9d5182816ac3');"
    [ $status -eq 0 ]
    [[ "$output" =~ "0x1C4C4E338AD7442184509D5182816AC3" ]] || false
}<|MERGE_RESOLUTION|>--- conflicted
+++ resolved
@@ -12,13 +12,10 @@
 setup() {
     skiponwindows "tests are flaky on Windows"
     setup_no_dolt_init
-<<<<<<< HEAD
     mkdir $BATS_TMPDIR/sql-server-test$$
     nativevar DOLT_ROOT_PATH $(pwd)
     dolt config --global --add user.email "test@test.com"
     dolt config --global --add user.name "test"
-=======
->>>>>>> 3ed3a5dd
     make_repo repo1
     make_repo repo2
 }
