// Copyright 2022 Dolthub, Inc.
//
// Licensed under the Apache License, Version 2.0 (the "License");
// you may not use this file except in compliance with the License.
// You may obtain a copy of the License at
//
//     http://www.apache.org/licenses/LICENSE-2.0
//
// Unless required by applicable law or agreed to in writing, software
// distributed under the License is distributed on an "AS IS" BASIS,
// WITHOUT WARRANTIES OR CONDITIONS OF ANY KIND, either express or implied.
// See the License for the specific language governing permissions and
// limitations under the License.

package main

import (
	"bytes"
	"context"
	"os"
<<<<<<< HEAD
=======
	"path/filepath"
	"strings"
>>>>>>> 23dd8c0f
	"testing"
	"time"

	"database/sql"
	driver "github.com/dolthub/dolt/go/libraries/doltcore/dtestutils/sql_server_driver"
	"github.com/stretchr/testify/assert"
	"github.com/stretchr/testify/require"

	"gopkg.in/yaml.v3"
)

type TestDef struct {
	Tests []Test `yaml:"tests"`
}

// Test is a single test to run. The Repos and MultiRepos will be created, and
// any Servers defined within them will be started. The interactions and
// assertions defined in Conns will be run.
type Test struct {
	Name       string              `yaml:"name"`
	Repos      []driver.TestRepo   `yaml:"repos"`
	MultiRepos []driver.MultiRepo  `yaml:"multi_repos"`
	Conns      []driver.Connection `yaml:"connections"`

	// Skip the entire test with this reason.
	Skip string `yaml:"skip"`
}

<<<<<<< HEAD
=======
// |Connection| represents a single connection to a sql-server instance defined
// in the test. The connection will be established and every |Query| in
// |Queries| will be run against it. At the end, the connection will be torn down.
// If |RestartServer| is non-nil, the server which the connection targets will
// be restarted after the connection is terminated.
type Connection struct {
	On            string       `yaml:"on"`
	Queries       []Query      `yaml:"queries"`
	RestartServer *RestartArgs `yaml:"restart_server"`

	// Rarely needed, allows the entire connection assertion to be retried
	// on an assertion failure. Use this is only for idempotent connection
	// interactions and only if the sql-server is prone to tear down the
	// connection based on things that are happening, such as cluster role
	// transitions.
	RetryAttempts int `yaml:"retry_attempts"`

	// The user to connect as.
	User string `yaml:"user"`
	// The password to connect with.
	Pass string `yaml:"password"`
	PassFile string `yaml:"password_file"`
	// Any driver params to pass in the DSN.
	DriverParams map[string]string `yaml:"driver_params"`
}

func (c Connection) Password() (string, error) {
	if c.PassFile != "" {
		bs, err := os.ReadFile(c.PassFile)
		if err != nil {
			return "", err
		}
		return strings.TrimSpace(string(bs)), nil
	}
	return c.Pass, nil
}

// |RestartArgs| are possible arguments, to change the arguments which are
// provided to the sql-server process when it is restarted. This is used, for
// example, to change server config on a restart.
type RestartArgs struct {
	Args *[]string `yaml:"args"`
}

// |TestRepo| represents an init'd dolt repository that is available to a
// server instance. It can be created with some files and with remotes defined.
// |Name| can include path components separated by `/`, which will create the
// repository in a subdirectory.
type TestRepo struct {
	Name        string       `yaml:"name"`
	WithFiles   []WithFile   `yaml:"with_files"`
	WithRemotes []WithRemote `yaml:"with_remotes"`

	// Only valid on Test.Repos, not in Test.MultiRepos.Repos. If set, a
	// sql-server process will be run against this TestRepo. It will be
	// available as TestRepo.Name.
	Server *Server `yaml:"server"`
}

// |MultiRepo| is a subdirectory where many |TestRepo|s can be defined. You can
// start a sql-server on a |MultiRepo|, in which case there will be no default
// database to connect to.
type MultiRepo struct {
	Name      string     `yaml:"name"`
	Repos     []TestRepo `yaml:"repos"`
	WithFiles []WithFile `yaml:"with_files"`

	// If set, a sql-server process will be run against this TestRepo. It
	// will be available as MultiRepo.Name.
	Server *Server `yaml:"server"`
}

// |WithRemote| defines remotes which should be defined on the repository
// before the sql-server is started.
type WithRemote struct {
	Name string `yaml:"name"`
	URL  string `yaml:"url"`
}

// |WithFile| defines a file and its contents to be created in a |Repo| or
// |MultiRepo| before the servers are started.
type WithFile struct {
	Name string `yaml:"name"`

	// The contents of the file, provided inline in the YAML.
	Contents string `yaml:"contents"`

	// A source file path to copy to |Name|. Mutually exclusive with
	// Contents.
	SourcePath string `yaml:"source_path"`
}

// |Server| defines a sql-server process to start. |Name| must match the
// top-level |Name| of a |TestRepo| or |MultiRepo|.
type Server struct {
	Name string   `yaml:"name"`
	Args []string `yaml:"args"`

	// The |Port| which the server will be running on. For now, it is up to
	// the |Args| to make sure this is true. Defaults to 3308.
	Port int `yaml:"port"`

	// Assertions to be run against the log output of the server process
	// after the server process successfully terminates.
	LogMatches []string `yaml:"log_matches"`

	// Assertions to be run against the log output of the server process
	// after the server process exits with an error. If |ErrorMatches| is
	// defined, then the server process must exit with a non-0 exit code
	// after it is launched. This will be asserted before any |Connections|
	// interactions are performed.
	ErrorMatches []string `yaml:"error_matches"`
}

// The primary interaction of a |Connection|. Either |Query| or |Exec| should
// be set, not both.
type Query struct {
	// Run a query against the connection.
	Query string `yaml:"query"`

	// Run a command against the connection.
	Exec string `yaml:"exec"`

	// Args to be passed as query parameters to either Query or Exec.
	Args []string `yaml:"args"`

	// This can only be non-empty for a |Query|. Asserts the results of the
	// |Query|.
	Result QueryResult `yaml:"result"`

	// If this is non-empty, asserts the the |Query| or the |Exec|
	// generates an error that matches this string.
	ErrorMatch string `yaml:"error_match"`

	// If this is non-zero, it represents the number of times to try the
	// |Query| or the |Exec| and to check its assertions before we fail the
	// test as a result of failed assertions. When interacting with queries
	// that introspect things like replication state, this can be used to
	// wait for quiescence in an inherently racey process. Interactions
	// will be delayed slightly between each failure.
	RetryAttempts int `yaml:"retry_attempts"`
}

// |QueryResult| specifies assertions on the results of a |Query|. Columns must
// be specified for a |Query| and the query results must fully match. If Rows
// are ommited, anything is allowed as long as all rows are read successfully.
// All assertions here are string equality.
type QueryResult struct {
	Columns []string   `yaml:"columns"`
	Rows    ResultRows `yaml:"rows"`
}

type ResultRows struct {
	Or *[][][]string
}

func (r *ResultRows) UnmarshalYAML(value *yaml.Node) error {
	if value.Kind == yaml.SequenceNode {
		res := make([][][]string, 1)
		r.Or = &res
		return value.Decode(&(*r.Or)[0])
	}
	var or struct {
		Or *[][][]string `yaml:"or"`
	}
	err := value.Decode(&or)
	if err != nil {
		return err
	}
	r.Or = or.Or
	return nil
}

>>>>>>> 23dd8c0f
func ParseTestsFile(path string) (TestDef, error) {
	contents, err := os.ReadFile(path)
	if err != nil {
		return TestDef{}, err
	}
	dec := yaml.NewDecoder(bytes.NewReader(contents))
	dec.KnownFields(true)
	var res TestDef
	err = dec.Decode(&res)
	return res, err
}

func MakeRepo(t *testing.T, rs driver.RepoStore, r driver.TestRepo) driver.Repo {
	repo, err := rs.MakeRepo(r.Name)
	require.NoError(t, err)
	for _, f := range r.WithFiles {
		require.NoError(t, f.WriteAtDir(repo.Dir))
	}
	for _, remote := range r.WithRemotes {
		require.NoError(t, repo.CreateRemote(remote.Name, remote.URL))
	}
	return repo
}

func MakeServer(t *testing.T, dc driver.DoltCmdable, s *driver.Server) *driver.SqlServer {
	if s == nil {
		return nil
	}
	opts := []driver.SqlServerOpt{driver.WithArgs(s.Args...)}
	if s.Port != 0 {
		opts = append(opts, driver.WithPort(s.Port))
	}
	server, err := driver.StartSqlServer(dc, opts...)
	require.NoError(t, err)
	if len(s.ErrorMatches) > 0 {
		err := server.ErrorStop()
		require.Error(t, err)
		output := string(server.Output.Bytes())
		for _, a := range s.ErrorMatches {
			require.Regexp(t, a, output)
		}
		return nil
	} else {
		t.Cleanup(func() {
			// We use assert, not require here, since FailNow() in
			// a Cleanup does not make sense.
			err := server.GracefulStop()
			if assert.NoError(t, err) {
				output := string(server.Output.Bytes())
				for _, a := range s.LogMatches {
					assert.Regexp(t, a, output)
				}
			}
		})

		return server
	}
}

func (test Test) Run(t *testing.T) {
	if test.Skip != "" {
		t.Skip(test.Skip)
	}

	u, err := driver.NewDoltUser()
	require.NoError(t, err)
	rs, err := u.MakeRepoStore()
	require.NoError(t, err)

	servers := make(map[string]*driver.SqlServer)

	for _, r := range test.Repos {
		repo := MakeRepo(t, rs, r)

		server := MakeServer(t, repo, r.Server)
		if server != nil {
			server.DBName = r.Name
			servers[r.Name] = server
		}
	}
	for _, mr := range test.MultiRepos {
		// Each MultiRepo gets its own dolt config --global.
		u, err := driver.NewDoltUser()
		require.NoError(t, err)
		rs, err = u.MakeRepoStore()
		require.NoError(t, err)
		for _, r := range mr.Repos {
			MakeRepo(t, rs, r)
		}
		for _, f := range mr.WithFiles {
			require.NoError(t, f.WriteAtDir(rs.Dir))
		}

		server := MakeServer(t, rs, mr.Server)
		if server != nil {
			servers[mr.Name] = server
		}
	}

	for i, c := range test.Conns {
		server := servers[c.On]
		require.NotNilf(t, server, "error in test spec: could not find server %s for connection %d", c.On, i)
		if c.RetryAttempts > 1 {
			RetryTestRun(t, c.RetryAttempts, func(t require.TestingT) {
				db, err := server.DB(c)
				require.NoError(t, err)
				defer db.Close()

				conn, err := db.Conn(context.Background())
				require.NoError(t, err)
				defer conn.Close()

				for _, q := range c.Queries {
					RunQueryAttempt(t, conn, q)
				}
			})
		} else {
			func() {
				db, err := server.DB(c)
				require.NoError(t, err)
				defer db.Close()

				conn, err := db.Conn(context.Background())
				require.NoError(t, err)
				defer conn.Close()

				for _, q := range c.Queries {
					RunQuery(t, conn, q)
				}
			}()
		}
		if c.RestartServer != nil {
			err := server.Restart(c.RestartServer.Args)
			require.NoError(t, err)
		}
	}
}

func RunTestsFile(t *testing.T, path string) {
	def, err := ParseTestsFile(path)
	require.NoError(t, err)
	for _, test := range def.Tests {
		t.Run(test.Name, test.Run)
	}
}

type retryTestingT struct {
	*testing.T
	errorfStrings []string
	errorfArgs    [][]interface{}
	failNow       bool
}

func (r *retryTestingT) Errorf(format string, args ...interface{}) {
	r.T.Helper()
	r.errorfStrings = append(r.errorfStrings, format)
	r.errorfArgs = append(r.errorfArgs, args)
}

func (r *retryTestingT) FailNow() {
	r.T.Helper()
	r.failNow = true
	panic(r)
}

func (r *retryTestingT) try(attempts int, test func(require.TestingT)) {
	for i := 0; i < attempts; i++ {
		r.errorfStrings = nil
		r.errorfArgs = nil
		r.failNow = false
		if i != 0 {
			time.Sleep(driver.RetrySleepDuration)
		}
		func() {
			defer func() {
				if r := recover(); r != nil {
					if _, ok := r.(*retryTestingT); ok {
					} else {
						panic(r)
					}
				}
			}()
			test(r)
		}()
		if !r.failNow && len(r.errorfStrings) == 0 {
			return
		}
	}
	for i := range r.errorfStrings {
		r.T.Errorf(r.errorfStrings[i], r.errorfArgs[i]...)
	}
	if r.failNow {
		r.T.FailNow()
	}
}

func RetryTestRun(t *testing.T, attempts int, test func(require.TestingT)) {
	if attempts == 0 {
		attempts = 1
	}
	rtt := &retryTestingT{T: t}
	rtt.try(attempts, test)
}

func RunQuery(t *testing.T, conn *sql.Conn, q driver.Query) {
	RetryTestRun(t, q.RetryAttempts, func(t require.TestingT) {
		RunQueryAttempt(t, conn, q)
	})
}

func RunQueryAttempt(t require.TestingT, conn *sql.Conn, q driver.Query) {
	args := make([]any, len(q.Args))
	for i := range q.Args {
		args[i] = q.Args[i]
	}
	if q.Query != "" {
		rows, err := conn.QueryContext(context.Background(), q.Query, args...)
		if err == nil {
			defer rows.Close()
		}
		if q.ErrorMatch != "" {
			require.Error(t, err)
			require.Regexp(t, q.ErrorMatch, err.Error())
			return
		}
		require.NoError(t, err)

		cols, err := rows.Columns()
		require.NoError(t, err)
		require.Equal(t, q.Result.Columns, cols)

		rowstrings, err := RowsToStrings(len(cols), rows)
		require.NoError(t, err)
		if q.Result.Rows.Or != nil {
			require.Contains(t, *q.Result.Rows.Or, rowstrings)
		}
	} else if q.Exec != "" {
		_, err := conn.ExecContext(context.Background(), q.Exec, args...)
		if q.ErrorMatch == "" {
			require.NoError(t, err)
		} else {
			require.Error(t, err)
			require.Regexp(t, q.ErrorMatch, err.Error())
		}
	}
}

func RowsToStrings(cols int, rows *sql.Rows) ([][]string, error) {
	ret := make([][]string, 0)
	for rows.Next() {
		scanned := make([]any, cols)
		for j := range scanned {
			scanned[j] = new(sql.NullString)
		}
		err := rows.Scan(scanned...)
		if err != nil {
			return nil, err
		}
		printed := make([]string, cols)
		for j := range scanned {
			s := scanned[j].(*sql.NullString)
			if !s.Valid {
				printed[j] = "NULL"
			} else {
				printed[j] = s.String
			}
		}
		ret = append(ret, printed)
	}
	return ret, rows.Err()
}<|MERGE_RESOLUTION|>--- conflicted
+++ resolved
@@ -18,11 +18,6 @@
 	"bytes"
 	"context"
 	"os"
-<<<<<<< HEAD
-=======
-	"path/filepath"
-	"strings"
->>>>>>> 23dd8c0f
 	"testing"
 	"time"
 
@@ -30,8 +25,7 @@
 	driver "github.com/dolthub/dolt/go/libraries/doltcore/dtestutils/sql_server_driver"
 	"github.com/stretchr/testify/assert"
 	"github.com/stretchr/testify/require"
-
-	"gopkg.in/yaml.v3"
+	yaml "gopkg.in/yaml.v3"
 )
 
 type TestDef struct {
@@ -51,182 +45,6 @@
 	Skip string `yaml:"skip"`
 }
 
-<<<<<<< HEAD
-=======
-// |Connection| represents a single connection to a sql-server instance defined
-// in the test. The connection will be established and every |Query| in
-// |Queries| will be run against it. At the end, the connection will be torn down.
-// If |RestartServer| is non-nil, the server which the connection targets will
-// be restarted after the connection is terminated.
-type Connection struct {
-	On            string       `yaml:"on"`
-	Queries       []Query      `yaml:"queries"`
-	RestartServer *RestartArgs `yaml:"restart_server"`
-
-	// Rarely needed, allows the entire connection assertion to be retried
-	// on an assertion failure. Use this is only for idempotent connection
-	// interactions and only if the sql-server is prone to tear down the
-	// connection based on things that are happening, such as cluster role
-	// transitions.
-	RetryAttempts int `yaml:"retry_attempts"`
-
-	// The user to connect as.
-	User string `yaml:"user"`
-	// The password to connect with.
-	Pass string `yaml:"password"`
-	PassFile string `yaml:"password_file"`
-	// Any driver params to pass in the DSN.
-	DriverParams map[string]string `yaml:"driver_params"`
-}
-
-func (c Connection) Password() (string, error) {
-	if c.PassFile != "" {
-		bs, err := os.ReadFile(c.PassFile)
-		if err != nil {
-			return "", err
-		}
-		return strings.TrimSpace(string(bs)), nil
-	}
-	return c.Pass, nil
-}
-
-// |RestartArgs| are possible arguments, to change the arguments which are
-// provided to the sql-server process when it is restarted. This is used, for
-// example, to change server config on a restart.
-type RestartArgs struct {
-	Args *[]string `yaml:"args"`
-}
-
-// |TestRepo| represents an init'd dolt repository that is available to a
-// server instance. It can be created with some files and with remotes defined.
-// |Name| can include path components separated by `/`, which will create the
-// repository in a subdirectory.
-type TestRepo struct {
-	Name        string       `yaml:"name"`
-	WithFiles   []WithFile   `yaml:"with_files"`
-	WithRemotes []WithRemote `yaml:"with_remotes"`
-
-	// Only valid on Test.Repos, not in Test.MultiRepos.Repos. If set, a
-	// sql-server process will be run against this TestRepo. It will be
-	// available as TestRepo.Name.
-	Server *Server `yaml:"server"`
-}
-
-// |MultiRepo| is a subdirectory where many |TestRepo|s can be defined. You can
-// start a sql-server on a |MultiRepo|, in which case there will be no default
-// database to connect to.
-type MultiRepo struct {
-	Name      string     `yaml:"name"`
-	Repos     []TestRepo `yaml:"repos"`
-	WithFiles []WithFile `yaml:"with_files"`
-
-	// If set, a sql-server process will be run against this TestRepo. It
-	// will be available as MultiRepo.Name.
-	Server *Server `yaml:"server"`
-}
-
-// |WithRemote| defines remotes which should be defined on the repository
-// before the sql-server is started.
-type WithRemote struct {
-	Name string `yaml:"name"`
-	URL  string `yaml:"url"`
-}
-
-// |WithFile| defines a file and its contents to be created in a |Repo| or
-// |MultiRepo| before the servers are started.
-type WithFile struct {
-	Name string `yaml:"name"`
-
-	// The contents of the file, provided inline in the YAML.
-	Contents string `yaml:"contents"`
-
-	// A source file path to copy to |Name|. Mutually exclusive with
-	// Contents.
-	SourcePath string `yaml:"source_path"`
-}
-
-// |Server| defines a sql-server process to start. |Name| must match the
-// top-level |Name| of a |TestRepo| or |MultiRepo|.
-type Server struct {
-	Name string   `yaml:"name"`
-	Args []string `yaml:"args"`
-
-	// The |Port| which the server will be running on. For now, it is up to
-	// the |Args| to make sure this is true. Defaults to 3308.
-	Port int `yaml:"port"`
-
-	// Assertions to be run against the log output of the server process
-	// after the server process successfully terminates.
-	LogMatches []string `yaml:"log_matches"`
-
-	// Assertions to be run against the log output of the server process
-	// after the server process exits with an error. If |ErrorMatches| is
-	// defined, then the server process must exit with a non-0 exit code
-	// after it is launched. This will be asserted before any |Connections|
-	// interactions are performed.
-	ErrorMatches []string `yaml:"error_matches"`
-}
-
-// The primary interaction of a |Connection|. Either |Query| or |Exec| should
-// be set, not both.
-type Query struct {
-	// Run a query against the connection.
-	Query string `yaml:"query"`
-
-	// Run a command against the connection.
-	Exec string `yaml:"exec"`
-
-	// Args to be passed as query parameters to either Query or Exec.
-	Args []string `yaml:"args"`
-
-	// This can only be non-empty for a |Query|. Asserts the results of the
-	// |Query|.
-	Result QueryResult `yaml:"result"`
-
-	// If this is non-empty, asserts the the |Query| or the |Exec|
-	// generates an error that matches this string.
-	ErrorMatch string `yaml:"error_match"`
-
-	// If this is non-zero, it represents the number of times to try the
-	// |Query| or the |Exec| and to check its assertions before we fail the
-	// test as a result of failed assertions. When interacting with queries
-	// that introspect things like replication state, this can be used to
-	// wait for quiescence in an inherently racey process. Interactions
-	// will be delayed slightly between each failure.
-	RetryAttempts int `yaml:"retry_attempts"`
-}
-
-// |QueryResult| specifies assertions on the results of a |Query|. Columns must
-// be specified for a |Query| and the query results must fully match. If Rows
-// are ommited, anything is allowed as long as all rows are read successfully.
-// All assertions here are string equality.
-type QueryResult struct {
-	Columns []string   `yaml:"columns"`
-	Rows    ResultRows `yaml:"rows"`
-}
-
-type ResultRows struct {
-	Or *[][][]string
-}
-
-func (r *ResultRows) UnmarshalYAML(value *yaml.Node) error {
-	if value.Kind == yaml.SequenceNode {
-		res := make([][][]string, 1)
-		r.Or = &res
-		return value.Decode(&(*r.Or)[0])
-	}
-	var or struct {
-		Or *[][][]string `yaml:"or"`
-	}
-	err := value.Decode(&or)
-	if err != nil {
-		return err
-	}
-	r.Or = or.Or
-	return nil
-}
-
->>>>>>> 23dd8c0f
 func ParseTestsFile(path string) (TestDef, error) {
 	contents, err := os.ReadFile(path)
 	if err != nil {
