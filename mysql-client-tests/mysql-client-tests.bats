--- conflicted
+++ resolved
@@ -45,14 +45,10 @@
 }
 
 @test "c mysql connector" {
-<<<<<<< HEAD
-    
+    (cd $BATS_TEST_DIRNAME/c; make clean; make)
+    $BATS_TEST_DIRNAME/c/mysql-connector-c-test $USER $PORT $REPO_NAME
 }
 
 @test "dotnet mysql connector" {
     dotnet run -- $USER $PORT $REPO_NAME
-=======
-    (cd $BATS_TEST_DIRNAME/c; make clean; make)
-    $BATS_TEST_DIRNAME/c/mysql-connector-c-test $USER $PORT $REPO_NAME
->>>>>>> 37516b77
 }