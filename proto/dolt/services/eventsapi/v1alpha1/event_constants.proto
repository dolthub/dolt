--- conflicted
+++ resolved
@@ -86,13 +86,10 @@
     DUMP = 54;
     CHERRY_PICK = 55;
     STASH = 56;
-<<<<<<< HEAD
-=======
     STASH_CLEAR = 57;
     STASH_DROP = 58;
     STASH_LIST = 59;
     STASH_POP = 60;
->>>>>>> a0c12caf
 }
 
 enum MetricID {
